**Dynamic CHANGELOG**
-------------------------

<<<<<<< HEAD
**Dynamic v2.4.0.0**

* Fix copy elision warning in opencl device.cpp
* Supress OSX private field warnings
* Fix comparator and supress warning
* Supress MacOS build warnings for deprecated code
* [Qt] Fix styling of PrivateSend option on sendcoinsdialog.ui
* Increase Min Peer Protocol Version to 70900(v2.3) for Peers/DynodePayments/InstantSend/PrivateSend
* [GPU] Fix GPU found block nonce before ProcessFoundSolution
* [GPU] Update README for GPU Mining
* [GPU] Seperate CPU and GPU miners to fix hashmeters
* [GPU] Fix Qt mining page layout so it expands
* [GPU] Fixes to miner UI controls
* [GPU] Hide slider until sync completes/change batch size
* [GPU] Split CPU/GPU UI thread allocation
* [GPU] fix global and order members as they appear in initializer
* [GPU] fix processingUnit batch size and minor code tweaks
* [GPU] fix autoreplace
* [GPU] move implementations out of definitions
* [GPU] fix const char* instead of std::string
* [GPU] fix unique_ptr null check
* [GPU] remove redundant comments and whitespace
* [GPU] fix thread names
* [GPU] remove redundant comments and whitespace
* [GPU] follow pattern and add this->
* [GPU] remove redundant DynamicMiner function
* [GPU] explicit boost::none for boost::bind
* [GPU] fix boost::optional no value_or method error
* [GPU] reorder constructor initialization
* [GPU] move constructor code to base
* [GPU] move hashTarget to protected variables
* [GPU] fix non-pointer operand
* [GPU] move protected variables
* [GPU] fix CPUMiner constructor
* [GPU] track chain tip
* [GPU] remove name collison
* [GPU] add device index to base class
* [GPU] provide pblock to LoopChecks
* [GPU] remove unused template from BaseMiner
* [GPU] remove static from StartLoop
* [GPU] c++11 compatibility
* [GPU] cleanup thread constructor
* [GPU] remove unused assignment
* [GPU] nullptr comparisons
* [GPU] use boost::shared_ptr as expected
* [GPU] move transactionsUdatedLast to base class
* [GPU] enable_gpu ifdef
* [GPU] fix miner start loop call
* [GPU] rename namespace to miners
* [GPU] move threads to namespace
* [GPU] fix ptr ptr semantics
* [GPU] fix count hashes function params
* [GPU] mark function as override
* [GPU] bring back enable_gpu ifdef
* [GPU] rename processing unit
* [GPU] remove static from thread_group
* [GPU] fix optional dereference
* [GPU] rename check function and fix breaks
* [GPU] use shared_ptr to manage thread_group ptr
* [GPU] Refactor miners code
* [GPU] Process hashes in batches
* [GPU] Remove obvious type hint
* [GPU] Device get total memory method
* [GPU] OpenCL kernel static build rule
* [GPU] Remove unsigned and signed int comparison
* [GPU] Mac build fix attempt
* [GPU] Disable CUDA in Travis
* [GPU] Fix autoconf warnings
* [GPU] Apple OpenCL linker flags
* [GPU] Implement GPU Mining for both Daemon/Qt
* [GPU] Split CUDA and OpenCL libraries
* [GPU] Add CUDA/OpenCL Libraries for GPU Mining
* Remove unused serialization method
* Fix consts in txmempool
* [depends] upgrade boost to 1.67.0
* [depends] upgrade dbus to 1.13.4
* [depends] update expad download path
* [depends] upgrade freetype to 2.9.1
* [depends] update libevent download path
* [depends] upgrade libxcb to 1.13
* [depends] upgrade miniupnpc to 2.1
* [depends] upgrade native_biplist to 1.0.3
* [depends] upgrade native_ccache to 3.4.2
* [depends] update native_ds_store download path
* [depends] upgrade native_mac_alias to 2.0.7
* [depends] upgrade native_protobuf to 3.6.0
* [depends] update openssl to 1.0.1k - Add RISC-V support
* [depends] upgrade qt to 5.9.6
* [depends] upgrade qrencode
* [depends] upgrade xcb_proto to 1.13
* [depends] upgrade xtrans to 1.3.5
* [depends] upgrade zeromq to 4.2.5
* [depends] add fix_configure_mac.patch file
* [depends] add fix_no_printer.patch file
* [depends] update mac-qmake.conf patch file
* [BDAP] Add directory type function
* [BDAP] Implement add new entry validation checking
* [BDAP] Fix validation when syncing blocks from peers
* [BDAP] Implement directory entry list RPC command
* [BDAP] Add getdirectoryinfo RPC command
* [BDAP] Add leveldb update method to db wrapper class
* [BDAP] Fix validate input function; leveldb check not DOS
* [BDAP] Update getdirectoryinfo help parameter
* [BDAP] Implement update & delete entry tx validation checking
* [BDAP] Fix saving tx hash in leveldb bdap database
* [BDAP] Replace updatedirectory RPC command
* [BDAP] Fix getdirectoryinfo return when entry not found
* [BDAP] Fix expire time in RPC commands
* [BDAP] Refactor directory to domainentry
* [BDAP] Add domain entry link class for binding operations
* [BDAP] Refactor domain entry certificate and move to its own class
* [BDAP] Refactor domain entry checkpoints and move to its own class
* [BDAP] Refactor domain entry channel data and move to its own class
* [BDAP] Check if tx exists in memory pool for new domain entries
* [BDAP] Update RPC command names
* [BDAP] Check domain entry wallet address and encrypt pub key
* [BDAP] Remove SignWalletAddress in domain entry. Only use WalletAddress
* [BDAP] Check ownership in updatedomainentry RPC command
* [BDAP] Fix domain entry so it populates block height
* [BDAP] Add code to check domain entry's previous UTXO
* Remove duplicate mem pool check in wallet available coins
* [BDAP] Add link address to domain entry class
* [BDAP] Check previous wallet address for update and delete txs
* [BDAP] Add delete domain entry RPC command
* [BDAP] Allow blank link address and encrypt pub key for delete operations
* [Fluid] Fix segfault when running reindex
* Move makekeypair to BDAP and change testnet spork pub key
* [BDAP] Add identity and identity verification classes
* [BDAP] Add missing operation codes
* [BDAP] Adjust identity verification class
* [BDAP] Fix domain entry object type enum
* [BDAP] Add entry audit data class
* [BDAP] Add new public group entry RPC command
* [BDAP] Add list domain group entries RPC command
* [BDAP] Add update and delete public group RPC commands
* Corrected the documentation for Fluid RPC Calls
* [BDAP] Refactor general functions and fix get op type
* [BDAP] Improve transaction display in Qt UI
* Added more seednodes
* Remove double forcecompactdb arg
* [Fluid] Refactor fluid code and remove index database
* [BDAP] Remove fluid reference from domain entry
=======
**Dynamic v2.3.5.0**

* Fix crash bug with duplicate inputs within a transaction
* Reduces memory usage and blockchain size on disk
* Bump client version to v2.3.5 and minimum protocol version to 70800 (v2.2)
* [Fluid] Refactor fluid code and remove index database
>>>>>>> d9f77dc4
* [Fluid] Add mining update and mint leveldb databases
* [Fluid] Implement new fluid databases
* [Fluid] Fix get fluid sovereigns RPC
* [Fluid] Fixes to get last functions and RPC commands
* [Fluid] Fix consensus issues with new db code
<<<<<<< HEAD
* Drop delayed headers logic and fix duplicate initial headers sync
* replace boost iterators with for
* RPC: Add description for InstantSend-related fields of mempool entry
* RPC: fix wallet lock check in
* minor reformatting
* Remove explicit wallet lock in DynodeList::StartAll()
* Do not create dnb until dynodeSync is finished
* Don't drop dnb's for outdated DN's
* Fix previous commit and fix 2 Spork issues
* PrepareDenominate fix
* Sync DN list and DNW list from 3 peers max
* Use correct protocol when serializing messages in reply to
* Bump Versioning
* Update dynamic_qt.m4 (Remove ability to build with Qt4)

=======
* Update changelog and cleanup fluid to do lists/comments
>>>>>>> d9f77dc4

**Dynamic v2.3.0.0**

* Skip existing Dynodes connections on mixing
* Protect CKeyHolderStorage via mutex
* Fix Boost 1.66 Compatibility
* Net Overhaul and BTC Inlining
* Bump Versions/Protocol (Updated Dynodes must get a fresh "Start" Signal with the new Binaries)
* Update Tests
* util: Add ParseUInt32 and ParseUInt64
* [RPC] getmempoolancestors/getmempooldescendants
* [RPC] setnetworkactive
* httpserver: drop boost
* Deprecate GetWork()
* [Fluid] Update sovereign identities addresses for testnet
* Update guiutil.cpp
* [RPC] Fix gettxout
* Update ReadBlockFromDisk
* Fix Fluid Check
* First version of Debian build howto
* Formatting fixes, corrections
* Removed exec flags where unneeded
* trivial: remove unnecessary variable fDaemon
* Fix some locks in net_processing.cpp
* Tiny cleanup in configure.ac
* Fix init segfault where InitLoadWallet() calls ATMP before genesis
* remove new int and make i an unsigned int to supress build warning
* fix op order to append first alert
* Remove recommendedMinimum from SetMaxOutboundTarget
* [init, wallet] ParameterInteraction() if wallet enabled
* Specify Protobuf version 2 in paymentrequest.proto
* net: fix maxuploadtarget setting
* Trivial: UndoReadFromDisk works on undo files (rev), not on block files
* Move static global randomizer seeds into CConnman
* [init] Get rid of some ENABLE_WALLET
* Remove last reference to CWalletDB from accounting_tests.cpp/Remove pwalletdb parameter from CWallet::AddAccountingEntry/Add CWallet::ReorderTransactions and use in accounting_tests.cpp/Add CWallet::ListAccountCreditDebit
* [Qt] RPC-Console: support nested commands and simple value queries
* [Wallet] remove unused ThreadFlushWalletDB from removeprunedfunds
* init: Get rid of fDisableWallet
* [qt] WalletModel: Expose disablewallet
* Do not set an addr time penalty when a peer advertises itself.
* Check for high-entropy ASLR
* Move AutoBackup initialization into CWallet::InitAutoBackup
* [mempool] Fix relaypriority calculation error
* [depends] Fix Qt compilation with Xcode 8
* [rpc] throw JSONRPCError when utxo set can not be read
* Remove unused statements in serialization
* dynamicd: Daemonize using daemon(3)
* Decouple GetConfigFile and ReadConfigFile from global mapArgs
* deprecate begin/end ptrs
* net: fix a few cases where messages were sent rather than dropped upon disconnection
* Trivial: RPC: getblockchaininfo help: pruneheight is the lowest, not highest, block
* Sync dynamic-tx with tx version policy
* RPC: Chainparams: Remove Chainparams::fTestnetToBeDeprecatedFieldRPC
* Kill insecure_random and associated global state
* Cleanup enums in protocol.h
* Add preciousblock RPC
* Report NodeId in misbehaving debug
* Remove InsecureRand
* Fix logging in PushInventory
* Actually honor fMiningRequiresPeers in getblocktemplate
* Remove extern
* Bump LevelDB/UniValue/secp256k1 versions
* RPC changeover to JSONRPCRequest
* Qt refactors to better abstract wallet access
* [RPC] Add ImportMulti
* [RPC] importmulti: Avoid using boost::variant::operator!=, which is only in newer boost versions
* Move coincontrol.h to walletfolder
* Remove unnecessary function prototypes
* Eliminating Inconsistencies in Textual Output
* Make connect=0 disable automatic outbound connections.
* Repair rpc_wallet_tests.cpp and remove unused variable in coins_tests.cpp to remove build warning
* Repair final instance of mem pool to mempool
* [RPC] Remove invalid explanation from wallet fee message
* Return useful error message on ATMP failure/Deprecate Test
* Fix Build Warnings
* [Qt] overhaul smart-fee slider, adjust default confirmation target
* keypoololdest denote Unix epoch, not GMT
* [qt] Return useful error message on ATMP failure
* Store mempool and prioritization data to disk
* Throw exception in gobject prepare when CommitTransaction fails
* Move CWalletDB::ReorderTransactions to CWallet
* [rpc] ParseHash: Fail when length is not 64
* Trivial: Explicitly pass const CChainParams& to LoadBlockIndexDB()
* [Wallet] Refactor wallet/init interaction (Reaccept wtx, flush thread)
* Change DEFAULT_TX_CONFIRM_TARGET from 2 to 10
* Declare wallet.h functions inline
* net: make a few values immutable, and use deterministic randomness for the localnonce
* Add common failure cases for rpc server connection failure
* Remove unused CTxOut::GetHash()
* new var DIST_CONTRIB adds useful things for packagers from contrib/ to EXTRA_DIST
* Use RelevantServices instead of node_network in AttemptToEvict and cleanup NodeEvictionCandidate
* Allow filterclear messages for enabling TX relay only.
* Use nPowTargetSpacing in SendCoinsDialog::updateGlobalFeeVariables
* qt: Use correct conversion function for boost::path datadir
* Hash P2P messages as they are received instead of at process-time
* Addition of mining tab
* Initialize variable to prevent compiler warning
* fix getnettotals RPC description about timemillis
* Remove redundant duplicate-input check from CheckTransaction
* Serialization simplification/optimisation
* fNetworkActive is not protected by a lock, use an atomic
* Unset fImporting for loading mempool
* net: don't send feefilter messages before the version handshake is complete
* Remove block-request logic from INV message processing
* [Qt] fix coincontrol sort issue
* getrawtransaction should take a bool for verbose
* Move -salvagewallet, -zap(wtx) to where they belong
* Do not fully sort all nodes for addr relay
* fix CreateTransaction error messages
* Add check to IsCollateralValid
* Credit should be CAmount
* Update bench.cpp
* remove unnecessary calls to CheckFinalTx
* Split up AppInit2 into multiple phases
* Daemonize after datadir lock
* Get rid of fServer flag
* Trivial refactor: Remove extern keyword from function declarations, as they are extern by default.
* SendMoney: use already-calculated balance
* Disable fee estimates for a confirm target of 1 block
* Return txid even if ATMP fails for new transaction
* Do not run functions with necessary side-effects in assert()
* Use EXIT_FAILURE when calling exit()
* Stop DynodeBroadcast::Relay() when not synced
* Add missing locks to dynode.cpp
* Move over to Sentinel Ping from Watchdog
* Remove zero-fee transactions as an option
* Update miningpage for out of sync situation + add tooltips
* Add Sexy Sliders
* Remove unused declaration in dynodeman.cpp
* Add check to ensure that generatetoaddress doesn't function on Main or TestNet
* [Miner] check for dynode sync before mining
* Hash Rate Widget for Mining Page
* [Dynode] Remove lock in ReadBlockFromDisk
* Initial complete Korean translation added
* add include to enable wallet to be built disabled
* Fix Unlocking Error When Mixing
* Refactor and fix restart
* Fix segfault crash when shutdown the GUI in disablewallet mode
* Increase mempool expiry time to 2 weeks
* [CoinControl] Allow non-wallet owned change addresses
* Allow shutdown during LoadMempool, dump only when necessary
* Add IsArgSet, ForceSetArg, ForceSetMultiArgs, ForceRemoveArg & new critical section
* [bugfix] save feeDelta instead of priorityDelta in DumpMempool
* Add missing mempool lock for CalculateMemPoolAncestors
* Qt/Intro: Various fixes
* [net]Fix close socket loop
* Bugfix: ancestor modifed fees were incorrect for descendants
* Fix Dynode List
* Remove some locking in net.h/net.cpp
* Fix connectivity check in CActiveDynode::ManageStateInitial
* Force Dynodes to have listen=1 and maxconnections to be at least DEFAULT_MAX_PEER_CONNECTIONS
* fix SelectCoinsByDenominations
* [Init] Avoid segfault when called with -enableinstantsend=0
* Use correct version for fee estimates db
* Fix args throughout wallet
* Remove AddRef call in CNode constructor and do AddRef in AcceptConnection
* Fix races, clean up args, move wallet backup dir check to wallet.cpp
* Added check for open() returning a NULL pointer.
* Limit IS quorums by updated DNs only
* Fix nStart warning and actually use it
* Fix LevelDB warning in leveldb/util/logging.cc
* Update univalue and secp256k1 libraries (June 2018)
* Bump dynodeman versionCDynodeMan-Version to 2
* Bump CGovernanceManager version to 23 to signify v2.3
* Change DyNode to DynodeMode to avoid confusion
* [BDAP] Increase OP_RETURN relay size for larger DAP entries
* [Fluid] Fix getfluidhistoryraw RPC command
* [Fluid] Fix getfluidsovereigns RPC command
* [Fluid] Allow negative fluid minting amounts
* fix copy address, issue 157
* Privatesend->PrivateSend Instantsend->InstantSend
* Identified and Fixed many issues with Korean Translations.
* Update dynamic_find_bdb48.m4
* [Fluid] Fix send fluid tx display in Qt UI
* Inline Argon2d code with commit fba7b9a
* Update CHANGELOG


**Dynamic v2.2.0.0**

* Add dynamic address label to request payment QR code
* [RPC] Fix createrawtx sequence number unsigned int parsing
* [Qt] Bump to Qt5.6.1
* Stop treating importaddress'ed scripts as change
* inline further with bitcoin
* increase connection limits for outbound
* Remove old unused function
* [Qt] Add dbcache migration path
* util: Update tinyformat
* net: Ignore P2P messages
* Mempool: Use Consensus::CheckTxInputs direclty over main::CheckInputs
* [Wallet] Remove CWalletDB* parameter from CWallet::AddToWallet
* Make CWallet::fFileBacked private
* Clean up init of wallet
* Update Copyrights
* Bump Version and Copyright Year
* Update Proto Version
* Update secp256k1
* Fix fixed seeds
* Update CHANGELOG


**Dynamic v2.1.0.0**

* [Trivial] Shift non-Fluid specific operations to separate file
* [Script] Remove OPCODES from non-existent features
* Add tags to mempool's mapTx indices
* remove unused NOBLKS_VERSION_{START,END} constants
* mempool: Re-remove ERROR logging for mempool rejects
* [Wallet] move wallet help string creation to CWallet
* Move GetTempPath() to testutil
* [Wallet] move 'load wallet phase' to CWallet
* use cached block hash in blockToJSON()
* [wallet] Move hardcoded file name out of log messages
* Mempool: Add tracking of ancestor packages
* De-neuter NODE_BLOOM
* Improve COutPoint less operator
* Correct importaddress help reference to importpubkey
* Implement feefilter P2P message
* Bump Versioning
* Prevent multiple calls to CWallet::AvailableCoins
* [RPC] Add generatetoaddress rpc to mine to an address
* Fix calculation of balances and available coins.
* Fix lockunspent help message
* [RPC] add missing abandon status documentation
* [RPC] Add import/removeprunedfunds rpc call
* [RPC] Rename dynodeprivkey->Dynode Pairing Key
* P2P: add maxtimeadjustment command line option
* dynodeprivkey->dynodepairingkey
* [Qt] remove trailing output-index from transaction-id
* [build-aux] Update Boost & check macros to latest serials
* Strip colour profiles from png's
* rpc: Register calls where they are defined
* [Wallet] refactor wallet/init interaction
* RPC: fix generatetoaddress failing to parse address and add unit test
* Fix no-wallet build after backports refactored RPCs
* Net: Add IPv6 Link-Local Address Support
* trivial: Globals: Explicitly pass const CChainParams& to ProcessMessage()
* Clean up lockorder data of destroyed mutexes
* Refactor IsRBFOptIn, avoid exception
* Only send one GetAddr response per connection.
* crypto: bytes counts are 64 bit
* Add missing new line
* Speed up getchaintips.
* Clean up warning/error handling
* qt: Add transaction hash to details window title & make it possible to show details of multiple transactions
* Log invalid block hash to make debugging easier.
* chain: define enum used as bit field as uint32_t
* Return from main instead of calling exit()
* tinyformat: force USE_VARIADIC_TEMPLATES
* util: switch LogPrint and error to variadic templates
* [trivial] Add missing const qualifiers.
* Create signmessagewithprivkey
* Improve rolling bloom filter performance and benchmark
* Fix insanity of CWalletDB::WriteTx and CWalletTx::WriteToDisk
* fReopenDebugLog and fRequestShutdown should be type sig_atomic_t
* Use SipHash-2-4 for various non-cryptographic hashes
* remove unneeded declaration and standardise
* Fix Socks5() connect failures to be less noisy and less unnecessarily scary
* [Wallet] Improve Wallet encapsulation
* remove unneeded logging
* Change mapRelay to store CTransactions
* Do not use mempool for GETDATA for tx accepted after the last mempool request
* Directly push messages instead of using CDataStream first
* Only use AddInventoryKnown for transactions
* Use std::atomic for fRequestShutdown and fReopenDebugLog
* Prevent multiple calls to ExtractDestination
* replace mapNextTx with slimmer setSpends
* Put back generation commands and implement Account Move
* Log/report in 10% steps during VerifyDB
* [RPC] Add support for sequence number
* Disable the mempool P2P command when bloom filters disabled
* Addrman offline attempts
* tor: Change auth order to only use HASHEDPASSWORD if -torpassword
* Remove CLIENT_DATE
* Revert BLOCK_DOWNLOAD_TIMEOUT_*
* Remove unnecessary call to AddInventoryKnown in INV message handling
* Fix crash on exit when -createwalletbackups=0
* introduced a fix for a instant send related edge case. Somehow the parameters got mixed up and fUseInstantSend was passed as iterations
* Add dynamic address label to request payment QR code
* [Qt] Bump to Qt5.6.1
* Stop treating importaddress'ed scripts as change
* increase connection limits for outbound
* Fix calls to AcceptToMemoryPool in PS submodules
* Improve handling of unconnecting headers
* Update CHANGELOG


**Dynamic v2.0.0.0**

* Fix Network Time Protocol (NTP)
* Introduce, OP_MINT, OP_REWARD_DYNODE and OP_REWARD_MINING opcode for Fluid Protocol
* Add string generation/parsing system to generate tokens for Fluid Protocol
* Set authentication keys for token generation to statically-defined addresses
* Update CBlockIndex and CChain models for storing Fluid Protocol derived variables
* Allow opcodes to carry token instruction and to detect tokens
* Implement derivation of token data into datasets
* Derive parameters (One-Time Reward, Dynode & PoW Reward) from datasets
* Implement token-history indexing and prevent replay attacks
* Change statically-defined addresses to identity-derived addresses (dynamic)
* Introduce RPC Calls maketoken, getrawpubkey, burndynamic, sendfluidtransaction, signtoken, consenttoken, verifyquorum, fluidcommandshistory, getfluidsovereigns
* Update secp256k1
* Remove block 300,000 fork data
* New Hash Settings
* Amend CPU Core Count
* Revert/Update and Strip Argon2d code
* Update LevelDB to 1.20
* Add Dynode checks to prevent payments until 500 are active
* Reduce nPowTargetTimespan to 1920 seconds
* Reduce nMinerConfirmationWindow to 30 blocks
* [Qt] Reduce a significant cs_main lock freeze 
* remove InstantSend votes for failed lock attemts after some timeout
* Fix dnp relay bug
* fix trafficgraphdatatests for qt4
* Fix edge case for IS (skip inputs that are too large)
* allow up to 40 chars in proposal name
* Multiple Fixes/Implement connman broadly
* Add more logging for DN votes and DNs missing votes
* Remove bogus assert on number of oubound connections.
* update nCollateralMinConfBlockHash for local (hot) dynode on dn start
* Fix sync reset on lack of activity
* fix nLastWatchdogVoteTime updates
* Fix bug: nCachedBlockHeight was not updated on start
* Fix compilation with qt < 5.2
* RPC help formatting updates
* Relay govobj and govvote to every compatible peer, not only to the one with the same version
* remove send addresses from listreceivedbyaddress output
* Remove cs_main from ThreadDnbRequestConnections
* do not calculate stuff that are not going to be visible in simple PSUI anyway & fix fSkipUnconfirmed
* Keep track of wallet UTXOs and use them for PS balances and rounds calculations
* speedup MakeCollateralAmounts by skiping denominated inputs early
* Reduce min relay tx fee
* more vin -> outpoint in dynode rpc output
* Move some (spamy) CDynodeSync log messages to new log category
* Eliminate g_connman use in InstantSend module.
* Remove some recursive locks
* Fix dynode score/rank calculations (#1620)
* InstandSend overhaul & TXMempool Fixes
* fix TrafficGraphData bandwidth calculation
* Fix losing keys on PrivateSend
* Refactor dynode management
* Multiple Selection for peer and ban tables
* qt: Fixing division by zero in time remaining
* [qt] sync-overlay: Don't show progress twice
* qt: Plug many memory leaks
* [GUI] Backport Bitcoin Qt/Gui changes up to 0.14.x
* Fix Unlocked Access to vNodes
* Fix Sync
* Fix empty tooltip during sync under specific conditions
* fix SPORK_5_INSTANTSEND_MAX_VALUE validation in CWallet::CreateTransaction
* Eliminate g_connman use in spork module. 
* Use connman passed to ThreadSendAlert() instead of g_connman global.
* Fix duplicate headers download in initial sync
* fix off-by-1 in CSuperblock::GetPaymentsLimit
* fix number of blocks to wait after successful mixing tx
* Backport Bitcoin PR#7868: net: Split DNS resolving functionality out of net structures
* net: require lookup functions to specify all arguments to make it clear where DNS resolves are happening
* net: manually resolve dns seed sources
* net: resolve outside of storage structures
* net: disable resolving from storage structures
* net: No longer send local address in addrMe
* safe version of GetDynodeByRank
* Do not add random inbound peers to addrman.
* Partially backport Bitcoin PR#9626: Clean up a few CConnman cs_vNodes/CNode things
* Delete some unused (and broken) functions in CConnman
* Ensure cs_vNodes is held when using the return value from FindNode
* Use GetAdjustedTime instead of GetTime when dealing with network-wide timestamps
* slightly refactor CPSNotificationInterface
* drop dynode index
* drop pCurrentBlockIndex and use cached block height instead (nCachedBlockHeight)
* add/use GetUTXO[Coins/Confirmations] helpers instead of GetInputAge[InstantSend]
* net: Consistently use GetTimeMicros() for inactivity checks 
* Fix DynodeRateCheck
* Always good to initialise
* Necessary split of main.h to validation.cpp/net_processing.cpp
* Relay tx in sendrawtransaction according to its inv.type
* Fix : Reject invalid instantsend transaction
* fix instantsendtoaddress param convertion
* Fix potential deadlock in CInstantSend::UpdateLockedTransaction (#1571) 
* limit UpdatedBlockTip in IBD
* Pass reference when calling HasPayeeWithVotes
* Sync overhaul
* Make sure mixing messages are relayed/accepted properly
* backport 9008: Remove assert(nMaxInbound > 0)
* Backport Bitcoin PR#8049: Expose information on whether transaction relay is enabled in (#1545)
* fix potential deadlock in CDynodeMan::CheckDnbAndUpdateDynodeList
* fix potential deadlock in CGovernanceManager::ProcessVote
* add 6 to strAllowedChars
* Backport Bitcoin PR#8085: p2p: Begin encapsulation
* change invalid version string constant
* Added feeler connections increasing good addrs in the tried table.
* Backport Bitcoin PR#8113: Rework addnode behaviour (#1525) 
* Fix vulnerability with mapDynodeOrphanObjects
* Remove bad chain alert partition check
* Fix potential deadlocks in InstantSend
* fix CDSNotificationInterface::UpdatedBlockTip signature to match the one in CValidationInterface
* fix a bug in CommitFinalTransaction
* fixed potential deadlock in CSuperblockManager::IsSuperblockTriggered
* Fix issues with mapSeenGovernanceObjects
* Backport Bitcoin PR#8084: Add recently accepted blocks and txn to AttemptToEvictConnection
* Backport Bitcoin PR#7906: net: prerequisites for p2p encapsulation changes
* fix race that could fail to persist a ban
* Remove non-determinism which is breaking net_tests
* Implement BIP69 outside of CTxIn/CTxOut 
* fix MakeCollateralAmounts
* Removal of Unused Files and CleanUp
* Further fixes to PrivateSend
* New rpc call 'dynodelist info'
* Backport Bitcoin PR#7749: Enforce expected outbound services
* Backport Bitcoin PR#7696: Fix de-serialization bug where AddrMan is corrupted after exception
* Fixed issues with propagation of governance objects and update governance
* Backport Bitcoin PR#7458 : [Net] peers.dat, banlist.dat recreated when missing
* Backport Bitcoin PR#7350: Banlist updates
* Replace watchdogs with ping 
* Update timedata.h
* Trivial Fixes
* Eliminate unnecessary call to CheckBlock 
* PrivateSend: dont waste keys from keypool on failure in CreateDenominated
* Refactor PS and fix minor build issues preventing Travis-CI from completing previously
* Fix Governance Test File
* Increase test coverage for addrman and addrinfo
* Backport Bitcoin PRs #6589, #7180 and remaining part of #7181
* Don't try to create empty datadir before the real path is known
* Documentation: Add spork message / details to protocol-documentation
* Validate proposals on prepare and submit
* Fix signal/slot in GUI
* Fix PS/IS/Balance display in SendCoinsDialog
* Make CBlockIndex param const
* Explicitly pass const CChainParams& to UpdateTip()
* Change Class to Struct/Change int to unsigned int
* Fix copy elision warning
* Fix comparison of integers of different signs in dynodeman
* Remove unused int
* Drop GetDynodeByRank
* [GUI] Remove Multiple Signatures GUI from Client
* [DDNS] Remove DDNS and DynDNS System from Dynamic
* Fix Conflicts/Remove Files from qt.pro
* PrivateSend Refactor
* Enable build with --disable-wallet
* Update Logos
* Remove remaining usage of 'namespace std;'
* Fix missing initializer in ntp.cpp
* [Fluid] Add help and example to getfluidsovereigns command 
* Add undocumented -forcecompactdb to force LevelDB compactions
* Remove ability to run Hot/Local Dynodes
* [Fluid] Add fluid history RPC command in clear text 
* make CheckPSTXes() private, execute it on both client and server
* Use IsPayToPublicKeyHash
* upgrade qrencode 4.0.0
* Amend maketoken
* Fix SpendCoin in CCoinsViewCache
* upgrade mac alias 2.0.1
* upgrade ds store 1.1.2
* Suppress warning with GenerateRandomString
* Guard 'if' statement
* add params.size() !=1 to maketocken in rpcfluid
* upgrade protobuf 3.5.0
* upgrade ccache 3.3.4
* upgrade miniupnpc 2.0.20171102
* upgrade xcb proto 1.12
* upgrade xproto 7.0.31
* upgrade libxcb 1.12
* upgrade libXext 1.3.3
* upgrade libX11 1.6.5
* upgrade freetype 2.8.1
* Update fontconfig.mk
* upgrade expat 2.2.5
* Fix upgrade cancel warnings
* Force on-the-fly compaction during pertxout upgrade
* Allow to cancel the txdb upgrade via splashscreen keypress
* Address nits from per-utxo change
* Simplify return values of GetCoin/HaveCoin(InCache)
* Change semantics of HaveCoinInCache to match HaveCoin
* Few Minor per-utxo assert-semantics re-adds and tweak
* upgrade dbus 1.12.2
* Don't return stale data from CCoinsViewCache::Cursor()
* Switch chainstate db and cache to per-txout model 
* fix abs warnings
* Change boost usage in coins.h to standard
* remove InstantSend votes for failed lock attempts
* Fix some empty vector references
* Add COMPACTSIZE wrapper similar to VARINT for serialization
* Fix: make CCoinsViewDbCursor::Seek work for missing keys
* Simplify DisconnectBlock arguments/return value
* Make DisconnectBlock and ConnectBlock static in validation.cpp
* Clean up calculations of pcoinsTip memory usage
* Compensate for memory peak at flush time
* Plug leveldb logs to Dynamic logs
* Add data() method to CDataStream (and use it)
* Share unused mempool memory with coincache
* Assert FRESH validity in CCoinsViewCache::BatchWrite
* Fix dangerous condition in ModifyNewCoins.
* [Fluid] Check if fluid transaction is already in the memory pool
* boost 1.65.1
* [test] Add CCoinsViewCache Access/Modify/Write tests
* Batch construct batches
* Remove undefined FetchCoins method declaration
* Use fixed preallocation instead of costly GetSerializeSize
* Fix OOM when deserializing UTXO entries with invalid length
* Avoid unnecessary database access for unknown transactions
* Use C++11 thread-safe static initializers in coins.h/coins.cpp
* Use SipHash-2-4 for CCoinsCache index 
* Add missing int
* Add SipHash-2-4 primitives to hash
* Move index structures into spentindex.h
* Break circular dependency main ↔ txdb
* Minor changes to dbwrapper to simplify support for other databases
* Fix assert crash in new UTXO set cursor
* Add cursor to iterate over utxo set, use this in
* Save the last unnecessary database read
* fix nLastWatchdogVoteTime
* fix Examples section of the RPC output for listreceivedbyaccount, lis…
* [Fluid] Add fluid amount check to consensus validation
* Allow IS for all txes, not only for txes with p2pkh and data outputs
* add `maxgovobjdatasize` field to the output of `getgovernanceinfo`
* [Fluid] check if exceeds maximum fluid amount and negative amount.
* [DDNS] Remove existing dDNS code 
* Update verbiage in debug log and add missing ENABLE_WALLET comment
* [DebugLog] Fix block reward debug output logging
* [Fluid] Stub maximum fluid operation amounts
* Remove extraneous LogPrint from fee estimation
* fix a bug if the min fee is 0 for FeeFilterRounder
* Disable fee estimates for a confirm target of 1 block
* Remove priority estimation
* Kill insecure_random and associated global state
* [Fluid] Use ParseInt64 instead of new convert function
* [Fluid] Remove fee direction
* [Mining] Fix floating point accuracy when printing CreateNewBlock amount
* [Fluid] Remove fluid quorumcheck from debug.log file
* DELTA swapped for Digishield V3
* Fixed a bug where the DAA wasn't using the parameters set in chainparams
* Remove unused enum
* Remove unneeded check for enum
* Add CEO/CFO/COO/CDOO Sovereigns
* Make sure additional indexes are recalculated correctly in VerifyDB
* Remove global use of g_connman
* InstantSend txes should never qualify to be 0-fee txes
* rpc: Input-from-stdin mode for dynamic-cli
* Move RPC dispatch table registration to wallet/rpcwallet
* Switch to a more efficient rolling Bloom filter
* remove cs_main lock from
* Combine common error strings for different options so translations can be shared and reused
* Removed comment about IsStandard for P2SH scripts
* Fix typo, wrong information in gettxout help text.
* amend -? help message
* Improved readability of ApproximateBestSubset
* [Qt] rename 'amount' to 'requested amount' in receive coins table
* Reduce inefficiency of GetAccountAddress()
* GUI: Disable tab navigation for peers tables.
* limitfreerelay edge case bugfix
* Move non-consensus functions out of pow
* mempool: Replace maxFeeRate of (10000 x minRelayTxFee) with maxTxFee
* Move maxTxFee out of mempool
* include the chaintip blockindex in the SyncTransaction signal, add signal UpdateTip()
* Common argument defaults for NODE_BLOOM stuff and -wallet
* Move privatesend to rpcwallet.cpp
* Optimize CheckOutpoint
* Update CHANGELOG


**Dynamic v1.4.0.0**

* Securely erase potentially sensitive keys/values
* Fix issue where config was created at launch but not read
* [BUILD] quiet annoying warnings without adding new ones
* [BUILD]Fix warning deprecated in OSX Sierra
* Improve EncodeBase58/DecodeBase58 performance.
* Use hardware timestamps in RNG seeding
* Add OSX keystroke to clear RPCConsole
* Update DB_CORRUPT message
* HD Wallet
* Repair Traffic Graph
* Scammer Warning and Translations
* Amend DEFAULT_CHECKBLOCKS
* Do not shadow upper local variable 'send', prevent -Wshadow compiler warning
* Convert last boost::scoped_ptr to std::unique_ptr
* Qt: fix UI bug that could result in paying unexpected fee
* Fix Locks and Do not add random inbound peers to addrman
* Use std::thread::hardwarencurrency, instead of Boost, to determine available cores
* Sync icon now opens modaloverlay.ui
* Fix Memleak and Enforce Fix
* Sort dynamic.qrc
* Sort MakeFiles
* Remove namespace std;/Repair Tests
* Fix Signal/Slot/Strings
* Implement modaloverlay
* Qt: Sort transactions by date
* Kill insecure_random and associated global state
* Only send one GetAddr response per connection.
* Refactor: Removed begin/end_ptr functions.
* LevelDB 1.19
* Increase context.threads to 4
* Fix races
* Fix calculation of number of bound sockets to use
* Fix unlocked access to vNodes.size()
* Move GetAccountBalance from rpcwallet.cpp into CWallet::GetAccountBalance
* UpdateTip: log only one line at most per block
* VerifyDB: don't check blocks that have been pruned 
* qt: askpassphrasedialog: Clear pass fields on accept
* net: Avoid duplicate getheaders requests.
* Check non-null pindex before potentially referencing
* mapNextTx: use pointer as key, simplify value
* Implement indirectmap.h and update memusage.h
* Add/Repair LOCK's
* Fix parameter naming inconsistencies 
* Clicking on the lock icon will open the passphrase dialog
* Fix bip32_tests.cpp
* Update Argon2d, hash.cpp/h
* Repair SLOT issue in rpcconsole.cpp
* Fix incorrect psTx usages
* Fix torcontrol.cpp unused private field warning
* Update Encryption(crypter.cpp/h)
* Remove old HD wallet code
* Move InitLoadWallet to init.cpp
* Revert Tick Changes/Fix UI Thread Issue
* Sentinel/Dynode Fixes
* Remove unused functions/cleanup code
* Reduce Keypool to 1000
* Optimise Reindex
* Bump Governance/InstantSend/PrivateSend/Core Proto/Versions
* Update CHANGELOG


**Dynamic v1.3.0.2**

* [Sync] Fix issue with headers first sync
* [Sync] [Consensus] Shift Fork Logic to its own file
* [Qt] Add CheckForks in the Qt Project File
* [Fork] Silence usage of pindex compeletely
* [Sync]Timeouts/DB/Headers/Limits
* Reduce nDefaultDbCache to 512MiB
* Bump Proto and ONLY connect to 1.3.0.1 (Proto 70200)
* Bump Governance/Core Proto/Versions
* Update CHANGELOG


**Dynamic v1.3.0.1**

* Bump Protocols to lock out nodes at or below v1.2 to prevent any forks
* Update CHANGELOG


**Dynamic v1.3.0.0**

* c++11:Backport from bitcoin-core: don't throw from the reverselock destructor
* InitError instead of throw on failure
* Hard Fork at block 300,000 for Delta difficulty retarget algorithm
* Update CHANGELOG


**Dynamic v1.2.0.0**

* Make RelayWalletTransaction attempt to AcceptToMemoryPool
* Update tests for Byteswap
* Ensure is in valid range
* Make strWalletFile const
* Avoid ugly exception in log on unknown inv type
* libconsensus: Add input validation of flags/missing flags & make catch() args const
* Add LockedPool
* Add getmemoryinfo
* Add benchmark for lockedpool allocation/deallocation
* trivial: fix bloom filter init to isEmpty = true
* Lockedpool fixes
* Add include utility to miner.cpp
* Don't return the address of a P2SH of a P2SH
* Implement (begin|end)_ptr in C++11 and add deprecation comment
* add include stdlib.h to random.cpp
* Generate auth cookie in hex instead of base64
* Do not shadow variable (multiple files)
* dynamic-cli: More detailed error reporting
* Add High TX Fee Warning
* C++11: s/boost::scoped_ptr/std::unique_ptr/
* Do not shadow variables in networking code
* Remove shadowed variables in Qt files
* Do not shadow LOCK's criticalblock variable for LOCK inside LOCK
* Do not shadow variables in src/wallet
* Berkeley DB v6 compatibility fix
* Reduce default number of blocks to check at startup
* Fix random segfault when closing Choose data directory dialog
* Fix several node initialization issues
* Add FEATURE_HD
* Improve handling of unconnecting headers
* Fix DoS vulnerability in mempool acceptance
* Bump default db cache to 300MiB
* Fix a bug where the SplashScreen will not be hidden during startup
* Stop trimming when mapTx is empty
* Evict orphans which are included or precluded by accepted blocks
* Reduce unnecessary hashing in signrawtransaction
* Watchdog check removed until Sentinel is updated/compatible fully
* Bump protocol versions to 70000
* Added IPv4 seed nodes to chainparamsseeds.h
* Update CHANGELOG


**Dynamic v1.1.0.0**

* Inline with BTC 0.12		
* HD Wallet Code Improvements		
* Remove/Replace Boost usage for c++11		
* Do not shadow member variables in httpserver		
* Update dbwrapper_tests.cpp		
* Access WorkQueue::running only within the cs lock		
* Use BIP32_HARDENED_KEY_LIMIT		
* Update NULL to use nullptr in GetWork & GetBlockTemplate		
* Few changes to governance rpc		
* Safety check in CInstantSend::SyncTransaction		
* Full path in 'failed to load cache' warnings		
* Refactor privateSendSigner		
* Net Fixes/DNS Seed Fix		
* Don't add non-current watchdogs to seen map		
* [RPC] remove the option of having multiple timer interfaces		
* Fix memory leak in httprpc.cpp		
* Make KEY_SIZE a compile-time constant
* Update CHANGELOG

** Initial Fork from Dash<|MERGE_RESOLUTION|>--- conflicted
+++ resolved
@@ -1,7 +1,6 @@
 **Dynamic CHANGELOG**
 -------------------------
 
-<<<<<<< HEAD
 **Dynamic v2.4.0.0**
 
 * Fix copy elision warning in opencl device.cpp
@@ -144,20 +143,11 @@
 * Remove double forcecompactdb arg
 * [Fluid] Refactor fluid code and remove index database
 * [BDAP] Remove fluid reference from domain entry
-=======
-**Dynamic v2.3.5.0**
-
-* Fix crash bug with duplicate inputs within a transaction
-* Reduces memory usage and blockchain size on disk
-* Bump client version to v2.3.5 and minimum protocol version to 70800 (v2.2)
-* [Fluid] Refactor fluid code and remove index database
->>>>>>> d9f77dc4
 * [Fluid] Add mining update and mint leveldb databases
 * [Fluid] Implement new fluid databases
 * [Fluid] Fix get fluid sovereigns RPC
 * [Fluid] Fixes to get last functions and RPC commands
 * [Fluid] Fix consensus issues with new db code
-<<<<<<< HEAD
 * Drop delayed headers logic and fix duplicate initial headers sync
 * replace boost iterators with for
 * RPC: Add description for InstantSend-related fields of mempool entry
@@ -173,9 +163,19 @@
 * Bump Versioning
 * Update dynamic_qt.m4 (Remove ability to build with Qt4)
 
-=======
+
+**Dynamic v2.3.5.0**
+
+* Fix crash bug with duplicate inputs within a transaction
+* Reduces memory usage and blockchain size on disk
+* Bump client version to v2.3.5 and minimum protocol version to 70800 (v2.2)
+* [Fluid] Refactor fluid code and remove index database
+* [Fluid] Add mining update and mint leveldb databases
+* [Fluid] Implement new fluid databases
+* [Fluid] Fix get fluid sovereigns RPC
+* [Fluid] Fixes to get last functions and RPC commands
+* [Fluid] Fix consensus issues with new db code
 * Update changelog and cleanup fluid to do lists/comments
->>>>>>> d9f77dc4
 
 **Dynamic v2.3.0.0**
 
