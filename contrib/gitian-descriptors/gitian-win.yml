--- conflicted
+++ resolved
@@ -1,9 +1,4 @@
----
-<<<<<<< HEAD
 name: "dynamic-2.5.0.0"
-=======
-name: "dynamic-2.4.4.1"
->>>>>>> 21d2e1d9
 enable_cache: true
 suites:
 - "trusty"
