// Copyright (c) 2019 Duality Blockchain Solutions Developers
// Distributed under the MIT software license, see the accompanying
// file COPYING or http://www.opensource.org/licenses/mit-license.php.

#include "bdap/domainentry.h"

#include "chainparams.h"
#include "coins.h"
#include "policy/policy.h"
#include "rpcclient.h"
#include "rpcserver.h"
#include "txmempool.h"
#include "validation.h"
#include "validationinterface.h"
#include "wallet/wallet.h"

#include <univalue.h>

#include <boost/algorithm/string/find.hpp>
#include <boost/xpressive/xpressive_dynamic.hpp>

using namespace boost::xpressive;

namespace BDAP {
    std::string GetObjectTypeString(unsigned int nObjectType)
    {
        switch ((BDAP::ObjectType)nObjectType) {

            case BDAP::ObjectType::BDAP_DEFAULT_TYPE:
                return "Default";
             case BDAP::ObjectType::BDAP_USER:
                return "User Entry";
            case BDAP::ObjectType::BDAP_GROUP:
                return "Group Entry";
            case BDAP::ObjectType::BDAP_DEVICE:
                return "Device Entry";
            case BDAP::ObjectType::BDAP_DOMAIN:
                return "Domain Entry";
            case BDAP::ObjectType::BDAP_ORGANIZATIONAL_UNIT:
                return "OU Entry";
            case BDAP::ObjectType::BDAP_CERTIFICATE:
                return "Certificate Entry";
            case BDAP::ObjectType::BDAP_AUDIT:
                return "Audit Entry";
<<<<<<< HEAD
            case BDAP::ObjectType::BDAP_CHANNEL:
                return "Channel Entry";
            case BDAP::ObjectType::BDAP_CHECKPOINT:
=======
            case BDAP::ObjectType::SIDECHAIN:
                return "Sidechain Entry";
            case BDAP::ObjectType::CHECKPOINT:
>>>>>>> bf9f7f80
                return "Channel Checkpoint Entry";
            case BDAP::ObjectType::BDAP_BINDING_LINK:
                return "Binding Link Entry";
            case BDAP::ObjectType::BDAP_IDENTITY:
                return "Identity Entry";
            case BDAP::ObjectType::BDAP_IDENTITY_VERIFICATION:
                return "Identity Verification Entry";
            case BDAP::ObjectType::BDAP_SMART_CONTRACT:
                return "Smart Contract Entry";
            default:
                return "Unknown";
        }
    }
    
    unsigned int GetObjectTypeInt(BDAP::ObjectType ObjectType)
    {
        return (unsigned int)ObjectType;
    }

    BDAP::ObjectType GetObjectTypeEnum(unsigned int nObjectType)
    {
        return (BDAP::ObjectType)nObjectType;
    }
}

std::string BDAPFromOp(const int op) 
{
    switch (op) {
        case OP_BDAP_NEW:
            return "bdap_new";
        case OP_BDAP_DELETE:
            return "bdap_delete";
        case OP_BDAP_REVOKE:
            return "bdap_revoke";
        case OP_BDAP_MODIFY:
            return "bdap_update";
        case OP_BDAP_MODIFY_RDN:
            return "bdap_move";
        case OP_BDAP_EXECUTE_CODE:
            return "bdap_execute";
        case OP_BDAP_BIND:
            return "bdap_link";
        case OP_BDAP_AUDIT:
            return "bdap_audit";
        case OP_BDAP_CERTIFICATE:
            return "bdap_certificate";
        case OP_BDAP_IDENTITY:
            return "bdap_identity";
        case OP_BDAP_ID_VERIFICATION:
            return "bdap_identity_verification";
        case OP_BDAP_SIDECHAIN:
            return "bdap_new_sidechain";
        case OP_BDAP_SIDECHAIN_CHECKPOINT:
            return "bdap_sidechain_checkpoint";
        default:
            return "<unknown bdap op>";
    }
}

bool IsBDAPDataOutput(const CTxOut& out) {
    txnouttype whichType;
    if (!IsStandard(out.scriptPubKey, whichType))
        return false;
    if (whichType == TX_NULL_DATA)
        return true;
   return false;
}

bool GetBDAPTransaction(int nHeight, const uint256& hash, CTransactionRef &txOut, const Consensus::Params& consensusParams)
{
    if(nHeight < 0 || nHeight > chainActive.Height())
        return false;

    CBlockIndex *pindexSlow = NULL;

    LOCK(cs_main);
    
    pindexSlow = chainActive[nHeight];
    
    if (pindexSlow) {
        CBlock block;
        if (ReadBlockFromDisk(block, pindexSlow, consensusParams)) {
                for (const auto& tx : block.vtx) {
                if (tx->GetHash() == hash) {
                    txOut = tx;
                    return true;
                }
            }
        }
    }
    return false;
}

std::string stringFromVch(const CharString& vch) {
    std::string res;
    std::vector<unsigned char>::const_iterator vi = vch.begin();
    while (vi != vch.end()) {
        res += (char) (*vi);
        vi++;
    }
    return res;
}

std::vector<unsigned char> vchFromValue(const UniValue& value) {
    std::string strName = value.get_str();
    unsigned char *strbeg = (unsigned char*) strName.c_str();
    return std::vector<unsigned char>(strbeg, strbeg + strName.size());
}

std::vector<unsigned char> vchFromString(const std::string& str) 
{
    return std::vector<unsigned char>(str.begin(), str.end());
}

int GetBDAPDataOutput(const CTransactionRef& tx) {
   for(unsigned int i = 0; i < tx->vout.size();i++) {
       if(IsBDAPDataOutput(tx->vout[i]))
           return i;
    }
   return -1;
}

bool GetBDAPData(const CScript& scriptPubKey, std::vector<unsigned char>& vchData, std::vector<unsigned char>& vchHash)
{
    CScript::const_iterator pc = scriptPubKey.begin();
    opcodetype opcode;
    if (!scriptPubKey.GetOp(pc, opcode))
        return false;
    if(opcode != OP_RETURN)
        return false;
    if (!scriptPubKey.GetOp(pc, opcode, vchData))
        return false;

    uint256 hash;
    hash = Hash(vchData.begin(), vchData.end());
    vchHash = vchFromValue(hash.GetHex());

    return true;
}

bool GetBDAPData(const CTransactionRef& tx, std::vector<unsigned char>& vchData, std::vector<unsigned char>& vchHash, int& nOut)
{
    nOut = GetBDAPDataOutput(tx);
    if(nOut == -1)
       return false;

    const CScript &scriptPubKey = tx->vout[nOut].scriptPubKey;
    return GetBDAPData(scriptPubKey, vchData, vchHash);
}

bool GetBDAPData(const CTxOut& out, std::vector<unsigned char>& vchData, std::vector<unsigned char>& vchHash)
{
    return GetBDAPData(out.scriptPubKey, vchData, vchHash);
}

bool CDomainEntry::UnserializeFromTx(const CTransactionRef& tx) {
    std::vector<unsigned char> vchData;
    std::vector<unsigned char> vchHash;
    int nOut;
    if(!GetBDAPData(tx, vchData, vchHash, nOut))
    {
        SetNull();
        return false;
    }
    if(!UnserializeFromData(vchData, vchHash))
    {
        return false;
    }
    return true;
}

void CDomainEntry::Serialize(std::vector<unsigned char>& vchData) {
    CDataStream dsBDAP(SER_NETWORK, PROTOCOL_VERSION);
    dsBDAP << *this;
    vchData = std::vector<unsigned char>(dsBDAP.begin(), dsBDAP.end());
}

bool CDomainEntry::UnserializeFromData(const std::vector<unsigned char>& vchData, const std::vector<unsigned char>& vchHash) {
    try {
        CDataStream dsBDAP(vchData, SER_NETWORK, PROTOCOL_VERSION);
        dsBDAP >> *this;

        std::vector<unsigned char> vchBDAPData;
        Serialize(vchBDAPData);
        const uint256 &calculatedHash = Hash(vchBDAPData.begin(), vchBDAPData.end());
        const std::vector<unsigned char> &vchRandBDAP = vchFromValue(calculatedHash.GetHex());
        if(vchRandBDAP != vchHash)
        {
            SetNull();
            return false;
        }
    } catch (std::exception &e) {
        SetNull();
        return false;
    }
    return true;
}

CDynamicAddress CDomainEntry::GetWalletAddress() const {
    return CDynamicAddress(stringFromVch(WalletAddress));
}

CDynamicAddress CDomainEntry::GetLinkAddress() const {
    return CDynamicAddress(stringFromVch(LinkAddress));
}

std::string CDomainEntry::DHTPubKeyString() const {
    return stringFromVch(DHTPublicKey);
}

std::string CDomainEntry::GetFullObjectPath() const {
    return stringFromVch(ObjectID) + "@" + stringFromVch(OrganizationalUnit) + "." + stringFromVch(DomainComponent);
}

std::string CDomainEntry::GetObjectLocation() const {
    return stringFromVch(OrganizationalUnit) + "." + stringFromVch(DomainComponent);
}

std::vector<unsigned char> CDomainEntry::vchFullObjectPath() const {
    std::string strFullObjectPath = GetFullObjectPath();
    std::vector<unsigned char> vchReturnValue(strFullObjectPath.begin(), strFullObjectPath.end());
    return vchReturnValue;
}

std::vector<unsigned char> CDomainEntry::vchObjectLocation() const {
    std::string strObjectLocation = GetObjectLocation();
    std::vector<unsigned char> vchReturnValue(strObjectLocation.begin(), strObjectLocation.end());
    return vchReturnValue;
}

bool CDomainEntry::ValidateValues(std::string& errorMessage)
{
    smatch sMatch;
    std::string regExWithDot = "^((?!-)[a-z0-9-]{2," + std::to_string(MAX_OBJECT_NAME_LENGTH) + "}(?<!-)\\.)+[a-z]{2,6}$";
    std::string regExWithOutDot = "^((?!-)[a-z0-9-]{2," + std::to_string(MAX_OBJECT_NAME_LENGTH) + "}(?<!-))";

    // check domain name component
    std::string strDomainComponent = stringFromVch(DomainComponent);
    if (boost::find_first(strDomainComponent, "."))
    {
        sregex regexValidName = sregex::compile(regExWithDot);
        if (!regex_search(strDomainComponent, sMatch, regexValidName) || std::string(sMatch[0]) != strDomainComponent) {
            errorMessage = "Invalid BDAP domain name. Must follow the domain name spec of 2 to " + std::to_string(MAX_OBJECT_NAME_LENGTH) + " characters with no preceding or trailing dashes.";
            return false;
        }  
    }
    else
    {
        sregex regexValidName = sregex::compile(regExWithOutDot);
        if (!regex_search(strDomainComponent, sMatch, regexValidName) || std::string(sMatch[0]) != strDomainComponent) {
            errorMessage = "Invalid BDAP domain name. Must follow the domain name spec of 2 to " + std::to_string(MAX_OBJECT_NAME_LENGTH) + " characters with no preceding or trailing dashes.";
            return false;
        }
    }

    // check organizational unit component
    std::string strOrganizationalUnit = stringFromVch(OrganizationalUnit);
    if (boost::find_first(strOrganizationalUnit, "."))
    {
        sregex regexValidName = sregex::compile(regExWithDot);
        if (!regex_search(strOrganizationalUnit, sMatch, regexValidName) || std::string(sMatch[0]) != strOrganizationalUnit) {
            errorMessage = "Invalid BDAP organizational unit. Must follow the domain name spec of 2 to " + std::to_string(MAX_OBJECT_NAME_LENGTH) + " characters with no preceding or trailing dashes.";
            return false;
        }  
    }
    else
    {
        sregex regexValidName = sregex::compile(regExWithOutDot);
        if (!regex_search(strOrganizationalUnit, sMatch, regexValidName) || std::string(sMatch[0]) != strOrganizationalUnit) {
            errorMessage = "Invalid BDAP organizational unit. Must follow the domain name spec of 2 to " + std::to_string(MAX_OBJECT_NAME_LENGTH) + " characters with no preceding or trailing dashes.";
            return false;
        }
    }

    // check object name component
    std::string strObjectID = stringFromVch(ObjectID);
    if (boost::find_first(strObjectID, "."))
    {
        sregex regexValidName = sregex::compile(regExWithDot);
        if (!regex_search(strObjectID, sMatch, regexValidName) || std::string(sMatch[0]) != strObjectID) {
            errorMessage = "Invalid BDAP object name. Must follow the domain name spec of 2 to " + std::to_string(MAX_OBJECT_NAME_LENGTH) + " characters with no preceding or trailing dashes.";
            return false;
        }  
    }
    else
    {
        sregex regexValidName = sregex::compile(regExWithOutDot);
        if (!regex_search(strObjectID, sMatch, regexValidName) || std::string(sMatch[0]) != strObjectID) {
            errorMessage = "Invalid BDAP object name. Must follow the domain name spec of 2 to " + std::to_string(MAX_OBJECT_NAME_LENGTH) + " characters with no preceding or trailing dashes.";
            return false;
        }
    }

    // check object common name component
    if (CommonName.size() > MAX_COMMON_NAME_LENGTH) 
    {
        errorMessage = "Invalid BDAP common name. Can not have more than " + std::to_string(MAX_COMMON_NAME_LENGTH) + " characters.";
        return false;
    }

    // check object organization name component
    if (OrganizationName.size() > MAX_ORG_NAME_LENGTH) 
    {
        errorMessage = "Invalid BDAP organization name. Can not have more than " + std::to_string(MAX_ORG_NAME_LENGTH) + " characters.";
        return false;
    }

    if (WalletAddress.size() > MAX_WALLET_ADDRESS_LENGTH) 
    {
        errorMessage = "Invalid BDAP wallet address. Can not have more than " + std::to_string(MAX_WALLET_ADDRESS_LENGTH) + " characters.";
        return false;
    }
    else {
        std::string strWalletAddress = stringFromVch(WalletAddress);
        CDynamicAddress entryAddress(strWalletAddress);
        if (!entryAddress.IsValid()) {
            errorMessage = "Invalid BDAP wallet address. Wallet address failed IsValid check.";
            return false;
        }
    }
    
    if (LinkAddress.size() > MAX_WALLET_ADDRESS_LENGTH) 
    {
        errorMessage = "Invalid BDAP link address. Can not have more than " + std::to_string(MAX_WALLET_ADDRESS_LENGTH) + " characters.";
        return false;
    }
    else {
        if (LinkAddress.size() > 0) {
            std::string strLinkAddress = stringFromVch(LinkAddress);
            CDynamicAddress entryLinkAddress(strLinkAddress);
            if (!entryLinkAddress.IsValid()) {
                errorMessage = "Invalid BDAP link address. Link wallet address failed IsValid check.";
                return false;
            }
        }
    }

    if (DHTPublicKey.size() > MAX_KEY_LENGTH) 
    {
        errorMessage = "Invalid BDAP encryption public key. Can not have more than " + std::to_string(MAX_KEY_LENGTH) + " characters.";
        return false;
    }
    //TODO (BDAP): validate Ed25519 public key if possible.
    /*
    else {
        if (DHTPublicKey.size() > 0) {
            CPubKey entryDHTPublicKey(DHTPublicKey);
            if (!entryDHTPublicKey.IsFullyValid()) {
                errorMessage = "Invalid BDAP encryption public key. Encryption public key failed IsFullyValid check.";
                return false;
            }
        }
    }
    */
    return true;
}

/** Checks if BDAP transaction exists in the memory pool */
bool CDomainEntry::CheckIfExistsInMemPool(const CTxMemPool& pool, std::string& errorMessage)
{
    for (const CTxMemPoolEntry& e : pool.mapTx) {
        const CTransactionRef& tx = e.GetSharedTx();
        for (const CTxOut& txOut : tx->vout) {
            if (IsBDAPDataOutput(txOut)) {
                CDomainEntry domainEntry(tx);
                if (this->GetFullObjectPath() == domainEntry.GetFullObjectPath()) {
                    errorMessage = "CheckIfExistsInMemPool: A BDAP domain entry transaction for " + GetFullObjectPath() + " is already in the memory pool!";
                    return true;
                }
            }
        }
    }
    return false;
}

/** Checks if the domain entry transaction uses the entry's UTXO */
bool CDomainEntry::TxUsesPreviousUTXO(const CTransactionRef& tx)
{
    int nIn = GetBDAPOperationOutIndex(tx);
    COutPoint entryOutpoint = COutPoint(txHash, nIn);
    for (const CTxIn& txIn : tx->vin) {
        if (txIn.prevout == entryOutpoint)
            return true;
    }
    return false;
}

bool BuildBDAPJson(const CDomainEntry& entry, UniValue& oName, bool fAbridged)
{
    bool expired = false;
    int64_t expired_time = 0;
    int64_t nTime = 0;
    if (!fAbridged) {
        oName.push_back(Pair("_id", stringFromVch(entry.OID)));
        oName.push_back(Pair("version", entry.nVersion));
        oName.push_back(Pair("domain_component", stringFromVch(entry.DomainComponent)));
        oName.push_back(Pair("common_name", stringFromVch(entry.CommonName)));
        oName.push_back(Pair("organizational_unit", stringFromVch(entry.OrganizationalUnit)));
        oName.push_back(Pair("organization_name", stringFromVch(entry.DomainComponent)));
        oName.push_back(Pair("object_id", stringFromVch(entry.ObjectID)));
        oName.push_back(Pair("object_full_path", entry.GetFullObjectPath()));
        oName.push_back(Pair("object_type", entry.ObjectTypeString()));
        oName.push_back(Pair("wallet_address", stringFromVch(entry.WalletAddress)));
        oName.push_back(Pair("public", (int)entry.fPublicObject));
        oName.push_back(Pair("dht_publickey", stringFromVch(entry.DHTPublicKey)));
        oName.push_back(Pair("link_address", stringFromVch(entry.LinkAddress)));
        oName.push_back(Pair("txid", entry.txHash.GetHex()));
        if ((unsigned int)chainActive.Height() >= entry.nHeight-1) {
            CBlockIndex *pindex = chainActive[entry.nHeight-1];
            if (pindex) {
                nTime = pindex->GetMedianTimePast();
            }
        }
        oName.push_back(Pair("time", nTime));
        //oName.push_back(Pair("height", entry.nHeight));
        expired_time = entry.nExpireTime;
        if(expired_time <= (unsigned int)chainActive.Tip()->GetMedianTimePast())
        {
            expired = true;
        }
        oName.push_back(Pair("expires_on", expired_time));
        oName.push_back(Pair("expired", expired));
    }
    else {
        oName.push_back(Pair("common_name", stringFromVch(entry.CommonName)));
        oName.push_back(Pair("object_full_path", stringFromVch(entry.vchFullObjectPath())));
        oName.push_back(Pair("wallet_address", stringFromVch(entry.WalletAddress)));
        oName.push_back(Pair("dht_publickey", stringFromVch(entry.DHTPublicKey)));
    }
    return true;
}

void CreateRecipient(const CScript& scriptPubKey, CRecipient& recipient)
{
    CRecipient recp = {scriptPubKey, recipient.nAmount, false};
    recipient = recp;
    CTxOut txout(recipient.nAmount, scriptPubKey);
    size_t nSize = GetSerializeSize(txout, SER_DISK, 0) + 148u;
    recipient.nAmount = 3 * minRelayTxFee.GetFee(nSize);
}

void CreateFeeRecipient(CScript& scriptPubKey, const std::vector<unsigned char>& data, CRecipient& recipient)
{
    // add hash to data output (must match hash in inputs check with the tx scriptpubkey hash)
    uint256 hash = Hash(data.begin(), data.end());
    std::vector<unsigned char> vchHashRand = vchFromValue(hash.GetHex());
    scriptPubKey << vchHashRand;
    CRecipient recp = {scriptPubKey, 0, false};
    recipient = recp;
}

CAmount GetDataFee(const CScript& scriptPubKey)
{
    CAmount nFee = 0;
    CRecipient recp = {scriptPubKey, 0, false};
    CTxOut txout(0, scriptPubKey);
    size_t nSize = GetSerializeSize(txout, SER_DISK,0)+148u;
    nFee = CWallet::GetMinimumFee(nSize, nTxConfirmTarget, mempool);
    recp.nAmount = nFee;
    return recp.nAmount;
}

void ToLowerCase(CharString& vchValue) {
    std::string strValue;
    CharString::const_iterator vi = vchValue.begin();
    while (vi != vchValue.end()) 
    {
        strValue += std::tolower(*vi);
        vi++;
    }
    CharString vchNewValue(strValue.begin(), strValue.end());
    std::swap(vchValue, vchNewValue);
}

void ToLowerCase(std::string& strValue) {
    for(unsigned short loop=0;loop < strValue.size();loop++)
    {
        strValue[loop]=std::tolower(strValue[loop]);
    }
}

CAmount GetBDAPFee(const CScript& scriptPubKey)
{
    CAmount nFee = 0;
    CRecipient recp = {scriptPubKey, 0, false};
    CTxOut txout(0, scriptPubKey);
    size_t nSize = GetSerializeSize(txout, SER_DISK,0)+148u;
    nFee = CWallet::GetMinimumFee(nSize, nTxConfirmTarget, mempool);
    recp.nAmount = nFee;
    return recp.nAmount;
}

bool DecodeBDAPTx(const CTransactionRef& tx, int& op, std::vector<std::vector<unsigned char> >& vvch) 
{
    bool found = false;

    for (unsigned int i = 0; i < tx->vout.size(); i++) {
        const CTxOut& out = tx->vout[i];
        vchCharString vvchRead;
        if (DecodeBDAPScript(out.scriptPubKey, op, vvchRead)) {
            found = true;
            vvch = vvchRead;
            break;
        }
    }
    if (!found)
        vvch.clear();

    return found;
}

bool FindBDAPInTx(const CCoinsViewCache &inputs, const CTransaction& tx, std::vector<std::vector<unsigned char> >& vvch)
{
    for (unsigned int i = 0; i < tx.vin.size(); i++) {
        const Coin& prevCoins = inputs.AccessCoin(tx.vin[i].prevout);
        if (prevCoins.IsSpent()) {
            continue;
        }
        // check unspent input for consensus before adding to a block
        int op;
        if (DecodeBDAPScript(prevCoins.out.scriptPubKey, op, vvch)) {
            return true;
        }
    }
    return false;
}

int GetBDAPOpType(const CScript& script)
{
    CScript::const_iterator it = script.begin();
    opcodetype op1 = OP_INVALIDOPCODE;
    opcodetype op2 = OP_INVALIDOPCODE;
    while (it != script.end()) {
        std::vector<unsigned char> vch;
        if (op1 == OP_INVALIDOPCODE)
        {
            if (script.GetOp2(it, op1, &vch)) 
            {
                if (op1 - OP_1NEGATE - 1 == OP_BDAP)
                {
                    continue;
                }
                else
                {
                    return 0;
                }
            }
        }
        else
        {
            if (script.GetOp2(it, op2, &vch)) 
            {
                if (op2 - OP_1NEGATE - 1  > OP_BDAP && op2 - OP_1NEGATE - 1 <= OP_BDAP_SIDECHAIN_CHECKPOINT)
                {
                    return (int)op2 - OP_1NEGATE - 1;
                }
                else
                {
                    return -1;
                }
            }
        }
    }
    return (int)op2;
}

int GetBDAPOpType(const CTxOut& out)
{
    return GetBDAPOpType(out.scriptPubKey);
}

std::string GetBDAPOpTypeString(const CScript& script)
{
    return BDAPFromOp(GetBDAPOpType(script));
}

bool GetBDAPOpScript(const CTransactionRef& tx, CScript& scriptBDAPOp, vchCharString& vvchOpParameters, int& op)
{
    for (unsigned int i = 0; i < tx->vout.size(); i++) 
    {
        const CTxOut& out = tx->vout[i];
        if (DecodeBDAPScript(out.scriptPubKey, op, vvchOpParameters)) 
        {
            scriptBDAPOp = out.scriptPubKey;
            return true;
        }
    }
    return false;
}

bool GetBDAPOpScript(const CTransactionRef& tx, CScript& scriptBDAPOp)
{
    int op;
    vchCharString vvchOpParameters;
    return GetBDAPOpScript(tx, scriptBDAPOp, vvchOpParameters, op);
}

bool GetBDAPDataScript(const CTransaction& tx, CScript& scriptBDAPData)
{
    for (unsigned int i = 0; i < tx.vout.size(); i++) 
    {
        const CTxOut& out = tx.vout[i];
        if (out.scriptPubKey.IsUnspendable()) 
        {
            scriptBDAPData = out.scriptPubKey;
            return true;
        }
    }
    return false;
}

bool IsBDAPOperationOutput(const CTxOut& out)
{
    if (GetBDAPOpType(out.scriptPubKey) > 0)
        return true;
    return false;
}

int GetBDAPOpCodeFromOutput(const CTxOut& out)
{
    if (!IsBDAPOperationOutput(out)) {
        return 0;
    }

    return GetBDAPOpType(out.scriptPubKey);
}

std::string GetBDAPOpStringFromOutput(const CTxOut& out)
{
    return GetBDAPOpTypeString(out.scriptPubKey);
}

int GetBDAPOperationOutIndex(const CTransactionRef& tx) 
{
    for(unsigned int i = 0; i < tx->vout.size();i++) {
        if(IsBDAPOperationOutput(tx->vout[i]))
            return i;
    }
    return -1;
}

int GetBDAPOperationOutIndex(int nHeight, const uint256& txHash) 
{
    CTransactionRef tx;
    const Consensus::Params& consensusParams = Params().GetConsensus();
    if (!GetBDAPTransaction(nHeight, txHash, tx, consensusParams))
    {
        return -1;
    }
    return GetBDAPOperationOutIndex(tx);
}

bool GetDomainEntryFromRecipient(const std::vector<CRecipient>& vecSend, CDomainEntry& entry, std::string& strOpType) 
{
    for (const CRecipient& rec : vecSend) {
        CScript bdapScript = rec.scriptPubKey;
        if (bdapScript.IsUnspendable()) {
            std::vector<unsigned char> vchData;
            std::vector<unsigned char> vchHash;
            if (!GetBDAPData(bdapScript, vchData, vchHash)) 
            {
                return false;
            }
            entry.UnserializeFromData(vchData, vchHash);
        }
        else {
            strOpType = GetBDAPOpTypeString(bdapScript);
        }
    }
    if (!entry.IsNull() && strOpType.size() > 0) {
        return true;
    }
    return false;
}

CDynamicAddress GetScriptAddress(const CScript& pubScript)
{
    CTxDestination txDestination;
    ExtractDestination(pubScript, txDestination);
    CDynamicAddress entryAddress(txDestination);
    return entryAddress;
}<|MERGE_RESOLUTION|>--- conflicted
+++ resolved
@@ -42,16 +42,10 @@
                 return "Certificate Entry";
             case BDAP::ObjectType::BDAP_AUDIT:
                 return "Audit Entry";
-<<<<<<< HEAD
-            case BDAP::ObjectType::BDAP_CHANNEL:
-                return "Channel Entry";
-            case BDAP::ObjectType::BDAP_CHECKPOINT:
-=======
-            case BDAP::ObjectType::SIDECHAIN:
+            case BDAP::ObjectType::BDAP_SIDECHAIN:
                 return "Sidechain Entry";
-            case BDAP::ObjectType::CHECKPOINT:
->>>>>>> bf9f7f80
-                return "Channel Checkpoint Entry";
+            case BDAP::ObjectType::BDAP_SIDECHAIN_CHECKPOINT:
+                return "Sidechain Checkpoint Entry";
             case BDAP::ObjectType::BDAP_BINDING_LINK:
                 return "Binding Link Entry";
             case BDAP::ObjectType::BDAP_IDENTITY:
