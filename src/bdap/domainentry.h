// Copyright (c) 2018 Duality Blockchain Solutions Developers
// Distributed under the MIT software license, see the accompanying
// file COPYING or http://www.opensource.org/licenses/mit-license.php.

#ifndef DYNAMIC_BDAP_DOMAINENTRY_H
#define DYNAMIC_BDAP_DOMAINENTRY_H

#include "bdap.h"
#include "amount.h"
#include "consensus/params.h"
#include "primitives/transaction.h"
#include "script/script.h"
#include "serialize.h"
#include "sync.h"

#include <univalue.h>

class CCoinsViewCache;
class CDynamicAddress;
struct CRecipient;
<<<<<<< HEAD
class CTransaction;
=======
>>>>>>> d9a50852
class CTxOut;
class CTxMemPool;

/* Blockchain Directory Access Framework

  ***** Design Notes *****
- BDAP root DNS entry is bdap.io.  It hosts the root public and admin domains for the BDAP system.
- Modeling after X.500 Directory and LDAP (RFC 4512): https://docs.ldap.com/specs/rfc4512.txt
- Top level domain objects do not have an ObjectID and are considered controlers.
- OID canonical identifiers like 1.23.456.7.89
- Sub level directory objects need permission from parent domain object.
- Top level domain objects can run side chains, sub level can with permission from parent
- Torrent network link used to store and transmit sharded and encrypted data.
- Side chains secured by Proof of Stake tokens issued by directory domain owner/creator
- Top level domains require collateral and more expensive than
- Recommended to store lower level domain object data as encrypted shards on Torrent network and not on the chain.
- The basic operations of DAP: Bind, Read, List, Search, Compare, Modify, Add, Delete and ModifyRDN
- Implement file sharing using IPFS
*/

using namespace BDAP;

namespace BDAP {
    std::string GetObjectTypeString(unsigned int nObjectType);
    unsigned int GetObjectTypeInt(BDAP::ObjectType ObjectType);
    BDAP::ObjectType GetObjectTypeEnum(unsigned int nObjectType);
}

class CDomainEntryDefaultParameters {
public:
    void InitialiseAdminOwners(); //DEFAULT_ADMIN_DOMAIN
    void InitialisePublicDomain(); //DEFAULT_PUBLIC_DOMAIN
};

// See LDAP Distinguished Name
class CDomainEntry {
public:
    static const int CURRENT_VERSION=1;
    int nVersion;
    CharString OID; // Canonical Object ID
    //CN=John Smith,OU=Public,DC=BDAP,DC=IO, O=Duality Blockchain Solutions, UID=johnsmith21
    CharString DomainComponent; // DC. Like DC=bdap.io. required. controls child objects
    CharString CommonName; // CN. Like CN=John Smith
    CharString OrganizationalUnit; // OU. Like OU=sales. blank for top level domain directories
    CharString OrganizationName; // O. Like Duality Blockchain Solutions
    CharString ObjectID; // UID. Like johnsmith21.  blank for top level domain directories
    unsigned int nObjectType; // see enum above
    CharString WalletAddress; // used to send collateral funds for this directory record.
    int8_t fPublicObject; // public and private visibility is relative to other objects in its domain directory
    CharString DHTPublicKey; // used to save data in the DHT and encrypt data for this entry.
    CharString LinkAddress; // used to send link requests.  should use a stealth address.

    uint256 txHash;

    unsigned int nHeight;
    uint64_t nExpireTime;

    CDomainEntry() { 
        SetNull();
    }

    CDomainEntry(const CTransactionRef& tx) {
        SetNull();
        UnserializeFromTx(tx);
    }

    inline void SetNull()
    {
        nVersion = CDomainEntry::CURRENT_VERSION;
        OID.clear();
        DomainComponent.clear();
        CommonName.clear();
        OrganizationalUnit.clear();
        OrganizationName.clear();
        ObjectID.clear();
        nObjectType = 0;
        WalletAddress.clear();
        fPublicObject = 0; // by default set to private visibility.
        DHTPublicKey.clear();
        LinkAddress.clear();
        txHash.SetNull();
        nHeight = 0;
        nExpireTime = 0;
    }

    ADD_SERIALIZE_METHODS;

    template <typename Stream, typename Operation>
    inline void SerializationOp(Stream& s, Operation ser_action) {
        READWRITE(this->nVersion);
        READWRITE(OID);
        READWRITE(DomainComponent);
        READWRITE(CommonName);
        READWRITE(OrganizationalUnit);
        READWRITE(OrganizationName);
        READWRITE(ObjectID);
        READWRITE(VARINT(nObjectType));
        READWRITE(WalletAddress);
        READWRITE(VARINT(fPublicObject));
        READWRITE(DHTPublicKey);
        READWRITE(LinkAddress);
        READWRITE(VARINT(nHeight));
        READWRITE(txHash);
        READWRITE(VARINT(nExpireTime));
    }

    inline friend bool operator==(const CDomainEntry &a, const CDomainEntry &b) {
        return (a.OID == b.OID && a.DomainComponent == b.DomainComponent && a.OrganizationalUnit == b.OrganizationalUnit && a.nObjectType == b.nObjectType);
    }

    inline friend bool operator!=(const CDomainEntry &a, const CDomainEntry &b) {
        return !(a == b);
    }

    inline CDomainEntry operator=(const CDomainEntry &b) {
        OID = b.OID;
        DomainComponent = b.DomainComponent;
        CommonName = b.CommonName;
        OrganizationalUnit = b.OrganizationalUnit;
        OrganizationName = b.OrganizationName;
        ObjectID = b.ObjectID;
        nObjectType = b.nObjectType;
        WalletAddress = b.WalletAddress;
        fPublicObject = b.fPublicObject;
        DHTPublicKey = b.DHTPublicKey;
        LinkAddress = b.LinkAddress;
        txHash = b.txHash;
        nHeight = b.nHeight;
        nExpireTime = b.nExpireTime;
        txHash = b.txHash;
        return *this;
    }
 
    inline bool IsNull() const { return (DomainComponent.empty()); }
    bool UnserializeFromTx(const CTransactionRef &tx);
    bool UnserializeFromData(const std::vector<unsigned char> &vchData, const std::vector<unsigned char> &vchHash);
    void Serialize(std::vector<unsigned char>& vchData);

    CDynamicAddress GetWalletAddress() const;
    std::string GetFullObjectPath() const;
    std::string GetObjectLocation() const;
    std::vector<unsigned char> vchFullObjectPath() const;
    std::vector<unsigned char> vchObjectLocation() const; // OU . Domain Name
    bool ValidateValues(std::string& errorMessage);
    bool CheckIfExistsInMemPool(const CTxMemPool& pool, std::string& errorMessage);
    bool TxUsesPreviousUTXO(const CTransactionRef& tx);
    BDAP::ObjectType ObjectType() const { return (BDAP::ObjectType)nObjectType; }
    std::string ObjectTypeString() const { return BDAP::GetObjectTypeString(nObjectType); };
};

std::string BDAPFromOp(const int op);
bool IsBDAPDataOutput(const CTxOut& out);
int GetBDAPDataOutput(const CTransactionRef& tx);
bool GetBDAPData(const CTransactionRef& tx, std::vector<unsigned char>& vchData, std::vector<unsigned char>& vchHash, int& nOut);
bool GetBDAPData(const CScript& scriptPubKey, std::vector<unsigned char>& vchData, std::vector<unsigned char>& vchHash);
bool GetBDAPData(const CTxOut& out, std::vector<unsigned char>& vchData, std::vector<unsigned char>& vchHash);
bool BuildBDAPJson(const CDomainEntry& entry, UniValue& oName, bool fAbridged = false);

std::string stringFromVch(const CharString& vch);
std::vector<unsigned char> vchFromValue(const UniValue& value);
std::vector<unsigned char> vchFromString(const std::string& str);
void CreateRecipient(const CScript& scriptPubKey, CRecipient& recipient);
void ToLowerCase(CharString& vchValue);
void ToLowerCase(std::string& strValue);
CAmount GetBDAPFee(const CScript& scriptPubKey);
bool DecodeBDAPTx(const CTransactionRef& tx, int& op, std::vector<std::vector<unsigned char> >& vvch);
bool FindBDAPInTx(const CCoinsViewCache &inputs, const CTransaction& tx, std::vector<std::vector<unsigned char> >& vvch);
int GetBDAPOpType(const CScript& script);
int GetBDAPOpType(const CTxOut& out);
std::string GetBDAPOpTypeString(const CScript& script);
bool GetBDAPOpScript(const CTransactionRef& tx, CScript& scriptBDAPOp, vchCharString& vvchOpParameters, int& op);
bool GetBDAPOpScript(const CTransactionRef& tx, CScript& scriptBDAPOp);
bool GetBDAPDataScript(const CTransaction& tx, CScript& scriptBDAPData);
bool IsBDAPOperationOutput(const CTxOut& out);
int GetBDAPOperationOutIndex(const CTransactionRef& tx);
int GetBDAPOperationOutIndex(int nHeight, const uint256& txHash);
bool GetBDAPTransaction(int nHeight, const uint256& hash, CTransactionRef &txOut, const Consensus::Params& consensusParams);
bool GetDomainEntryFromRecipient(const std::vector<CRecipient>& vecSend, CDomainEntry& entry, std::string& strOpType);
CDynamicAddress GetScriptAddress(const CScript& pubScript);
int GetBDAPOpCodeFromOutput(const CTxOut& out);
std::string GetBDAPOpStringFromOutput(const CTxOut& out);
#endif // DYNAMIC_BDAP_DOMAINENTRY_H<|MERGE_RESOLUTION|>--- conflicted
+++ resolved
@@ -18,10 +18,6 @@
 class CCoinsViewCache;
 class CDynamicAddress;
 struct CRecipient;
-<<<<<<< HEAD
-class CTransaction;
-=======
->>>>>>> d9a50852
 class CTxOut;
 class CTxMemPool;
 
