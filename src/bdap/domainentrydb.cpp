--- conflicted
+++ resolved
@@ -551,16 +551,11 @@
         errorMessage = "BDAP_CONSENSUS_ERROR: ERRCODE: 3600 - " + _("Transaction does not contain BDAP operation script!");
         return error(errorMessage.c_str());
     }
-<<<<<<< HEAD
-    const std::string strOperationType = GetBDAPOpTypeString(scriptOp);
-    //if (fDebug)
-        LogPrintf("CheckDomainEntryTxInputs, strOperationType= %s \n", strOperationType);
-=======
+
     const std::string strOperationType = GetBDAPOpTypeString(op1, op2);
     //if (fDebug)
         LogPrintf("%s --, strOperationType= %s \n", __func__, strOperationType);
->>>>>>> 11e07ee0
-    
+
     // unserialize BDAP from txn, check if the entry is valid and does not conflict with a previous entry
     CDomainEntry entry;
     std::vector<unsigned char> vchData;
