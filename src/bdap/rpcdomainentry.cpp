// Copyright (c) 2018 Duality Blockchain Solutions Developers 
// Distributed under the MIT software license, see the accompanying
// file COPYING or http://www.opensource.org/licenses/mit-license.php.

#include "bdap/domainentry.h"
#include "bdap/domainentrydb.h"
#include "dht/ed25519.h"
#include "core_io.h" // needed for ScriptToAsmStr
#include "rpcprotocol.h"
#include "rpcserver.h"
#include "primitives/transaction.h"
#include "wallet/wallet.h"
#include "validation.h"

#include <univalue.h>

extern void SendBDAPTransaction(const CScript bdapDataScript, const CScript bdapOPScript, CWalletTx& wtxNew, CAmount nOPValue, CAmount nDataValue);

static constexpr bool fPrintDebug = true;

static UniValue AddDomainEntry(const JSONRPCRequest& request, BDAP::ObjectType bdapType)
{
    EnsureWalletIsUnlocked();

    // Adds a new name to channel zero.  OID = 0.0.block-height.tx-ordinal.0.0.0.0
    // Format object and domain names to lower case.
    std::string strObjectID = request.params[0].get_str();
    ToLowerCase(strObjectID);

    CharString vchObjectID = vchFromValue(request.params[0]);
    ToLowerCase(vchObjectID);
    CharString vchCommonName = vchFromValue(request.params[1]);

    CDomainEntry txDomainEntry;
    txDomainEntry.OID = vchDefaultOIDPrefix;
    txDomainEntry.DomainComponent = vchDefaultDomainName;
    if (bdapType == BDAP::ObjectType::BDAP_USER) {
        txDomainEntry.OrganizationalUnit = vchDefaultUserOU;
    }
    else if (bdapType == BDAP::ObjectType::BDAP_GROUP) {
        txDomainEntry.OrganizationalUnit = vchDefaultGroupOU;
    }
    
    txDomainEntry.CommonName = vchCommonName;
    txDomainEntry.OrganizationName = vchDefaultOrganizationName;
    txDomainEntry.ObjectID = vchObjectID;
    txDomainEntry.fPublicObject = 1; // make entry public
    txDomainEntry.nObjectType = GetObjectTypeInt(bdapType);

    // Check if name already exists
    if (GetDomainEntry(txDomainEntry.vchFullObjectPath(), txDomainEntry))
        throw std::runtime_error("BDAP_ADD_PUBLIC_ENTRY_RPC_ERROR: ERRCODE: 3500 - " + txDomainEntry.GetFullObjectPath() + _(" entry already exists.  Can not add duplicate."));

    // TODO: Add ability to pass in the wallet address
    CKey privWalletKey;
    privWalletKey.MakeNewKey(true);
    CPubKey pubWalletKey = privWalletKey.GetPubKey();
    CKeyID keyWalletID = pubWalletKey.GetID();
    CDynamicAddress walletAddress = CDynamicAddress(keyWalletID);

    if (pwalletMain && !pwalletMain->AddKeyPubKey(privWalletKey, pubWalletKey))
        throw std::runtime_error("BDAP_ADD_PUBLIC_ENTRY_RPC_ERROR: ERRCODE: 3502 - " + _("Error adding receiving address key wo wallet for BDAP"));

    pwalletMain->SetAddressBook(keyWalletID, strObjectID, "bdap-wallet");
    
    CharString vchWalletAddress = vchFromString(walletAddress.ToString());
    txDomainEntry.WalletAddress = vchWalletAddress;

    // TODO: Add ability to pass in the DHT public key
    CKeyEd25519 privDHTKey;
    CharString vchDHTPubKey = privDHTKey.GetPubKey();
    
    if (pwalletMain && !pwalletMain->AddDHTKey(privDHTKey, vchDHTPubKey))
        throw std::runtime_error("BDAP_ADD_PUBLIC_ENTRY_RPC_ERROR: ERRCODE: 3503 - " + _("Error adding ed25519 key to wallet for BDAP"));

    txDomainEntry.DHTPublicKey = vchDHTPubKey;
    pwalletMain->SetAddressBook(privDHTKey.GetID(), strObjectID, "bdap-dht-key");

    // TODO: Add ability to pass in the link address
    // TODO: Use stealth address for the link address so linking will be private
    CKey privLinkKey;
    privLinkKey.MakeNewKey(true);
    CPubKey pubLinkKey = privLinkKey.GetPubKey();
    CKeyID keyLinkID = pubLinkKey.GetID();
    CDynamicAddress linkAddress = CDynamicAddress(keyLinkID);
    if (pwalletMain && !pwalletMain->AddKeyPubKey(privLinkKey, pubLinkKey))
        throw std::runtime_error("BDAP_ADD_PUBLIC_ENTRY_RPC_ERROR: ERRCODE: 3504 - " + _("Error adding receiving address key wo wallet for BDAP"));

    pwalletMain->SetAddressBook(keyLinkID, strObjectID, "bdap-link");
    
    CharString vchLinkAddress = vchFromString(linkAddress.ToString());
    txDomainEntry.LinkAddress = vchLinkAddress;

    uint64_t nDays = 1461;  //default to 4 years.
    if (request.params.size() >= 3) {
        nDays = request.params[2].get_int();
    }
    uint64_t nSeconds = nDays * SECONDS_PER_DAY;
    txDomainEntry.nExpireTime = chainActive.Tip()->GetMedianTimePast() + nSeconds;

    CharString data;
    txDomainEntry.Serialize(data);
    
    // Create BDAP operation script
    CScript scriptPubKey;
    std::vector<unsigned char> vchFullObjectPath = txDomainEntry.vchFullObjectPath();
    scriptPubKey << CScript::EncodeOP_N(OP_BDAP) << CScript::EncodeOP_N(OP_BDAP_NEW) << vchFullObjectPath << OP_2DROP << OP_DROP;

    CScript scriptDestination;
    scriptDestination = GetScriptForDestination(walletAddress.Get());
    scriptPubKey += scriptDestination;

    // Create BDAP OP_RETURN script
    CScript scriptData;
    scriptData << OP_RETURN << data;

    // Send the transaction
    CWalletTx wtx;
    float fYears = ((float)nDays/365.25);
    CAmount nOperationFee = GetBDAPFee(scriptPubKey) * powf(3.1, fYears);
    CAmount nDataFee = GetBDAPFee(scriptData) * powf(3.1, fYears);

    // check BDAP values
    std::string strMessage;
    if (!txDomainEntry.ValidateValues(strMessage))
        throw std::runtime_error("BDAP_ADD_PUBLIC_ENTRY_RPC_ERROR: ERRCODE: 3505 - " + strMessage);

    SendBDAPTransaction(scriptData, scriptPubKey, wtx, nDataFee, nOperationFee);
    txDomainEntry.txHash = wtx.GetHash();

    UniValue oName(UniValue::VOBJ);
    if(!BuildBDAPJson(txDomainEntry, oName))
        throw std::runtime_error("BDAP_ADD_PUBLIC_ENTRY_RPC_ERROR: ERRCODE: 3506 - " + _("Failed to read from BDAP JSON object"));
    
    if (fPrintDebug) {
        // make sure we can deserialize the transaction from the scriptData and get a valid CDomainEntry class
        LogPrintf("DomainEntry Scripts:\nscriptData = %s\n", ScriptToAsmStr(scriptData, true));

        const CTransactionRef testTx = MakeTransactionRef((CTransaction)wtx);
        CDomainEntry testDomainEntry(testTx); //loads the class from a transaction

        LogPrintf("CDomainEntry Values:\nnVersion = %u\nFullObjectPath = %s\nCommonName = %s\nOrganizationalUnit = %s\nDHTPublicKey = %s\n", 
            testDomainEntry.nVersion, testDomainEntry.GetFullObjectPath(), stringFromVch(testDomainEntry.CommonName), 
            stringFromVch(testDomainEntry.OrganizationalUnit), stringFromVch(testDomainEntry.DHTPublicKey));
    }
    std::string strPubKeyHash = privDHTKey.GetHash().ToString();
    std::string strPubKeyID = privDHTKey.GetID().ToString();
    oName.push_back(Pair("dht_pubkey_hash", strPubKeyHash));
    oName.push_back(Pair("dht_pubkey_id", strPubKeyID));
    return oName;
}

UniValue adduser(const JSONRPCRequest& request) 
{
    if (request.params.size() < 2 || request.params.size() > 3) 
    {
        throw std::runtime_error("adduser <userid> <common name> <registration days>\nAdd public name entry to blockchain directory.\n");
    }
    BDAP::ObjectType bdapType = BDAP::ObjectType::BDAP_USER;
    return AddDomainEntry(request, bdapType);
}

UniValue getusers(const JSONRPCRequest& request) 
{
    if (request.params.size() > 2) 
    {
        throw std::runtime_error("getusers <records per page> <page returned>\nLists all BDAP public users.\n");
    }
    
    unsigned int nRecordsPerPage = 100;
    unsigned int nPage = 1;
    if (request.params.size() > 0)
        nRecordsPerPage = request.params[0].get_int();

    if (request.params.size() == 2)
        nPage = request.params[1].get_int();
    
    // only return entries from the default public domain OU
    std::string strObjectLocation = DEFAULT_PUBLIC_USER_OU + "." + DEFAULT_PUBLIC_DOMAIN;
    CharString vchObjectLocation(strObjectLocation.begin(), strObjectLocation.end());

    UniValue oDomainEntryList(UniValue::VARR);
    if (CheckDomainEntryDB())
        pDomainEntryDB->ListDirectories(vchObjectLocation, nRecordsPerPage, nPage, oDomainEntryList);

    return oDomainEntryList;
}

UniValue getgroups(const JSONRPCRequest& request) 
{
    if (request.params.size() > 2) 
    {
        throw std::runtime_error("getgroups <records per page> <page returned>\nLists all BDAP public groups.\n");
    }
    
    unsigned int nRecordsPerPage = 100;
    unsigned int nPage = 1;
    if (request.params.size() > 0)
        nRecordsPerPage = request.params[0].get_int();

    if (request.params.size() == 2)
        nPage = request.params[1].get_int();
    
    // only return entries from the default public domain OU
    std::string strObjectLocation = DEFAULT_PUBLIC_GROUP_OU + "." + DEFAULT_PUBLIC_DOMAIN;
    CharString vchObjectLocation(strObjectLocation.begin(), strObjectLocation.end());

    UniValue oDomainEntryList(UniValue::VARR);
    if (CheckDomainEntryDB())
        pDomainEntryDB->ListDirectories(vchObjectLocation, nRecordsPerPage, nPage, oDomainEntryList);

    return oDomainEntryList;
}

UniValue getuserinfo(const JSONRPCRequest& request) 
{
    if (request.params.size() != 1) 
    {
        throw std::runtime_error("getuserinfo <public name>\nList BDAP entry.\n");
    }

    CharString vchObjectID = vchFromValue(request.params[0]);
    ToLowerCase(vchObjectID);

    CDomainEntry directory;
    directory.DomainComponent = vchDefaultDomainName;
    directory.OrganizationalUnit = vchDefaultUserOU;
    directory.ObjectID = vchObjectID;
    
    UniValue oDomainEntryInfo(UniValue::VOBJ);
    if (CheckDomainEntryDB()) {
        if (!pDomainEntryDB->GetDomainEntryInfo(directory.vchFullObjectPath(), oDomainEntryInfo)) {
            throw std::runtime_error("BDAP_SELECT_PUBLIC_USER_RPC_ERROR: ERRCODE: 3600 - " + directory.GetFullObjectPath() + _(" can not be found.  Get info failed!"));
        }
    }
    else {
        throw std::runtime_error("BDAP_SELECT_PUBLIC_USER_RPC_ERROR: ERRCODE: 3601 - " + _("Can not access BDAP LevelDB database.  Get info failed!"));
    }

    return oDomainEntryInfo;
}

UniValue getgroupinfo(const JSONRPCRequest& request) 
{
    if (request.params.size() != 1) 
    {
        throw std::runtime_error("getgroupinfo <public group>\nList BDAP entry.\n");
    }

    CharString vchObjectID = vchFromValue(request.params[0]);
    ToLowerCase(vchObjectID);

    CDomainEntry directory;
    directory.DomainComponent = vchDefaultDomainName;
    directory.OrganizationalUnit = vchDefaultGroupOU;
    directory.ObjectID = vchObjectID;
    
    UniValue oDomainEntryInfo(UniValue::VOBJ);
    if (CheckDomainEntryDB()) {
        if (!pDomainEntryDB->GetDomainEntryInfo(directory.vchFullObjectPath(), oDomainEntryInfo)) {
            throw std::runtime_error("BDAP_SELECT_PUBLIC_GROUP_RPC_ERROR: ERRCODE: 3600 - " + directory.GetFullObjectPath() + _(" can not be found.  Get info failed!"));
        }
    }
    else {
        throw std::runtime_error("BDAP_SELECT_PUBLIC_GROUP_RPC_ERROR: ERRCODE: 3601 - " + _("Can not access BDAP LevelDB database.  Get info failed!"));
    }

    return oDomainEntryInfo;
}

static UniValue UpdateDomainEntry(const JSONRPCRequest& request, BDAP::ObjectType bdapType) 
{
    EnsureWalletIsUnlocked();

    // Format object and domain names to lower case.
    CharString vchObjectID = vchFromValue(request.params[0]);
    ToLowerCase(vchObjectID);
    
    CDomainEntry txPreviousEntry;
    txPreviousEntry.DomainComponent = vchDefaultDomainName;
    if (bdapType == BDAP::ObjectType::BDAP_USER) {
        txPreviousEntry.OrganizationalUnit = vchDefaultUserOU;
    }
    else if (bdapType == BDAP::ObjectType::BDAP_GROUP) {
        txPreviousEntry.OrganizationalUnit = vchDefaultGroupOU;
    }
    txPreviousEntry.ObjectID = vchObjectID;

    // Check if name already exists
    if (!GetDomainEntry(txPreviousEntry.vchFullObjectPath(), txPreviousEntry))
        throw std::runtime_error("BDAP_UPDATE_PUBLIC_ENTRY_RPC_ERROR: ERRCODE: 3700 - " + txPreviousEntry.GetFullObjectPath() + _(" does not exists.  Can not update."));

    int nIn = GetBDAPOperationOutIndex(txPreviousEntry.nHeight, txPreviousEntry.txHash);
    COutPoint outpoint = COutPoint(txPreviousEntry.txHash, nIn);
    if(pwalletMain->IsMine(CTxIn(outpoint)) != ISMINE_SPENDABLE)
        throw std::runtime_error("BDAP_UPDATE_PUBLIC_ENTRY_RPC_ERROR: ERRCODE: 3701 - You do not own the " + txPreviousEntry.GetFullObjectPath() + _(" entry.  Can not update."));

    CDomainEntry txUpdatedEntry = txPreviousEntry;
    CharString vchCommonName = vchFromValue(request.params[1]);
    txUpdatedEntry.CommonName = vchCommonName;
    txUpdatedEntry.nObjectType = GetObjectTypeInt(bdapType);

    uint64_t nDays = 1461;  //default to 4 years.
    if (request.params.size() >= 3) {
        nDays = request.params[2].get_int();
    }
    uint64_t nSeconds = nDays * SECONDS_PER_DAY;
    txUpdatedEntry.nExpireTime = chainActive.Tip()->GetMedianTimePast() + nSeconds;

    CharString data;
    txUpdatedEntry.Serialize(data);
    
    // Create BDAP operation script
    CScript scriptPubKey;
    std::vector<unsigned char> vchFullObjectPath = txUpdatedEntry.vchFullObjectPath();
    scriptPubKey << CScript::EncodeOP_N(OP_BDAP) << CScript::EncodeOP_N(OP_BDAP_MODIFY) << vchFullObjectPath << OP_2DROP << OP_DROP;

    CDynamicAddress walletAddress(stringFromVch(txUpdatedEntry.WalletAddress));
    CScript scriptDestination;
    scriptDestination = GetScriptForDestination(walletAddress.Get());
    scriptPubKey += scriptDestination;

    // Create BDAP OP_RETURN script
    CScript scriptData;
    scriptData << OP_RETURN << data;

    // Send the transaction
    CWalletTx wtx;
    float fYears = ((float)nDays/365.25);
    CAmount nOperationFee = GetBDAPFee(scriptPubKey) * powf(3.1, fYears);
    CAmount nDataFee = GetBDAPFee(scriptData) * powf(3.1, fYears);

    // check BDAP values
    std::string strMessage;
    if (!txUpdatedEntry.ValidateValues(strMessage))
        throw std::runtime_error("BDAP_UPDATE_PUBLIC_ENTRY_RPC_ERROR: ERRCODE: 3702 - " + strMessage);

    SendBDAPTransaction(scriptData, scriptPubKey, wtx, nDataFee, nOperationFee);
    txUpdatedEntry.txHash = wtx.GetHash();

    UniValue oName(UniValue::VOBJ);
    if(!BuildBDAPJson(txUpdatedEntry, oName))
        throw std::runtime_error("BDAP_UPDATE_PUBLIC_ENTRY_RPC_ERROR: ERRCODE: 3703 - " + _("Failed to read from BDAP JSON object"));
    
    if (fPrintDebug) {
        // make sure we can deserialize the transaction from the scriptData and get a valid CDomainEntry class
        LogPrintf("DomainEntry Scripts:\nscriptData = %s\n", ScriptToAsmStr(scriptData, true));

        const CTransactionRef testTx = MakeTransactionRef((CTransaction)wtx);
        CDomainEntry testDomainEntry(testTx); //loads the class from a transaction

        LogPrintf("CDomainEntry Values:\nnVersion = %u\nFullObjectPath = %s\nCommonName = %s\nOrganizationalUnit = %s\nDHTPublicKey = %s\n", 
            testDomainEntry.nVersion, testDomainEntry.GetFullObjectPath(), stringFromVch(testDomainEntry.CommonName), 
            stringFromVch(testDomainEntry.OrganizationalUnit), stringFromVch(testDomainEntry.DHTPublicKey));
    }

    return oName;
}

UniValue updateuser(const JSONRPCRequest& request) {
    if (request.params.size() < 2 || request.params.size() > 3) 
    {
        throw std::runtime_error("updateuser <userid> <common name> <registration days>\nUpdate an existing public name blockchain directory entry.\n");
    }

    BDAP::ObjectType bdapType = BDAP::ObjectType::BDAP_USER;
    return UpdateDomainEntry(request, bdapType);
}

UniValue updategroup(const JSONRPCRequest& request) {
    if (request.params.size() < 2 || request.params.size() > 3) 
    {
        throw std::runtime_error("updategroup <groupid> <common name> <registration days>\nUpdate an existing public name blockchain directory entry.\n");
    }

    BDAP::ObjectType bdapType = BDAP::ObjectType::BDAP_GROUP;
    return UpdateDomainEntry(request, bdapType);
}

static UniValue DeleteDomainEntry(const JSONRPCRequest& request, BDAP::ObjectType bdapType) 
{

    EnsureWalletIsUnlocked();

    // Format object and domain names to lower case.
    CharString vchObjectID = vchFromValue(request.params[0]);
    ToLowerCase(vchObjectID);
    
    CDomainEntry txSearchEntry;
    txSearchEntry.DomainComponent = vchDefaultDomainName;
    if (bdapType == BDAP::ObjectType::BDAP_USER) {
        txSearchEntry.OrganizationalUnit = vchDefaultUserOU;
    }
    else if (bdapType == BDAP::ObjectType::BDAP_GROUP) {
        txSearchEntry.OrganizationalUnit = vchDefaultGroupOU;
    }
    txSearchEntry.ObjectID = vchObjectID;
    CDomainEntry txDeletedEntry = txSearchEntry;
    
    // Check if name already exists
    if (!GetDomainEntry(txSearchEntry.vchFullObjectPath(), txSearchEntry))
        throw std::runtime_error("BDAP_DELETE_PUBLIC_ENTRY_RPC_ERROR: ERRCODE: 3700 - " + txSearchEntry.GetFullObjectPath() + _(" does not exists.  Can not delete."));

    int nIn = GetBDAPOperationOutIndex(txSearchEntry.nHeight, txSearchEntry.txHash);
    COutPoint outpoint = COutPoint(txSearchEntry.txHash, nIn);
    if(pwalletMain->IsMine(CTxIn(outpoint)) != ISMINE_SPENDABLE)
        throw std::runtime_error("BDAP_DELETE_PUBLIC_ENTRY_RPC_ERROR: ERRCODE: 3701 - You do not own the " + txSearchEntry.GetFullObjectPath() + _(" entry.  Can not delete."));
    
    txDeletedEntry.WalletAddress = txSearchEntry.WalletAddress;
    txDeletedEntry.CommonName = txSearchEntry.CommonName;
    txDeletedEntry.nObjectType = GetObjectTypeInt(bdapType);

    CharString data;
    txDeletedEntry.Serialize(data);
    
    // Create BDAP operation script
    CScript scriptPubKey;
    std::vector<unsigned char> vchFullObjectPath = txDeletedEntry.vchFullObjectPath();
    scriptPubKey << CScript::EncodeOP_N(OP_BDAP) << CScript::EncodeOP_N(OP_BDAP_DELETE) << vchFullObjectPath << OP_2DROP << OP_DROP;

    CDynamicAddress walletAddress(stringFromVch(txDeletedEntry.WalletAddress));
    CScript scriptDestination;
    scriptDestination = GetScriptForDestination(walletAddress.Get());
    scriptPubKey += scriptDestination;

    // Create BDAP OP_RETURN script
    CScript scriptData;
    scriptData << OP_RETURN << data;

    // Send the transaction
    CWalletTx wtx;
    float fYears = ((float)1/365.25);
    CAmount nOperationFee = GetBDAPFee(scriptPubKey) * powf(3.1, fYears);
    CAmount nDataFee = GetBDAPFee(scriptData) * powf(3.1, fYears);

    SendBDAPTransaction(scriptData, scriptPubKey, wtx, nDataFee, nOperationFee);
    txDeletedEntry.txHash = wtx.GetHash();

    UniValue oName(UniValue::VOBJ);
    if(!BuildBDAPJson(txDeletedEntry, oName))
        throw std::runtime_error("BDAP_DELETE_PUBLIC_ENTRY_RPC_ERROR: ERRCODE: 3703 - " + _("Failed to read from BDAP JSON object"));
    
    if (fPrintDebug) {
        // make sure we can deserialize the transaction from the scriptData and get a valid CDomainEntry class
        LogPrintf("DomainEntry Scripts:\nscriptData = %s\n", ScriptToAsmStr(scriptData, true));

        const CTransactionRef testTx = MakeTransactionRef((CTransaction)wtx);
        CDomainEntry testDomainEntry(testTx); //loads the class from a transaction

        LogPrintf("CDomainEntry Values:\nnVersion = %u\nFullObjectPath = %s\nCommonName = %s\nOrganizationalUnit = %s\nDHTPublicKey = %s\n", 
            testDomainEntry.nVersion, testDomainEntry.GetFullObjectPath(), stringFromVch(testDomainEntry.CommonName), 
            stringFromVch(testDomainEntry.OrganizationalUnit), stringFromVch(testDomainEntry.DHTPublicKey));
    }

    return oName;
}

UniValue deleteuser(const JSONRPCRequest& request) {
    if (request.params.size() != 1) 
    {
        throw std::runtime_error("deleteuser <userid>\nDelete an existing public name blockchain directory entry.\n");
    }

    BDAP::ObjectType bdapType = BDAP::ObjectType::BDAP_USER;
    return DeleteDomainEntry(request, bdapType);
}

UniValue deletegroup(const JSONRPCRequest& request) {
    if (request.params.size() != 1) 
    {
        throw std::runtime_error("deletegroup <groupid>\nDelete an existing public name blockchain directory entry.\n");
    }

    BDAP::ObjectType bdapType = BDAP::ObjectType::BDAP_GROUP;
    return DeleteDomainEntry(request, bdapType);
}

UniValue makekeypair(const JSONRPCRequest& request)
{
    if (request.params.size() > 1)
        throw std::runtime_error(
            "makekeypair [prefix]\n"
            "Make a public/private key pair.\n"
            "[prefix] is optional preferred prefix for the public key.\n");

    std::string strPrefix = "";
    if (request.params.size() > 0)
        strPrefix = request.params[0].get_str();

    CKey key;
    uint32_t nCount = 0;
    do
    {
        key.MakeNewKey(false);
        nCount++;
    } while (nCount < 10000 && strPrefix != HexStr(key.GetPubKey()).substr(0, strPrefix.size()));

    if (strPrefix != HexStr(key.GetPubKey()).substr(0, strPrefix.size()))
        return NullUniValue;

    CPrivKey vchPrivKey = key.GetPrivKey();
    CKeyID keyID = key.GetPubKey().GetID();
    CKey vchSecret = CKey();
    vchSecret.SetPrivKey(vchPrivKey, false);
    UniValue result(UniValue::VOBJ);
    result.push_back(Pair("PrivateKey", HexStr<CPrivKey::iterator>(vchPrivKey.begin(), vchPrivKey.end())));
    result.push_back(Pair("PublicKey", HexStr(key.GetPubKey())));
    result.push_back(Pair("WalletAddress", CDynamicAddress(keyID).ToString()));
    result.push_back(Pair("WalletPrivateKey", CDynamicSecret(vchSecret).ToString()));
    return result;
}

UniValue addgroup(const JSONRPCRequest& request) 
{
    if (request.params.size() < 2 || request.params.size() > 3) 
    {
        throw std::runtime_error("addgroup <groupid> <common name> <registration days>\nAdd public group entry to blockchain directory.\n");
    }

    BDAP::ObjectType bdapType = BDAP::ObjectType::BDAP_GROUP;
    return AddDomainEntry(request, bdapType);
}

UniValue mybdapaccounts(const JSONRPCRequest& request)
{
    if (request.params.size() != 0)
        throw std::runtime_error(
            "mybdapaccounts\n"
            "Returns your BDAP accounts.\n");

    std::vector<std::vector<unsigned char>> vvchDHTPubKeys;
    if (pwalletMain && !pwalletMain->GetDHTPubKeys(vvchDHTPubKeys))
        throw std::runtime_error("MY_BDAP_ACCOUNTS_RPC_ERROR: ERRCODE: 3800 - " + _("Error adding receiving address key wo wallet for BDAP"));

    UniValue result(UniValue::VOBJ);
    uint32_t nCount = 1;
    for (const std::vector<unsigned char>& vchPubKey : vvchDHTPubKeys) {
        //LogPrintf("mybdapaccounts %s \n", stringFromVch(vchPubKey));
        CDomainEntry entry;
        if (!pDomainEntryDB->ReadDomainEntryPubKey(vchPubKey, entry)) {
            throw std::runtime_error("MY_BDAP_ACCOUNTS_RPC_ERROR: ERRCODE: 3801 - BDAP entry for " + stringFromVch(vchPubKey) + _(" can not be found.  Get info failed!"));
        }
        UniValue oAccount(UniValue::VOBJ);
        if (BuildBDAPJson(entry, oAccount, false)) {
            result.push_back(Pair("account_" + std::to_string(nCount) , oAccount));
            nCount++;
        }
    }
    return result;
}

static const CRPCCommand commands[] =
{ //  category              name                     actor (function)               okSafe argNames
  //  --------------------- ------------------------ -----------------------        ------ --------------------
#ifdef ENABLE_WALLET
    /* BDAP */
<<<<<<< HEAD
    { "bdap",            "adduser",                  &adduser,                      true  },
    { "bdap",            "getusers",                 &getusers,                     true  },
    { "bdap",            "getgroups",                &getgroups,                    true  },
    { "bdap",            "getuserinfo",              &getuserinfo,                  true  },
    { "bdap",            "updateuser",               &updateuser,                   true  },
    { "bdap",            "updategroup",              &updategroup,                  true  },
    { "bdap",            "deleteuser",               &deleteuser,                   true  },
    { "bdap",            "deletegroup",              &deletegroup,                  true  },
    { "bdap",            "addgroup",                 &addgroup,                     true  },
    { "bdap",            "getgroupinfo",             &getgroupinfo,                 true  },
    { "bdap",            "mybdapaccounts",           &mybdapaccounts,               true  },
=======
    { "bdap",            "adduser",                  &adduser,                      true, {"userid","common name", "registration days"} },
    { "bdap",            "getusers",                 &getusers,                     true, {"records per page","page returned"} },
    { "bdap",            "getgroups",                &getgroups,                    true, {"records per page","page returned"} },
    { "bdap",            "getuserinfo",              &getuserinfo,                  true, {"public name"} },
    { "bdap",            "updateuser",               &updateuser,                   true, {"userid","common name", "registration days"} },
    { "bdap",            "updategroup",              &updategroup,                  true, {"groupid","common name", "registration days"} },
    { "bdap",            "deleteuser",               &deleteuser,                   true, {"userid"} },
    { "bdap",            "deletegroup",              &deletegroup,                  true, {"groupid"} },
    { "bdap",            "addgroup",                 &addgroup,                     true, {"groupid","common name"} },
    { "bdap",            "getgroupinfo",             &getgroupinfo,                 true, {"groupid"} },
>>>>>>> e5ed2f7d
#endif //ENABLE_WALLET
    { "bdap",            "makekeypair",              &makekeypair,                  true, {} },
};

void RegisterDomainEntryRPCCommands(CRPCTable &t)
{
    for (unsigned int vcidx = 0; vcidx < ARRAYLEN(commands); vcidx++)
        t.appendCommand(commands[vcidx].name, &commands[vcidx]);
}<|MERGE_RESOLUTION|>--- conflicted
+++ resolved
@@ -554,19 +554,6 @@
   //  --------------------- ------------------------ -----------------------        ------ --------------------
 #ifdef ENABLE_WALLET
     /* BDAP */
-<<<<<<< HEAD
-    { "bdap",            "adduser",                  &adduser,                      true  },
-    { "bdap",            "getusers",                 &getusers,                     true  },
-    { "bdap",            "getgroups",                &getgroups,                    true  },
-    { "bdap",            "getuserinfo",              &getuserinfo,                  true  },
-    { "bdap",            "updateuser",               &updateuser,                   true  },
-    { "bdap",            "updategroup",              &updategroup,                  true  },
-    { "bdap",            "deleteuser",               &deleteuser,                   true  },
-    { "bdap",            "deletegroup",              &deletegroup,                  true  },
-    { "bdap",            "addgroup",                 &addgroup,                     true  },
-    { "bdap",            "getgroupinfo",             &getgroupinfo,                 true  },
-    { "bdap",            "mybdapaccounts",           &mybdapaccounts,               true  },
-=======
     { "bdap",            "adduser",                  &adduser,                      true, {"userid","common name", "registration days"} },
     { "bdap",            "getusers",                 &getusers,                     true, {"records per page","page returned"} },
     { "bdap",            "getgroups",                &getgroups,                    true, {"records per page","page returned"} },
@@ -577,7 +564,7 @@
     { "bdap",            "deletegroup",              &deletegroup,                  true, {"groupid"} },
     { "bdap",            "addgroup",                 &addgroup,                     true, {"groupid","common name"} },
     { "bdap",            "getgroupinfo",             &getgroupinfo,                 true, {"groupid"} },
->>>>>>> e5ed2f7d
+    { "bdap",            "mybdapaccounts",           &mybdapaccounts,               true, {} },
 #endif //ENABLE_WALLET
     { "bdap",            "makekeypair",              &makekeypair,                  true, {} },
 };
