// Copyright (c) 2019 Duality Blockchain Solutions Developers 
// Distributed under the MIT software license, see the accompanying
// file COPYING or http://www.opensource.org/licenses/mit-license.php.

#include "bdap/domainentry.h"
#include "bdap/domainentrydb.h"
#include "bdap/utils.h"
#include "dht/ed25519.h"
#include "core_io.h" // needed for ScriptToAsmStr
#include "rpcprotocol.h"
#include "rpcserver.h"
#include "primitives/transaction.h"
#include "wallet/wallet.h"
#include "validation.h"

#include <univalue.h>

extern void SendBDAPTransaction(const CScript& bdapDataScript, const CScript& bdapOPScript, CWalletTx& wtxNew, const CAmount& nOPValue, const CAmount& nDataValue);

static constexpr bool fPrintDebug = true;

static UniValue AddDomainEntry(const JSONRPCRequest& request, BDAP::ObjectType bdapType)
{
    EnsureWalletIsUnlocked();

    // Adds a new name to channel zero.  OID = 0.0.block-height.tx-ordinal.0.0.0.0
    // Format object and domain names to lower case.
    std::string strObjectID = request.params[0].get_str();
    ToLowerCase(strObjectID);

    CharString vchObjectID = vchFromValue(request.params[0]);
    ToLowerCase(vchObjectID);
    CharString vchCommonName = vchFromValue(request.params[1]);

    CDomainEntry txDomainEntry;
    txDomainEntry.OID = vchDefaultOIDPrefix;
    txDomainEntry.DomainComponent = vchDefaultDomainName;
<<<<<<< HEAD
    txDomainEntry.OrganizationalUnit = vchDefaultPublicOU;
=======
    if (bdapType == BDAP::ObjectType::BDAP_USER) {
        txDomainEntry.OrganizationalUnit = vchDefaultUserOU;
    }
    else if (bdapType == BDAP::ObjectType::BDAP_GROUP) {
        txDomainEntry.OrganizationalUnit = vchDefaultGroupOU;
    }
>>>>>>> 5e205137
    
    txDomainEntry.CommonName = vchCommonName;
    txDomainEntry.OrganizationName = vchDefaultOrganizationName;
    txDomainEntry.ObjectID = vchObjectID;
    txDomainEntry.fPublicObject = 1; // make entry public
    txDomainEntry.nObjectType = GetObjectTypeInt(bdapType);

    // Check if name already exists
    if (GetDomainEntry(txDomainEntry.vchFullObjectPath(), txDomainEntry))
        throw std::runtime_error("BDAP_ADD_PUBLIC_ENTRY_RPC_ERROR: ERRCODE: 3500 - " + txDomainEntry.GetFullObjectPath() + _(" entry already exists.  Can not add duplicate."));

    // TODO: Add ability to pass in the wallet address
    CKey privWalletKey;
    privWalletKey.MakeNewKey(true);
    CPubKey pubWalletKey = privWalletKey.GetPubKey();
    CKeyID keyWalletID = pubWalletKey.GetID();
    CDynamicAddress walletAddress = CDynamicAddress(keyWalletID);

    if (pwalletMain && !pwalletMain->AddKeyPubKey(privWalletKey, pubWalletKey))
        throw std::runtime_error("BDAP_ADD_PUBLIC_ENTRY_RPC_ERROR: ERRCODE: 3502 - " + _("Error adding receiving address key wo wallet for BDAP"));

    pwalletMain->SetAddressBook(keyWalletID, strObjectID, "bdap-wallet");
    
    CharString vchWalletAddress = vchFromString(walletAddress.ToString());
    txDomainEntry.WalletAddress = vchWalletAddress;

    // TODO: Add ability to pass in the DHT public key
    CKeyEd25519 privDHTKey;
    CharString vchDHTPubKey = privDHTKey.GetPubKey();
    
    if (pwalletMain && !pwalletMain->AddDHTKey(privDHTKey, vchDHTPubKey))
        throw std::runtime_error("BDAP_ADD_PUBLIC_ENTRY_RPC_ERROR: ERRCODE: 3503 - " + _("Error adding ed25519 key to wallet for BDAP"));

    txDomainEntry.DHTPublicKey = vchDHTPubKey;
    pwalletMain->SetAddressBook(privDHTKey.GetID(), strObjectID, "bdap-dht-key");

    // TODO: Add ability to pass in the link address
    // TODO: Use stealth address for the link address so linking will be private
    CKey privLinkKey;
    privLinkKey.MakeNewKey(true);
    CPubKey pubLinkKey = privLinkKey.GetPubKey();
    CKeyID keyLinkID = pubLinkKey.GetID();
    CDynamicAddress linkAddress = CDynamicAddress(keyLinkID);
    if (pwalletMain && !pwalletMain->AddKeyPubKey(privLinkKey, pubLinkKey))
        throw std::runtime_error("BDAP_ADD_PUBLIC_ENTRY_RPC_ERROR: ERRCODE: 3504 - " + _("Error adding receiving address key wo wallet for BDAP"));

    pwalletMain->SetAddressBook(keyLinkID, strObjectID, "bdap-link");
    
    CharString vchLinkAddress = vchFromString(linkAddress.ToString());
    txDomainEntry.LinkAddress = vchLinkAddress;

    uint64_t nDays = 1461;  //default to 4 years.
    if (request.params.size() >= 3) {
        nDays = request.params[2].get_int();
    }
    uint64_t nSeconds = nDays * SECONDS_PER_DAY;
    txDomainEntry.nExpireTime = chainActive.Tip()->GetMedianTimePast() + nSeconds;

    CharString data;
    txDomainEntry.Serialize(data);
    
    // Create BDAP operation script
    CScript scriptPubKey;
    std::vector<unsigned char> vchFullObjectPath = txDomainEntry.vchFullObjectPath();
    scriptPubKey << CScript::EncodeOP_N(OP_BDAP_NEW) << CScript::EncodeOP_N(OP_BDAP_ACCOUNT_ENTRY) << vchFullObjectPath << OP_2DROP << OP_DROP;

    CScript scriptDestination;
    scriptDestination = GetScriptForDestination(walletAddress.Get());
    scriptPubKey += scriptDestination;

    // Create BDAP OP_RETURN script
    CScript scriptData;
    scriptData << OP_RETURN << data;

    // Send the transaction
    CWalletTx wtx;
    float fYears = ((float)nDays/365.25);
    CAmount nOperationFee = GetBDAPFee(scriptPubKey) * powf(3.1, fYears);
    CAmount nDataFee = GetBDAPFee(scriptData) * powf(3.1, fYears);

    // check BDAP values
    std::string strMessage;
    if (!txDomainEntry.ValidateValues(strMessage))
        throw std::runtime_error("BDAP_ADD_PUBLIC_ENTRY_RPC_ERROR: ERRCODE: 3505 - " + strMessage);

    SendBDAPTransaction(scriptData, scriptPubKey, wtx, nDataFee, nOperationFee);
    txDomainEntry.txHash = wtx.GetHash();

    UniValue oName(UniValue::VOBJ);
    if(!BuildBDAPJson(txDomainEntry, oName))
        throw std::runtime_error("BDAP_ADD_PUBLIC_ENTRY_RPC_ERROR: ERRCODE: 3506 - " + _("Failed to read from BDAP JSON object"));
    
    if (fPrintDebug) {
        // make sure we can deserialize the transaction from the scriptData and get a valid CDomainEntry class
        LogPrintf("DomainEntry Scripts:\nscriptData = %s\n", ScriptToAsmStr(scriptData, true));

        const CTransactionRef testTx = MakeTransactionRef((CTransaction)wtx);
        CDomainEntry testDomainEntry(testTx); //loads the class from a transaction

        LogPrintf("CDomainEntry Values:\nnVersion = %u\nFullObjectPath = %s\nCommonName = %s\nOrganizationalUnit = %s\nDHTPublicKey = %s\n", 
            testDomainEntry.nVersion, testDomainEntry.GetFullObjectPath(), stringFromVch(testDomainEntry.CommonName), 
            stringFromVch(testDomainEntry.OrganizationalUnit), stringFromVch(testDomainEntry.DHTPublicKey));
    }
    std::string strPubKeyHash = privDHTKey.GetHash().ToString();
    std::string strPubKeyID = privDHTKey.GetID().ToString();
    oName.push_back(Pair("dht_pubkey_hash", strPubKeyHash));
    oName.push_back(Pair("dht_pubkey_id", strPubKeyID));
    return oName;
}

UniValue adduser(const JSONRPCRequest& request) 
{
    if (request.params.size() < 2 || request.params.size() > 3) 
    {
        throw std::runtime_error("adduser <userid> <common name> <registration days>\nAdd public name entry to blockchain directory.\n");
    }
    BDAP::ObjectType bdapType = BDAP::ObjectType::BDAP_USER;
    return AddDomainEntry(request, bdapType);
}

UniValue getusers(const JSONRPCRequest& request) 
{
    if (request.params.size() > 2) 
    {
        throw std::runtime_error("getusers <records per page> <page returned>\nLists all BDAP public users.\n");
    }
    
    unsigned int nRecordsPerPage = 100;
    unsigned int nPage = 1;
    if (request.params.size() > 0)
        nRecordsPerPage = request.params[0].get_int();

    if (request.params.size() == 2)
        nPage = request.params[1].get_int();
    
    // only return entries from the default public domain OU
    std::string strObjectLocation = DEFAULT_PUBLIC_OU + "." + DEFAULT_PUBLIC_DOMAIN;
    CharString vchObjectLocation(strObjectLocation.begin(), strObjectLocation.end());

    UniValue oDomainEntryList(UniValue::VARR);
    if (CheckDomainEntryDB())
        pDomainEntryDB->ListDirectories(vchObjectLocation, nRecordsPerPage, nPage, oDomainEntryList);

    return oDomainEntryList;
}

UniValue getgroups(const JSONRPCRequest& request) 
{
    if (request.params.size() > 2) 
    {
        throw std::runtime_error("getgroups <records per page> <page returned>\nLists all BDAP public groups.\n");
    }
    
    unsigned int nRecordsPerPage = 100;
    unsigned int nPage = 1;
    if (request.params.size() > 0)
        nRecordsPerPage = request.params[0].get_int();

    if (request.params.size() == 2)
        nPage = request.params[1].get_int();
    
    // only return entries from the default public domain OU
    std::string strObjectLocation = DEFAULT_PUBLIC_OU + "." + DEFAULT_PUBLIC_DOMAIN;
    CharString vchObjectLocation(strObjectLocation.begin(), strObjectLocation.end());

    UniValue oDomainEntryList(UniValue::VARR);
    if (CheckDomainEntryDB())
        pDomainEntryDB->ListDirectories(vchObjectLocation, nRecordsPerPage, nPage, oDomainEntryList);

    return oDomainEntryList;
}

UniValue getuserinfo(const JSONRPCRequest& request) 
{
    if (request.params.size() != 1) 
    {
        throw std::runtime_error("getuserinfo <public name>\nList BDAP entry.\n");
    }

    CharString vchObjectID = vchFromValue(request.params[0]);
    ToLowerCase(vchObjectID);

    CDomainEntry directory;
    directory.DomainComponent = vchDefaultDomainName;
    directory.OrganizationalUnit = vchDefaultPublicOU;
    directory.ObjectID = vchObjectID;
    
    UniValue oDomainEntryInfo(UniValue::VOBJ);
    if (CheckDomainEntryDB()) {
        if (!pDomainEntryDB->GetDomainEntryInfo(directory.vchFullObjectPath(), oDomainEntryInfo)) {
            throw std::runtime_error("BDAP_SELECT_PUBLIC_USER_RPC_ERROR: ERRCODE: 3600 - " + directory.GetFullObjectPath() + _(" can not be found.  Get info failed!"));
        }
    }
    else {
        throw std::runtime_error("BDAP_SELECT_PUBLIC_USER_RPC_ERROR: ERRCODE: 3601 - " + _("Can not access BDAP LevelDB database.  Get info failed!"));
    }

    return oDomainEntryInfo;
}

UniValue getgroupinfo(const JSONRPCRequest& request) 
{
    if (request.params.size() != 1) 
    {
        throw std::runtime_error("getgroupinfo <public group>\nList BDAP entry.\n");
    }

    CharString vchObjectID = vchFromValue(request.params[0]);
    ToLowerCase(vchObjectID);

    CDomainEntry directory;
    directory.DomainComponent = vchDefaultDomainName;
    directory.OrganizationalUnit = vchDefaultPublicOU;
    directory.ObjectID = vchObjectID;
    
    UniValue oDomainEntryInfo(UniValue::VOBJ);
    if (CheckDomainEntryDB()) {
        if (!pDomainEntryDB->GetDomainEntryInfo(directory.vchFullObjectPath(), oDomainEntryInfo)) {
            throw std::runtime_error("BDAP_SELECT_PUBLIC_GROUP_RPC_ERROR: ERRCODE: 3600 - " + directory.GetFullObjectPath() + _(" can not be found.  Get info failed!"));
        }
    }
    else {
        throw std::runtime_error("BDAP_SELECT_PUBLIC_GROUP_RPC_ERROR: ERRCODE: 3601 - " + _("Can not access BDAP LevelDB database.  Get info failed!"));
    }

    return oDomainEntryInfo;
}

static UniValue UpdateDomainEntry(const JSONRPCRequest& request, BDAP::ObjectType bdapType) 
{
    EnsureWalletIsUnlocked();

    // Format object and domain names to lower case.
    CharString vchObjectID = vchFromValue(request.params[0]);
    ToLowerCase(vchObjectID);
    
    CDomainEntry txPreviousEntry;
    txPreviousEntry.DomainComponent = vchDefaultDomainName;
<<<<<<< HEAD
    txPreviousEntry.OrganizationalUnit = vchDefaultPublicOU;
=======
    if (bdapType == BDAP::ObjectType::BDAP_USER) {
        txPreviousEntry.OrganizationalUnit = vchDefaultUserOU;
    }
    else if (bdapType == BDAP::ObjectType::BDAP_GROUP) {
        txPreviousEntry.OrganizationalUnit = vchDefaultGroupOU;
    }
>>>>>>> 5e205137
    txPreviousEntry.ObjectID = vchObjectID;

    // Check if name already exists
    if (!GetDomainEntry(txPreviousEntry.vchFullObjectPath(), txPreviousEntry))
        throw std::runtime_error("BDAP_UPDATE_PUBLIC_ENTRY_RPC_ERROR: ERRCODE: 3700 - " + txPreviousEntry.GetFullObjectPath() + _(" does not exists.  Can not update."));

    int nIn = GetBDAPOperationOutIndex(txPreviousEntry.nHeight, txPreviousEntry.txHash);
    COutPoint outpoint = COutPoint(txPreviousEntry.txHash, nIn);
    if(pwalletMain->IsMine(CTxIn(outpoint)) != ISMINE_SPENDABLE)
        throw std::runtime_error("BDAP_UPDATE_PUBLIC_ENTRY_RPC_ERROR: ERRCODE: 3701 - You do not own the " + txPreviousEntry.GetFullObjectPath() + _(" entry.  Can not update."));

    CDomainEntry txUpdatedEntry = txPreviousEntry;
    CharString vchCommonName = vchFromValue(request.params[1]);
    txUpdatedEntry.CommonName = vchCommonName;
    txUpdatedEntry.nObjectType = GetObjectTypeInt(bdapType);

    uint64_t nDays = 1461;  //default to 4 years.
    if (request.params.size() >= 3) {
        nDays = request.params[2].get_int();
    }
    uint64_t nSeconds = nDays * SECONDS_PER_DAY;
    txUpdatedEntry.nExpireTime = chainActive.Tip()->GetMedianTimePast() + nSeconds;

    CharString data;
    txUpdatedEntry.Serialize(data);
    
    // Create BDAP operation script
    CScript scriptPubKey;
    std::vector<unsigned char> vchFullObjectPath = txUpdatedEntry.vchFullObjectPath();
    scriptPubKey << CScript::EncodeOP_N(OP_BDAP_MODIFY) << CScript::EncodeOP_N(OP_BDAP_ACCOUNT_ENTRY) << vchFullObjectPath << OP_2DROP << OP_DROP;

    CDynamicAddress walletAddress(stringFromVch(txUpdatedEntry.WalletAddress));
    CScript scriptDestination;
    scriptDestination = GetScriptForDestination(walletAddress.Get());
    scriptPubKey += scriptDestination;

    // Create BDAP OP_RETURN script
    CScript scriptData;
    scriptData << OP_RETURN << data;

    // Send the transaction
    CWalletTx wtx;
    float fYears = ((float)nDays/365.25);
    CAmount nOperationFee = GetBDAPFee(scriptPubKey) * powf(3.1, fYears);
    CAmount nDataFee = GetBDAPFee(scriptData) * powf(3.1, fYears);

    // check BDAP values
    std::string strMessage;
    if (!txUpdatedEntry.ValidateValues(strMessage))
        throw std::runtime_error("BDAP_UPDATE_PUBLIC_ENTRY_RPC_ERROR: ERRCODE: 3702 - " + strMessage);

    SendBDAPTransaction(scriptData, scriptPubKey, wtx, nDataFee, nOperationFee);
    txUpdatedEntry.txHash = wtx.GetHash();

    UniValue oName(UniValue::VOBJ);
    if(!BuildBDAPJson(txUpdatedEntry, oName))
        throw std::runtime_error("BDAP_UPDATE_PUBLIC_ENTRY_RPC_ERROR: ERRCODE: 3703 - " + _("Failed to read from BDAP JSON object"));
    
    if (fPrintDebug) {
        // make sure we can deserialize the transaction from the scriptData and get a valid CDomainEntry class
        LogPrintf("DomainEntry Scripts:\nscriptData = %s\n", ScriptToAsmStr(scriptData, true));

        const CTransactionRef testTx = MakeTransactionRef((CTransaction)wtx);
        CDomainEntry testDomainEntry(testTx); //loads the class from a transaction

        LogPrintf("CDomainEntry Values:\nnVersion = %u\nFullObjectPath = %s\nCommonName = %s\nOrganizationalUnit = %s\nDHTPublicKey = %s\n", 
            testDomainEntry.nVersion, testDomainEntry.GetFullObjectPath(), stringFromVch(testDomainEntry.CommonName), 
            stringFromVch(testDomainEntry.OrganizationalUnit), stringFromVch(testDomainEntry.DHTPublicKey));
    }

    return oName;
}

UniValue updateuser(const JSONRPCRequest& request) {
    if (request.params.size() < 2 || request.params.size() > 3) 
    {
        throw std::runtime_error("updateuser <userid> <common name> <registration days>\nUpdate an existing public name blockchain directory entry.\n");
    }

    BDAP::ObjectType bdapType = BDAP::ObjectType::BDAP_USER;
    return UpdateDomainEntry(request, bdapType);
}

UniValue updategroup(const JSONRPCRequest& request) {
    if (request.params.size() < 2 || request.params.size() > 3) 
    {
        throw std::runtime_error("updategroup <groupid> <common name> <registration days>\nUpdate an existing public name blockchain directory entry.\n");
    }

    BDAP::ObjectType bdapType = BDAP::ObjectType::BDAP_GROUP;
    return UpdateDomainEntry(request, bdapType);
}

static UniValue DeleteDomainEntry(const JSONRPCRequest& request, BDAP::ObjectType bdapType) 
{

    EnsureWalletIsUnlocked();

    // Format object and domain names to lower case.
    CharString vchObjectID = vchFromValue(request.params[0]);
    ToLowerCase(vchObjectID);
    
    CDomainEntry txSearchEntry;
    txSearchEntry.DomainComponent = vchDefaultDomainName;
<<<<<<< HEAD
    txSearchEntry.OrganizationalUnit = vchDefaultPublicOU;
=======
    if (bdapType == BDAP::ObjectType::BDAP_USER) {
        txSearchEntry.OrganizationalUnit = vchDefaultUserOU;
    }
    else if (bdapType == BDAP::ObjectType::BDAP_GROUP) {
        txSearchEntry.OrganizationalUnit = vchDefaultGroupOU;
    }
>>>>>>> 5e205137
    txSearchEntry.ObjectID = vchObjectID;
    CDomainEntry txDeletedEntry = txSearchEntry;
    
    // Check if name already exists
    if (!GetDomainEntry(txSearchEntry.vchFullObjectPath(), txSearchEntry))
        throw std::runtime_error("BDAP_DELETE_PUBLIC_ENTRY_RPC_ERROR: ERRCODE: 3700 - " + txSearchEntry.GetFullObjectPath() + _(" does not exists.  Can not delete."));

    int nIn = GetBDAPOperationOutIndex(txSearchEntry.nHeight, txSearchEntry.txHash);
    COutPoint outpoint = COutPoint(txSearchEntry.txHash, nIn);
    if(pwalletMain->IsMine(CTxIn(outpoint)) != ISMINE_SPENDABLE)
        throw std::runtime_error("BDAP_DELETE_PUBLIC_ENTRY_RPC_ERROR: ERRCODE: 3701 - You do not own the " + txSearchEntry.GetFullObjectPath() + _(" entry.  Can not delete."));
    
    txDeletedEntry.WalletAddress = txSearchEntry.WalletAddress;
    txDeletedEntry.CommonName = txSearchEntry.CommonName;
    txDeletedEntry.nObjectType = GetObjectTypeInt(bdapType);

    CharString data;
    txDeletedEntry.Serialize(data);
    
    // Create BDAP operation script
    CScript scriptPubKey;
    std::vector<unsigned char> vchFullObjectPath = txDeletedEntry.vchFullObjectPath();
    scriptPubKey << CScript::EncodeOP_N(OP_BDAP_DELETE) << CScript::EncodeOP_N(OP_BDAP_ACCOUNT_ENTRY) << vchFullObjectPath << OP_2DROP << OP_DROP;

    CDynamicAddress walletAddress(stringFromVch(txDeletedEntry.WalletAddress));
    CScript scriptDestination;
    scriptDestination = GetScriptForDestination(walletAddress.Get());
    scriptPubKey += scriptDestination;

    // Create BDAP OP_RETURN script
    CScript scriptData;
    scriptData << OP_RETURN << data;

    // Send the transaction
    CWalletTx wtx;
    float fYears = ((float)1/365.25);
    CAmount nOperationFee = GetBDAPFee(scriptPubKey) * powf(3.1, fYears);
    CAmount nDataFee = GetBDAPFee(scriptData) * powf(3.1, fYears);

    SendBDAPTransaction(scriptData, scriptPubKey, wtx, nDataFee, nOperationFee);
    txDeletedEntry.txHash = wtx.GetHash();

    UniValue oName(UniValue::VOBJ);
    if(!BuildBDAPJson(txDeletedEntry, oName))
        throw std::runtime_error("BDAP_DELETE_PUBLIC_ENTRY_RPC_ERROR: ERRCODE: 3703 - " + _("Failed to read from BDAP JSON object"));
    
    if (fPrintDebug) {
        // make sure we can deserialize the transaction from the scriptData and get a valid CDomainEntry class
        LogPrintf("DomainEntry Scripts:\nscriptData = %s\n", ScriptToAsmStr(scriptData, true));

        const CTransactionRef testTx = MakeTransactionRef((CTransaction)wtx);
        CDomainEntry testDomainEntry(testTx); //loads the class from a transaction

        LogPrintf("CDomainEntry Values:\nnVersion = %u\nFullObjectPath = %s\nCommonName = %s\nOrganizationalUnit = %s\nDHTPublicKey = %s\n", 
            testDomainEntry.nVersion, testDomainEntry.GetFullObjectPath(), stringFromVch(testDomainEntry.CommonName), 
            stringFromVch(testDomainEntry.OrganizationalUnit), stringFromVch(testDomainEntry.DHTPublicKey));
    }

    return oName;
}

UniValue deleteuser(const JSONRPCRequest& request) {
    if (request.params.size() != 1) 
    {
        throw std::runtime_error("deleteuser <userid>\nDelete an existing public name blockchain directory entry.\n");
    }

    BDAP::ObjectType bdapType = BDAP::ObjectType::BDAP_USER;
    return DeleteDomainEntry(request, bdapType);
}

UniValue deletegroup(const JSONRPCRequest& request) {
    if (request.params.size() != 1) 
    {
        throw std::runtime_error("deletegroup <groupid>\nDelete an existing public name blockchain directory entry.\n");
    }

    BDAP::ObjectType bdapType = BDAP::ObjectType::BDAP_GROUP;
    return DeleteDomainEntry(request, bdapType);
}

UniValue makekeypair(const JSONRPCRequest& request)
{
    if (request.params.size() > 1)
        throw std::runtime_error(
            "makekeypair [prefix]\n"
            "Make a public/private key pair.\n"
            "[prefix] is optional preferred prefix for the public key.\n");

    std::string strPrefix = "";
    if (request.params.size() > 0)
        strPrefix = request.params[0].get_str();

    CKey key;
    uint32_t nCount = 0;
    do
    {
        key.MakeNewKey(false);
        nCount++;
    } while (nCount < 10000 && strPrefix != HexStr(key.GetPubKey()).substr(0, strPrefix.size()));

    if (strPrefix != HexStr(key.GetPubKey()).substr(0, strPrefix.size()))
        return NullUniValue;

    CPrivKey vchPrivKey = key.GetPrivKey();
    CKeyID keyID = key.GetPubKey().GetID();
    CKey vchSecret = CKey();
    vchSecret.SetPrivKey(vchPrivKey, false);
    UniValue result(UniValue::VOBJ);
    result.push_back(Pair("PrivateKey", HexStr<CPrivKey::iterator>(vchPrivKey.begin(), vchPrivKey.end())));
    result.push_back(Pair("PublicKey", HexStr(key.GetPubKey())));
    result.push_back(Pair("WalletAddress", CDynamicAddress(keyID).ToString()));
    result.push_back(Pair("WalletPrivateKey", CDynamicSecret(vchSecret).ToString()));
    return result;
}

UniValue addgroup(const JSONRPCRequest& request) 
{
    if (request.params.size() < 2 || request.params.size() > 3) 
    {
        throw std::runtime_error("addgroup <groupid> <common name> <registration days>\nAdd public group entry to blockchain directory.\n");
    }

    BDAP::ObjectType bdapType = BDAP::ObjectType::BDAP_GROUP;
    return AddDomainEntry(request, bdapType);
}

UniValue mybdapaccounts(const JSONRPCRequest& request)
{
    if (request.params.size() != 0)
        throw std::runtime_error(
            "mybdapaccounts\n"
            "Returns your BDAP accounts.\n");

    std::vector<std::vector<unsigned char>> vvchDHTPubKeys;
    if (pwalletMain && !pwalletMain->GetDHTPubKeys(vvchDHTPubKeys))
        throw std::runtime_error("MY_BDAP_ACCOUNTS_RPC_ERROR: ERRCODE: 3800 - " + _("Error adding receiving address key wo wallet for BDAP"));

    UniValue result(UniValue::VOBJ);
    uint32_t nCount = 1;
    for (const std::vector<unsigned char>& vchPubKey : vvchDHTPubKeys) {
        //LogPrintf("mybdapaccounts %s \n", stringFromVch(vchPubKey));
        CDomainEntry entry;
        if (!pDomainEntryDB->ReadDomainEntryPubKey(vchPubKey, entry)) {
            throw std::runtime_error("MY_BDAP_ACCOUNTS_RPC_ERROR: ERRCODE: 3801 - BDAP entry for " + stringFromVch(vchPubKey) + _(" can not be found.  Get info failed!"));
        }
        UniValue oAccount(UniValue::VOBJ);
        if (BuildBDAPJson(entry, oAccount, false)) {
            result.push_back(Pair("account_" + std::to_string(nCount) , oAccount));
            nCount++;
        }
    }
    return result;
}

static const CRPCCommand commands[] =
{ //  category              name                     actor (function)               okSafe argNames
  //  --------------------- ------------------------ -----------------------        ------ --------------------
#ifdef ENABLE_WALLET
    /* BDAP */
    { "bdap",            "adduser",                  &adduser,                      true, {"userid","common name", "registration days"} },
    { "bdap",            "getusers",                 &getusers,                     true, {"records per page","page returned"} },
    { "bdap",            "getgroups",                &getgroups,                    true, {"records per page","page returned"} },
    { "bdap",            "getuserinfo",              &getuserinfo,                  true, {"public name"} },
    { "bdap",            "updateuser",               &updateuser,                   true, {"userid","common name", "registration days"} },
    { "bdap",            "updategroup",              &updategroup,                  true, {"groupid","common name", "registration days"} },
    { "bdap",            "deleteuser",               &deleteuser,                   true, {"userid"} },
    { "bdap",            "deletegroup",              &deletegroup,                  true, {"groupid"} },
    { "bdap",            "addgroup",                 &addgroup,                     true, {"groupid","common name"} },
    { "bdap",            "getgroupinfo",             &getgroupinfo,                 true, {"groupid"} },
    { "bdap",            "mybdapaccounts",           &mybdapaccounts,               true, {} },
#endif //ENABLE_WALLET
    { "bdap",            "makekeypair",              &makekeypair,                  true, {} },
};

void RegisterDomainEntryRPCCommands(CRPCTable &t)
{
    for (unsigned int vcidx = 0; vcidx < ARRAYLEN(commands); vcidx++)
        t.appendCommand(commands[vcidx].name, &commands[vcidx]);
}<|MERGE_RESOLUTION|>--- conflicted
+++ resolved
@@ -35,17 +35,7 @@
     CDomainEntry txDomainEntry;
     txDomainEntry.OID = vchDefaultOIDPrefix;
     txDomainEntry.DomainComponent = vchDefaultDomainName;
-<<<<<<< HEAD
     txDomainEntry.OrganizationalUnit = vchDefaultPublicOU;
-=======
-    if (bdapType == BDAP::ObjectType::BDAP_USER) {
-        txDomainEntry.OrganizationalUnit = vchDefaultUserOU;
-    }
-    else if (bdapType == BDAP::ObjectType::BDAP_GROUP) {
-        txDomainEntry.OrganizationalUnit = vchDefaultGroupOU;
-    }
->>>>>>> 5e205137
-    
     txDomainEntry.CommonName = vchCommonName;
     txDomainEntry.OrganizationName = vchDefaultOrganizationName;
     txDomainEntry.ObjectID = vchObjectID;
@@ -283,16 +273,7 @@
     
     CDomainEntry txPreviousEntry;
     txPreviousEntry.DomainComponent = vchDefaultDomainName;
-<<<<<<< HEAD
     txPreviousEntry.OrganizationalUnit = vchDefaultPublicOU;
-=======
-    if (bdapType == BDAP::ObjectType::BDAP_USER) {
-        txPreviousEntry.OrganizationalUnit = vchDefaultUserOU;
-    }
-    else if (bdapType == BDAP::ObjectType::BDAP_GROUP) {
-        txPreviousEntry.OrganizationalUnit = vchDefaultGroupOU;
-    }
->>>>>>> 5e205137
     txPreviousEntry.ObjectID = vchObjectID;
 
     // Check if name already exists
@@ -397,16 +378,7 @@
     
     CDomainEntry txSearchEntry;
     txSearchEntry.DomainComponent = vchDefaultDomainName;
-<<<<<<< HEAD
     txSearchEntry.OrganizationalUnit = vchDefaultPublicOU;
-=======
-    if (bdapType == BDAP::ObjectType::BDAP_USER) {
-        txSearchEntry.OrganizationalUnit = vchDefaultUserOU;
-    }
-    else if (bdapType == BDAP::ObjectType::BDAP_GROUP) {
-        txSearchEntry.OrganizationalUnit = vchDefaultGroupOU;
-    }
->>>>>>> 5e205137
     txSearchEntry.ObjectID = vchObjectID;
     CDomainEntry txDeletedEntry = txSearchEntry;
     
