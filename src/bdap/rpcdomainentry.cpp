// Copyright (c) 2018 Duality Blockchain Solutions Developers 
// Distributed under the MIT software license, see the accompanying
// file COPYING or http://www.opensource.org/licenses/mit-license.php.

#include "bdap/domainentry.h"
#include "bdap/domainentrydb.h"
#include "dht/ed25519.h"
#include "core_io.h" // needed for ScriptToAsmStr
#include "rpcprotocol.h"
#include "rpcserver.h"
#include "primitives/transaction.h"
#include "wallet/wallet.h"
#include "validation.h"

#include <univalue.h>

extern void SendBDAPTransaction(const CScript bdapDataScript, const CScript bdapOPScript, CWalletTx& wtxNew, CAmount nOPValue, CAmount nDataValue);

static constexpr bool fPrintDebug = true;

static UniValue AddDomainEntry(const JSONRPCRequest& request, BDAP::ObjectType bdapType)
{
    EnsureWalletIsUnlocked();

    // Adds a new name to channel zero.  OID = 0.0.block-height.tx-ordinal.0.0.0.0
    // Format object and domain names to lower case.
    std::string strObjectID = request.params[0].get_str();
    ToLowerCase(strObjectID);

    CharString vchObjectID = vchFromValue(request.params[0]);
    ToLowerCase(vchObjectID);
    CharString vchCommonName = vchFromValue(request.params[1]);

    CDomainEntry txDomainEntry;
    txDomainEntry.OID = vchDefaultOIDPrefix;
    txDomainEntry.DomainComponent = vchDefaultDomainName;
    if (bdapType == BDAP::ObjectType::BDAP_USER) {
        txDomainEntry.OrganizationalUnit = vchDefaultUserOU;
    }
    else if (bdapType == BDAP::ObjectType::BDAP_GROUP) {
        txDomainEntry.OrganizationalUnit = vchDefaultGroupOU;
    }
    
    txDomainEntry.CommonName = vchCommonName;
    txDomainEntry.OrganizationName = vchDefaultOrganizationName;
    txDomainEntry.ObjectID = vchObjectID;
    txDomainEntry.fPublicObject = 1; // make entry public
    txDomainEntry.nObjectType = GetObjectTypeInt(bdapType);

    // Check if name already exists
    if (GetDomainEntry(txDomainEntry.vchFullObjectPath(), txDomainEntry))
        throw std::runtime_error("BDAP_ADD_PUBLIC_ENTRY_RPC_ERROR: ERRCODE: 3500 - " + txDomainEntry.GetFullObjectPath() + _(" entry already exists.  Can not add duplicate."));

    // TODO: Add ability to pass in the wallet address
    CKey privWalletKey;
    privWalletKey.MakeNewKey(true);
    CPubKey pubWalletKey = privWalletKey.GetPubKey();
    CKeyID keyWalletID = pubWalletKey.GetID();
    CDynamicAddress walletAddress = CDynamicAddress(keyWalletID);

    if (pwalletMain && !pwalletMain->AddKeyPubKey(privWalletKey, pubWalletKey))
        throw std::runtime_error("BDAP_ADD_PUBLIC_ENTRY_RPC_ERROR: ERRCODE: 3502 - " + _("Error adding receiving address key wo wallet for BDAP"));

    pwalletMain->SetAddressBook(keyWalletID, strObjectID, "receive");
    
    CharString vchWalletAddress = vchFromString(walletAddress.ToString());
    txDomainEntry.WalletAddress = vchWalletAddress;

    // TODO: Add ability to pass in the DHT public key
    CKeyEd25519 privDHTKey;
    CharString vchDHTPubKey = privDHTKey.GetPubKey();
    
    if (pwalletMain && !pwalletMain->AddDHTKey(privDHTKey, vchDHTPubKey))
        throw std::runtime_error("BDAP_ADD_PUBLIC_ENTRY_RPC_ERROR: ERRCODE: 3503 - " + _("Error adding ed25519 key to wallet for BDAP"));

    txDomainEntry.DHTPublicKey = vchDHTPubKey;
    pwalletMain->SetAddressBook(privDHTKey.GetID(), strObjectID, "pubkey");

    // TODO: Add ability to pass in the link address
    // TODO: Use stealth address for the link address so linking will be private
    CKey privLinkKey;
    privLinkKey.MakeNewKey(true);
    CPubKey pubLinkKey = privLinkKey.GetPubKey();
    CKeyID keyLinkID = pubLinkKey.GetID();
    CDynamicAddress linkAddress = CDynamicAddress(keyLinkID);
    if (pwalletMain && !pwalletMain->AddKeyPubKey(privLinkKey, pubLinkKey))
        throw std::runtime_error("BDAP_ADD_PUBLIC_ENTRY_RPC_ERROR: ERRCODE: 3504 - " + _("Error adding receiving address key wo wallet for BDAP"));

    pwalletMain->SetAddressBook(keyLinkID, strObjectID, "link");
    
    CharString vchLinkAddress = vchFromString(linkAddress.ToString());
    txDomainEntry.LinkAddress = vchLinkAddress;

    uint64_t nDays = 1461;  //default to 4 years.
    if (request.params.size() >= 3) {
        nDays = request.params[2].get_int();
    }
    uint64_t nSeconds = nDays * SECONDS_PER_DAY;
    txDomainEntry.nExpireTime = chainActive.Tip()->GetMedianTimePast() + nSeconds;

    CharString data;
    txDomainEntry.Serialize(data);
    
    // Create BDAP operation script
    CScript scriptPubKey;
    std::vector<unsigned char> vchFullObjectPath = txDomainEntry.vchFullObjectPath();
    scriptPubKey << CScript::EncodeOP_N(OP_BDAP) << CScript::EncodeOP_N(OP_BDAP_NEW) << vchFullObjectPath << OP_2DROP << OP_DROP;

    CScript scriptDestination;
    scriptDestination = GetScriptForDestination(walletAddress.Get());
    scriptPubKey += scriptDestination;

    // Create BDAP OP_RETURN script
    CScript scriptData;
    scriptData << OP_RETURN << data;

    // Send the transaction
    CWalletTx wtx;
    float fYears = ((float)nDays/365.25);
    CAmount nOperationFee = GetBDAPFee(scriptPubKey) * powf(3.1, fYears);
    CAmount nDataFee = GetBDAPFee(scriptData) * powf(3.1, fYears);

    // check BDAP values
    std::string strMessage;
    if (!txDomainEntry.ValidateValues(strMessage))
        throw std::runtime_error("BDAP_ADD_PUBLIC_ENTRY_RPC_ERROR: ERRCODE: 3505 - " + strMessage);

    SendBDAPTransaction(scriptData, scriptPubKey, wtx, nDataFee, nOperationFee);
    txDomainEntry.txHash = wtx.GetHash();

    UniValue oName(UniValue::VOBJ);
    if(!BuildBDAPJson(txDomainEntry, oName))
        throw std::runtime_error("BDAP_ADD_PUBLIC_ENTRY_RPC_ERROR: ERRCODE: 3506 - " + _("Failed to read from BDAP JSON object"));
    
    if (fPrintDebug) {
        // make sure we can deserialize the transaction from the scriptData and get a valid CDomainEntry class
        LogPrintf("DomainEntry Scripts:\nscriptData = %s\n", ScriptToAsmStr(scriptData, true));

        const CTransactionRef testTx = MakeTransactionRef((CTransaction)wtx);
        CDomainEntry testDomainEntry(testTx); //loads the class from a transaction

        LogPrintf("CDomainEntry Values:\nnVersion = %u\nFullObjectPath = %s\nCommonName = %s\nOrganizationalUnit = %s\nDHTPublicKey = %s\n", 
            testDomainEntry.nVersion, testDomainEntry.GetFullObjectPath(), stringFromVch(testDomainEntry.CommonName), 
            stringFromVch(testDomainEntry.OrganizationalUnit), stringFromVch(testDomainEntry.DHTPublicKey));
    }
    std::string strPubKeyHash = privDHTKey.GetHash().ToString();
    std::string strPubKeyID = privDHTKey.GetID().ToString();
    oName.push_back(Pair("dht_pubkey_hash", strPubKeyHash));
    oName.push_back(Pair("dht_pubkey_id", strPubKeyID));
    return oName;
}

UniValue adduser(const JSONRPCRequest& request) 
{
    if (request.params.size() < 2 || request.params.size() > 3) 
    {
        throw std::runtime_error("adduser <userid> <common name> <registration days>\nAdd public name entry to blockchain directory.\n");
    }
    BDAP::ObjectType bdapType = BDAP::ObjectType::BDAP_USER;
    return AddDomainEntry(request, bdapType);
}

UniValue getusers(const JSONRPCRequest& request) 
{
    if (request.params.size() > 2) 
    {
        throw std::runtime_error("getusers <records per page> <page returned>\nLists all BDAP public users.\n");
    }
    
    unsigned int nRecordsPerPage = 100;
    unsigned int nPage = 1;
    if (request.params.size() > 0)
        nRecordsPerPage = request.params[0].get_int();

    if (request.params.size() == 2)
        nPage = request.params[1].get_int();
    
    // only return entries from the default public domain OU
    std::string strObjectLocation = DEFAULT_PUBLIC_USER_OU + "." + DEFAULT_PUBLIC_DOMAIN;
    CharString vchObjectLocation(strObjectLocation.begin(), strObjectLocation.end());

    UniValue oDomainEntryList(UniValue::VARR);
    if (CheckDomainEntryDB())
        pDomainEntryDB->ListDirectories(vchObjectLocation, nRecordsPerPage, nPage, oDomainEntryList);

    return oDomainEntryList;
}

UniValue getgroups(const JSONRPCRequest& request) 
{
    if (request.params.size() > 2) 
    {
        throw std::runtime_error("getgroups <records per page> <page returned>\nLists all BDAP public groups.\n");
    }
    
    unsigned int nRecordsPerPage = 100;
    unsigned int nPage = 1;
    if (request.params.size() > 0)
        nRecordsPerPage = request.params[0].get_int();

    if (request.params.size() == 2)
        nPage = request.params[1].get_int();
    
    // only return entries from the default public domain OU
    std::string strObjectLocation = DEFAULT_PUBLIC_GROUP_OU + "." + DEFAULT_PUBLIC_DOMAIN;
    CharString vchObjectLocation(strObjectLocation.begin(), strObjectLocation.end());

    UniValue oDomainEntryList(UniValue::VARR);
    if (CheckDomainEntryDB())
        pDomainEntryDB->ListDirectories(vchObjectLocation, nRecordsPerPage, nPage, oDomainEntryList);

    return oDomainEntryList;
}

UniValue getuserinfo(const JSONRPCRequest& request) 
{
    if (request.params.size() != 1) 
    {
        throw std::runtime_error("getuserinfo <public name>\nList BDAP entry.\n");
    }

    CharString vchObjectID = vchFromValue(request.params[0]);
    ToLowerCase(vchObjectID);

    CDomainEntry directory;
    directory.DomainComponent = vchDefaultDomainName;
    directory.OrganizationalUnit = vchDefaultUserOU;
    directory.ObjectID = vchObjectID;
    
    UniValue oDomainEntryInfo(UniValue::VOBJ);
    if (CheckDomainEntryDB()) {
        if (!pDomainEntryDB->GetDomainEntryInfo(directory.vchFullObjectPath(), oDomainEntryInfo)) {
            throw std::runtime_error("BDAP_SELECT_PUBLIC_USER_RPC_ERROR: ERRCODE: 3600 - " + directory.GetFullObjectPath() + _(" can not be found.  Get info failed!"));
        }
    }
    else {
        throw std::runtime_error("BDAP_SELECT_PUBLIC_USER_RPC_ERROR: ERRCODE: 3601 - " + _("Can not access BDAP LevelDB database.  Get info failed!"));
    }

    return oDomainEntryInfo;
}

UniValue getgroupinfo(const JSONRPCRequest& request) 
{
    if (request.params.size() != 1) 
    {
        throw std::runtime_error("getgroupinfo <public group>\nList BDAP entry.\n");
    }

    CharString vchObjectID = vchFromValue(request.params[0]);
    ToLowerCase(vchObjectID);

    CDomainEntry directory;
    directory.DomainComponent = vchDefaultDomainName;
    directory.OrganizationalUnit = vchDefaultGroupOU;
    directory.ObjectID = vchObjectID;
    
    UniValue oDomainEntryInfo(UniValue::VOBJ);
    if (CheckDomainEntryDB()) {
        if (!pDomainEntryDB->GetDomainEntryInfo(directory.vchFullObjectPath(), oDomainEntryInfo)) {
            throw std::runtime_error("BDAP_SELECT_PUBLIC_GROUP_RPC_ERROR: ERRCODE: 3600 - " + directory.GetFullObjectPath() + _(" can not be found.  Get info failed!"));
        }
    }
    else {
        throw std::runtime_error("BDAP_SELECT_PUBLIC_GROUP_RPC_ERROR: ERRCODE: 3601 - " + _("Can not access BDAP LevelDB database.  Get info failed!"));
    }

    return oDomainEntryInfo;
}

static UniValue UpdateDomainEntry(const JSONRPCRequest& request, BDAP::ObjectType bdapType) 
{
    EnsureWalletIsUnlocked();

    // Format object and domain names to lower case.
    CharString vchObjectID = vchFromValue(request.params[0]);
    ToLowerCase(vchObjectID);
    
    CDomainEntry txPreviousEntry;
    txPreviousEntry.DomainComponent = vchDefaultDomainName;
    if (bdapType == BDAP::ObjectType::BDAP_USER) {
        txPreviousEntry.OrganizationalUnit = vchDefaultUserOU;
    }
    else if (bdapType == BDAP::ObjectType::BDAP_GROUP) {
        txPreviousEntry.OrganizationalUnit = vchDefaultGroupOU;
    }
    txPreviousEntry.ObjectID = vchObjectID;

    // Check if name already exists
    if (!GetDomainEntry(txPreviousEntry.vchFullObjectPath(), txPreviousEntry))
        throw std::runtime_error("BDAP_UPDATE_PUBLIC_ENTRY_RPC_ERROR: ERRCODE: 3700 - " + txPreviousEntry.GetFullObjectPath() + _(" does not exists.  Can not update."));

    int nIn = GetBDAPOperationOutIndex(txPreviousEntry.nHeight, txPreviousEntry.txHash);
    COutPoint outpoint = COutPoint(txPreviousEntry.txHash, nIn);
    if(pwalletMain->IsMine(CTxIn(outpoint)) != ISMINE_SPENDABLE)
        throw std::runtime_error("BDAP_UPDATE_PUBLIC_ENTRY_RPC_ERROR: ERRCODE: 3701 - You do not own the " + txPreviousEntry.GetFullObjectPath() + _(" entry.  Can not update."));

    CDomainEntry txUpdatedEntry = txPreviousEntry;
    CharString vchCommonName = vchFromValue(request.params[1]);
    txUpdatedEntry.CommonName = vchCommonName;
    txUpdatedEntry.nObjectType = GetObjectTypeInt(bdapType);

    uint64_t nDays = 1461;  //default to 4 years.
    if (request.params.size() >= 3) {
        nDays = request.params[2].get_int();
    }
    uint64_t nSeconds = nDays * SECONDS_PER_DAY;
    txUpdatedEntry.nExpireTime = chainActive.Tip()->GetMedianTimePast() + nSeconds;

    CharString data;
    txUpdatedEntry.Serialize(data);
    
    // Create BDAP operation script
    CScript scriptPubKey;
    std::vector<unsigned char> vchFullObjectPath = txUpdatedEntry.vchFullObjectPath();
    scriptPubKey << CScript::EncodeOP_N(OP_BDAP) << CScript::EncodeOP_N(OP_BDAP_MODIFY) << vchFullObjectPath << OP_2DROP << OP_DROP;

    CDynamicAddress walletAddress(stringFromVch(txUpdatedEntry.WalletAddress));
    CScript scriptDestination;
    scriptDestination = GetScriptForDestination(walletAddress.Get());
    scriptPubKey += scriptDestination;

    // Create BDAP OP_RETURN script
    CScript scriptData;
    scriptData << OP_RETURN << data;

    // Send the transaction
    CWalletTx wtx;
    float fYears = ((float)nDays/365.25);
    CAmount nOperationFee = GetBDAPFee(scriptPubKey) * powf(3.1, fYears);
    CAmount nDataFee = GetBDAPFee(scriptData) * powf(3.1, fYears);

    // check BDAP values
    std::string strMessage;
    if (!txUpdatedEntry.ValidateValues(strMessage))
        throw std::runtime_error("BDAP_UPDATE_PUBLIC_ENTRY_RPC_ERROR: ERRCODE: 3702 - " + strMessage);

    SendBDAPTransaction(scriptData, scriptPubKey, wtx, nDataFee, nOperationFee);
    txUpdatedEntry.txHash = wtx.GetHash();

    UniValue oName(UniValue::VOBJ);
    if(!BuildBDAPJson(txUpdatedEntry, oName))
        throw std::runtime_error("BDAP_UPDATE_PUBLIC_ENTRY_RPC_ERROR: ERRCODE: 3703 - " + _("Failed to read from BDAP JSON object"));
    
    if (fPrintDebug) {
        // make sure we can deserialize the transaction from the scriptData and get a valid CDomainEntry class
        LogPrintf("DomainEntry Scripts:\nscriptData = %s\n", ScriptToAsmStr(scriptData, true));

        const CTransactionRef testTx = MakeTransactionRef((CTransaction)wtx);
        CDomainEntry testDomainEntry(testTx); //loads the class from a transaction

        LogPrintf("CDomainEntry Values:\nnVersion = %u\nFullObjectPath = %s\nCommonName = %s\nOrganizationalUnit = %s\nDHTPublicKey = %s\n", 
            testDomainEntry.nVersion, testDomainEntry.GetFullObjectPath(), stringFromVch(testDomainEntry.CommonName), 
            stringFromVch(testDomainEntry.OrganizationalUnit), stringFromVch(testDomainEntry.DHTPublicKey));
    }

    return oName;
}

UniValue updateuser(const JSONRPCRequest& request) {
    if (request.params.size() < 2 || request.params.size() > 3) 
    {
        throw std::runtime_error("updateuser <userid> <common name> <registration days>\nUpdate an existing public name blockchain directory entry.\n");
    }

    BDAP::ObjectType bdapType = BDAP::ObjectType::BDAP_USER;
    return UpdateDomainEntry(request, bdapType);
}

UniValue updategroup(const JSONRPCRequest& request) {
    if (request.params.size() < 2 || request.params.size() > 3) 
    {
        throw std::runtime_error("updategroup <groupid> <common name> <registration days>\nUpdate an existing public name blockchain directory entry.\n");
    }

    BDAP::ObjectType bdapType = BDAP::ObjectType::BDAP_GROUP;
    return UpdateDomainEntry(request, bdapType);
}

static UniValue DeleteDomainEntry(const JSONRPCRequest& request, BDAP::ObjectType bdapType) 
{

    EnsureWalletIsUnlocked();

    // Format object and domain names to lower case.
    CharString vchObjectID = vchFromValue(request.params[0]);
    ToLowerCase(vchObjectID);
    
    CDomainEntry txSearchEntry;
    txSearchEntry.DomainComponent = vchDefaultDomainName;
    if (bdapType == BDAP::ObjectType::BDAP_USER) {
        txSearchEntry.OrganizationalUnit = vchDefaultUserOU;
    }
    else if (bdapType == BDAP::ObjectType::BDAP_GROUP) {
        txSearchEntry.OrganizationalUnit = vchDefaultGroupOU;
    }
    txSearchEntry.ObjectID = vchObjectID;
    CDomainEntry txDeletedEntry = txSearchEntry;
    
    // Check if name already exists
    if (!GetDomainEntry(txSearchEntry.vchFullObjectPath(), txSearchEntry))
        throw std::runtime_error("BDAP_DELETE_PUBLIC_ENTRY_RPC_ERROR: ERRCODE: 3700 - " + txSearchEntry.GetFullObjectPath() + _(" does not exists.  Can not delete."));

    int nIn = GetBDAPOperationOutIndex(txSearchEntry.nHeight, txSearchEntry.txHash);
    COutPoint outpoint = COutPoint(txSearchEntry.txHash, nIn);
    if(pwalletMain->IsMine(CTxIn(outpoint)) != ISMINE_SPENDABLE)
        throw std::runtime_error("BDAP_DELETE_PUBLIC_ENTRY_RPC_ERROR: ERRCODE: 3701 - You do not own the " + txSearchEntry.GetFullObjectPath() + _(" entry.  Can not delete."));
    
    txDeletedEntry.WalletAddress = txSearchEntry.WalletAddress;
    txDeletedEntry.CommonName = txSearchEntry.CommonName;
    txDeletedEntry.nObjectType = GetObjectTypeInt(bdapType);

    CharString data;
    txDeletedEntry.Serialize(data);
    
    // Create BDAP operation script
    CScript scriptPubKey;
    std::vector<unsigned char> vchFullObjectPath = txDeletedEntry.vchFullObjectPath();
    scriptPubKey << CScript::EncodeOP_N(OP_BDAP) << CScript::EncodeOP_N(OP_BDAP_DELETE) << vchFullObjectPath << OP_2DROP << OP_DROP;

    CDynamicAddress walletAddress(stringFromVch(txDeletedEntry.WalletAddress));
    CScript scriptDestination;
    scriptDestination = GetScriptForDestination(walletAddress.Get());
    scriptPubKey += scriptDestination;

    // Create BDAP OP_RETURN script
    CScript scriptData;
    scriptData << OP_RETURN << data;

    // Send the transaction
    CWalletTx wtx;
    float fYears = ((float)1/365.25);
    CAmount nOperationFee = GetBDAPFee(scriptPubKey) * powf(3.1, fYears);
    CAmount nDataFee = GetBDAPFee(scriptData) * powf(3.1, fYears);

    SendBDAPTransaction(scriptData, scriptPubKey, wtx, nDataFee, nOperationFee);
    txDeletedEntry.txHash = wtx.GetHash();

    UniValue oName(UniValue::VOBJ);
    if(!BuildBDAPJson(txDeletedEntry, oName))
        throw std::runtime_error("BDAP_DELETE_PUBLIC_ENTRY_RPC_ERROR: ERRCODE: 3703 - " + _("Failed to read from BDAP JSON object"));
    
    if (fPrintDebug) {
        // make sure we can deserialize the transaction from the scriptData and get a valid CDomainEntry class
        LogPrintf("DomainEntry Scripts:\nscriptData = %s\n", ScriptToAsmStr(scriptData, true));

        const CTransactionRef testTx = MakeTransactionRef((CTransaction)wtx);
        CDomainEntry testDomainEntry(testTx); //loads the class from a transaction

        LogPrintf("CDomainEntry Values:\nnVersion = %u\nFullObjectPath = %s\nCommonName = %s\nOrganizationalUnit = %s\nDHTPublicKey = %s\n", 
            testDomainEntry.nVersion, testDomainEntry.GetFullObjectPath(), stringFromVch(testDomainEntry.CommonName), 
            stringFromVch(testDomainEntry.OrganizationalUnit), stringFromVch(testDomainEntry.DHTPublicKey));
    }

    return oName;
}

UniValue deleteuser(const JSONRPCRequest& request) {
    if (request.params.size() != 1) 
    {
        throw std::runtime_error("deleteuser <userid>\nDelete an existing public name blockchain directory entry.\n");
    }

    BDAP::ObjectType bdapType = BDAP::ObjectType::BDAP_USER;
    return DeleteDomainEntry(request, bdapType);
}

UniValue deletegroup(const JSONRPCRequest& request) {
    if (request.params.size() != 1) 
    {
        throw std::runtime_error("deletegroup <groupid>\nDelete an existing public name blockchain directory entry.\n");
    }

    BDAP::ObjectType bdapType = BDAP::ObjectType::BDAP_GROUP;
    return DeleteDomainEntry(request, bdapType);
}

UniValue makekeypair(const JSONRPCRequest& request)
{
    if (request.params.size() > 1)
        throw std::runtime_error(
            "makekeypair [prefix]\n"
            "Make a public/private key pair.\n"
            "[prefix] is optional preferred prefix for the public key.\n");

    std::string strPrefix = "";
    if (request.params.size() > 0)
        strPrefix = request.params[0].get_str();

    CKey key;
    int nCount = 0;
    do
    {
        key.MakeNewKey(false);
        nCount++;
    } while (nCount < 10000 && strPrefix != HexStr(key.GetPubKey()).substr(0, strPrefix.size()));

    if (strPrefix != HexStr(key.GetPubKey()).substr(0, strPrefix.size()))
        return NullUniValue;

    CPrivKey vchPrivKey = key.GetPrivKey();
    CKeyID keyID = key.GetPubKey().GetID();
    CKey vchSecret = CKey();
    vchSecret.SetPrivKey(vchPrivKey, false);
    UniValue result(UniValue::VOBJ);
    result.push_back(Pair("PrivateKey", HexStr<CPrivKey::iterator>(vchPrivKey.begin(), vchPrivKey.end())));
    result.push_back(Pair("PublicKey", HexStr(key.GetPubKey())));
    result.push_back(Pair("WalletAddress", CDynamicAddress(keyID).ToString()));
    result.push_back(Pair("WalletPrivateKey", CDynamicSecret(vchSecret).ToString()));
    return result;
}

UniValue addgroup(const JSONRPCRequest& request) 
{
    if (request.params.size() < 2 || request.params.size() > 3) 
    {
        throw std::runtime_error("addgroup <groupid> <common name> <registration days>\nAdd public group entry to blockchain directory.\n");
    }

    BDAP::ObjectType bdapType = BDAP::ObjectType::BDAP_GROUP;
    return AddDomainEntry(request, bdapType);
}

static const CRPCCommand commands[] =
{ //  category              name                     actor (function)               okSafe argNames
  //  --------------------- ------------------------ -----------------------        ------ --------------------
#ifdef ENABLE_WALLET
    /* BDAP */
<<<<<<< HEAD
    { "bdap",            "adduser",                  &adduser,                      true  },
    { "bdap",            "getusers",                 &getusers,                     true  },
    { "bdap",            "getgroups",                &getgroups,                    true  },
    { "bdap",            "getuserinfo",              &getuserinfo,                  true  },
    { "bdap",            "updateuser",               &updateuser,                   true  },
    { "bdap",            "updategroup",              &updategroup,                  true  },
    { "bdap",            "deleteuser",               &deleteuser,                   true  },
    { "bdap",            "deletegroup",              &deletegroup,                  true  },
    { "bdap",            "addgroup",                 &addgroup,                     true  },
    { "bdap",            "getgroupinfo",             &getgroupinfo,                 true  },
=======
    { "bdap",            "adddomainentry",           &adddomainentry,               true, {"userid","common name", "registration days"} },
    { "bdap",            "getdomainusers",           &getdomainusers,               true, {"records per page","page returned"} },
    { "bdap",            "getdomaingroups",          &getdomaingroups,              true, {"records per page","page returned"} },
    { "bdap",            "getdomainuserinfo",        &getdomainuserinfo,            true, {"public name"} },
    { "bdap",            "updatedomainuser",         &updatedomainuser,             true, {"userid","common name", "registration days"} },
    { "bdap",            "updatedomaingroup",        &updatedomaingroup,            true, {"groupid","common name", "registration days"} },
    { "bdap",            "deletedomainuser",         &deletedomainuser,             true, {"userid"} },
    { "bdap",            "deletedomaingroup",        &deletedomaingroup,            true, {"groupid"} },
    { "bdap",            "adddomaingroup",           &adddomaingroup,               true, {"groupid","common name"} },
    { "bdap",            "getdomaingroupinfo",       &getdomaingroupinfo,           true, {} },
>>>>>>> d9a50852
#endif //ENABLE_WALLET
    { "bdap",            "makekeypair",              &makekeypair,                  true, {} },
};

void RegisterDomainEntryRPCCommands(CRPCTable &t)
{
    for (unsigned int vcidx = 0; vcidx < ARRAYLEN(commands); vcidx++)
        t.appendCommand(commands[vcidx].name, &commands[vcidx]);
}<|MERGE_RESOLUTION|>--- conflicted
+++ resolved
@@ -526,29 +526,16 @@
   //  --------------------- ------------------------ -----------------------        ------ --------------------
 #ifdef ENABLE_WALLET
     /* BDAP */
-<<<<<<< HEAD
-    { "bdap",            "adduser",                  &adduser,                      true  },
-    { "bdap",            "getusers",                 &getusers,                     true  },
-    { "bdap",            "getgroups",                &getgroups,                    true  },
-    { "bdap",            "getuserinfo",              &getuserinfo,                  true  },
-    { "bdap",            "updateuser",               &updateuser,                   true  },
-    { "bdap",            "updategroup",              &updategroup,                  true  },
-    { "bdap",            "deleteuser",               &deleteuser,                   true  },
-    { "bdap",            "deletegroup",              &deletegroup,                  true  },
-    { "bdap",            "addgroup",                 &addgroup,                     true  },
-    { "bdap",            "getgroupinfo",             &getgroupinfo,                 true  },
-=======
-    { "bdap",            "adddomainentry",           &adddomainentry,               true, {"userid","common name", "registration days"} },
-    { "bdap",            "getdomainusers",           &getdomainusers,               true, {"records per page","page returned"} },
-    { "bdap",            "getdomaingroups",          &getdomaingroups,              true, {"records per page","page returned"} },
-    { "bdap",            "getdomainuserinfo",        &getdomainuserinfo,            true, {"public name"} },
-    { "bdap",            "updatedomainuser",         &updatedomainuser,             true, {"userid","common name", "registration days"} },
-    { "bdap",            "updatedomaingroup",        &updatedomaingroup,            true, {"groupid","common name", "registration days"} },
-    { "bdap",            "deletedomainuser",         &deletedomainuser,             true, {"userid"} },
-    { "bdap",            "deletedomaingroup",        &deletedomaingroup,            true, {"groupid"} },
-    { "bdap",            "adddomaingroup",           &adddomaingroup,               true, {"groupid","common name"} },
-    { "bdap",            "getdomaingroupinfo",       &getdomaingroupinfo,           true, {} },
->>>>>>> d9a50852
+    { "bdap",            "adduser",                  &adduser,                      true, {"userid","common name", "registration days"} },
+    { "bdap",            "getusers",                 &getusers,                     true, {"records per page","page returned"} },
+    { "bdap",            "getgroups",                &getgroups,                    true, {"records per page","page returned"} },
+    { "bdap",            "getuserinfo",              &getuserinfo,                  true, {"public name"} },
+    { "bdap",            "updateuser",               &updateuser,                   true, {"userid","common name", "registration days"} },
+    { "bdap",            "updategroup",              &updategroup,                  true, {"groupid","common name", "registration days"} },
+    { "bdap",            "deleteuser",               &deleteuser,                   true, {"userid"} },
+    { "bdap",            "deletegroup",              &deletegroup,                  true, {"groupid"} },
+    { "bdap",            "addgroup",                 &addgroup,                     true, {"groupid","common name"} },
+    { "bdap",            "getgroupinfo",             &getgroupinfo,                 true, {"groupid"} },
 #endif //ENABLE_WALLET
     { "bdap",            "makekeypair",              &makekeypair,                  true, {} },
 };
