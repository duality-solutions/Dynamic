--- conflicted
+++ resolved
@@ -797,22 +797,6 @@
     if (request.params.size() > 1)
         throw std::runtime_error(
             "mybdapaccounts\n"
-<<<<<<< HEAD
-            "mybdapaccounts users\n"
-            "mybdapaccounts groups\n"
-            "Returns your BDAP accounts.\n");
-
-    std::string accountType {""};
-
-    if (request.params.size() == 1) accountType = request.params[0].get_str();
-
-    if (!((accountType == "users") || (accountType == "groups") || (accountType == "")))
-            throw std::runtime_error(
-            "mybdapaccounts\n"
-            "mybdapaccounts users\n"
-            "mybdapaccounts groups\n"
-            "Returns your BDAP accounts.\n");
-=======
             + HelpRequiringPassphrase() +
             "\nReturns a list of your BDAP accounts.\n"
             "\nResult:\n"
@@ -831,8 +815,15 @@
 
     if (!pwalletMain)
         throw std::runtime_error("MY_BDAP_ACCOUNTS_RPC_ERROR: ERRCODE: 3800 - " + _("Error accessing wallet."));
->>>>>>> 376bbfdd
-
+
+    std::string accountType {""};
+
+    if (request.params.size() == 1) 
+        accountType = request.params[0].get_str();
+
+    if (!((accountType == "users") || (accountType == "groups") || (accountType == "")))
+        throw std::runtime_error("MY_BDAP_ACCOUNTS_RPC_ERROR: ERRCODE: 3801 - " + _("Unkown account type"));
+  
     std::vector<std::vector<unsigned char>> vvchDHTPubKeys;
     if (!pwalletMain->GetDHTPubKeys(vvchDHTPubKeys))
         return NullUniValue;
@@ -843,17 +834,11 @@
         CDomainEntry entry;
         if (pDomainEntryDB->ReadDomainEntryPubKey(vchPubKey, entry)) {
             UniValue oAccount(UniValue::VOBJ);
-<<<<<<< HEAD
             if (BuildBDAPJson(entry, oAccount, false)) {
                 if ( (accountType == "") || ((accountType == "users") && (entry.nObjectType == GetObjectTypeInt(BDAP::ObjectType::BDAP_USER))) || ((accountType == "groups") && (entry.nObjectType == GetObjectTypeInt(BDAP::ObjectType::BDAP_GROUP))) ) {
                     result.push_back(Pair("account_" + std::to_string(nCount) , oAccount));
                     nCount++;
                 } //if accountType
-=======
-            if (BuildBDAPJson(entry, oAccount, true)) {
-                result.push_back(Pair("account_" + std::to_string(nCount) , oAccount));
-                nCount++;
->>>>>>> 376bbfdd
             }
         }
     }
