--- conflicted
+++ resolved
@@ -212,13 +212,8 @@
 
         checkpointData = (CCheckpointData) {
             boost::assign::map_list_of
-<<<<<<< HEAD
-	        (        0, uint256S("0x000000b85b832862211dd7c62c5837b4b3d8cda7c4dc25b8937ddea4e06ffdd3")),
+	          (        0, uint256S("0x000000b85b832862211dd7c62c5837b4b3d8cda7c4dc25b8937ddea4e06ffdd3")),
             1512338582, // * UNIX timestamp of last checkpoint block
-=======
-            (        0, uint256S("0x00000a163dd4b634b9ad0a9ed4dac4241ebbaa91697cace84913535ed72737f9")),
-            1512105136, // * UNIX timestamp of last checkpoint block
->>>>>>> 4589bbb5
             0,          // * total number of transactions between genesis and last checkpoint
             //   (the tx=... number in the SetBestChain debug.log lines)
             2000        // * estimated number of transactions per day after checkpoint
