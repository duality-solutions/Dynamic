// Copyright (c) 2009-2019 Satoshi Nakamoto
// Copyright (c) 2009-2019 The Bitcoin Developers
// Copyright (c) 2014-2019 The Dash Core Developers
// Copyright (c) 2016-2019 Duality Blockchain Solutions Developers
// Distributed under the MIT/X11 software license, see the accompanying
// file COPYING or http://www.opensource.org/licenses/mit-license.php.

#include "chainparams.h"

#include "arith_uint256.h"
#include "consensus/merkle.h"
#include "hash.h"
#include "streams.h"

#include "tinyformat.h"
#include "util.h"
#include "utilstrencodings.h"

#include "uint256.h"

#include <assert.h>

#include <boost/assign/list_of.hpp>

#include "chainparamsseeds.h"

const arith_uint256 maxUint = UintToArith256(uint256S("ffffffffffffffffffffffffffffffffffffffffffffffffffffffffffffffff"));

static CBlock CreateGenesisBlock(const char* pszTimestamp, const CScript& genesisOutputScript, const uint32_t nTime, const uint32_t nNonce, const uint32_t nBits, const int32_t nVersion, const CAmount& genesisReward)
{
    CMutableTransaction txNew;
    txNew.nVersion = 1;
    txNew.vin.resize(1);
    txNew.vout.resize(1);
    txNew.vin[0].scriptSig = CScript() << 1512926956 << CScriptNum(4) << std::vector<unsigned char>((const unsigned char*)pszTimestamp, (const unsigned char*)pszTimestamp + strlen(pszTimestamp));
    txNew.vout[0].nValue = genesisReward;
    txNew.vout[0].scriptPubKey = genesisOutputScript;

    CBlock genesis;
    genesis.nTime = nTime;
    genesis.nBits = nBits;
    genesis.nNonce = nNonce;
    genesis.nVersion = nVersion;
    genesis.vtx.push_back(MakeTransactionRef(std::move(txNew)));
    genesis.hashPrevBlock.SetNull();
    genesis.hashMerkleRoot = BlockMerkleRoot(genesis);
    return genesis;
}

static void MineGenesis(CBlockHeader& genesisBlock, const uint256& powLimit, bool noProduction)
{
    if (noProduction)
        genesisBlock.nTime = std::time(0);
    genesisBlock.nNonce = 0;

    printf("NOTE: Genesis nTime = %u \n", genesisBlock.nTime);
    printf("WARN: Genesis nNonce (BLANK!) = %u \n", genesisBlock.nNonce);

    arith_uint256 besthash;
    memset(&besthash, 0xFF, 32);
    arith_uint256 hashTarget = UintToArith256(powLimit);
    printf("Target: %s\n", hashTarget.GetHex().c_str());
    arith_uint256 newhash = UintToArith256(genesisBlock.GetHash());
    while (newhash > hashTarget) {
        genesisBlock.nNonce++;
        if (genesisBlock.nNonce == 0) {
            printf("NONCE WRAPPED, incrementing time\n");
            ++genesisBlock.nTime;
        }
        // If nothing found after trying for a while, print status
        if ((genesisBlock.nNonce & 0xfff) == 0)
            printf("nonce %08X: hash = %s (target = %s)\n",
                genesisBlock.nNonce, newhash.ToString().c_str(),
                hashTarget.ToString().c_str());

        if (newhash < besthash) {
            besthash = newhash;
            printf("New best: %s\n", newhash.GetHex().c_str());
        }
        newhash = UintToArith256(genesisBlock.GetHash());
    }
    printf("Genesis nTime = %u \n", genesisBlock.nTime);
    printf("Genesis nNonce = %u \n", genesisBlock.nNonce);
    printf("Genesis nBits: %08x\n", genesisBlock.nBits);
    printf("Genesis Hash = %s\n", newhash.ToString().c_str());
    printf("Genesis Hash Merkle Root = %s\n", genesisBlock.hashMerkleRoot.ToString().c_str());
}

/**
 * Build the genesis block. Note that the output of its generation
 * transaction cannot be spent since it did not originally exist in the
 * database.
 *
 * CBlock(hash=00000ffd590b14, ver=1, hashPrevBlock=00000000000000, hashMerkleRoot=e0028e, nTime=1390095618, nBits=1e0ffff0, nNonce=28917698, vtx=1)
 *   CTransaction(hash=e0028e, ver=1, vin.size=1, vout.size=1, nLockTime=0)
 *     CTxIn(COutPoint(000000, -1), coinbase 04ffff001d01044c5957697265642030392f4a616e2f3230313420546865204772616e64204578706572696d656e7420476f6573204c6976653a204f76657273746f636b2e636f6d204973204e6f7720416363657074696e6720426974636f696e73)
 *     CTxOut(nValue=50.00000000, scriptPubKey=0xA9037BAC7050C479B121CF)
 *   vMerkleTree: e0028e
 */
static CBlock CreateGenesisBlock(uint32_t nTime, uint32_t nNonce, uint32_t nBits, int32_t nVersion, const CAmount& genesisReward)
{
    const char* pszTimestamp = "NY Times Monday 18th Dec 2017: Google Thinks I’m Dead";
    const CScript genesisOutputScript = CScript() << ParseHex("") << OP_CHECKSIG;
    return CreateGenesisBlock(pszTimestamp, genesisOutputScript, nTime, nNonce, nBits, nVersion, genesisReward);
}

/**
 * Main network
 */

class CMainParams : public CChainParams
{
public:
    CMainParams()
    {
        strNetworkID = "main";
        consensus.nRewardsStart = 5137;               // PoW Rewards begin on block 5137
        consensus.nDynodePaymentsStartBlock = 10273;  // Dynode Payments begin on block 10273
        consensus.nMinCountDynodesPaymentStart = 500; // Dynode Payments begin once 500 Dynodes exist or more.

        consensus.nInstantSendConfirmationsRequired = 11;
        consensus.nInstantSendKeepLock = 24;

        consensus.nBudgetPaymentsStartBlock = 2055;   // actual historical value
        consensus.nBudgetPaymentsCycleBlocks = 20545; //Blocks per month
        consensus.nBudgetPaymentsWindowBlocks = 100;
        consensus.nBudgetProposalEstablishingTime = 24 * 60 * 60;

        consensus.nSuperblockStartBlock = 2055;
        consensus.nSuperblockStartHash = uint256S("0000008d283128ffecb10803a3317348908fd23bc9dceaba26f6d520a387de28");
        consensus.nSuperblockCycle = 20545; // 675 (Blocks per day) x 365.25 (Days per Year) / 12 = 20545

        consensus.nGovernanceMinQuorum = 10;
        consensus.nGovernanceFilterElements = 20000;

        consensus.nDynodeMinimumConfirmations = 15;

        consensus.nMajorityEnforceBlockUpgrade = 750;
        consensus.nMajorityRejectBlockOutdated = 950;
        consensus.nMajorityWindow = 1000;

        consensus.powLimit = uint256S("00000fffffffffffffffffffffffffffffffffffffffffffffffffffffffffff");
        consensus.nPowTargetTimespan = 30 * 64; // Dynamic: 1920 seconds
        consensus.nPowTargetSpacing = DEFAULT_AVERAGE_POW_BLOCK_TIME;
        consensus.nUpdateDiffAlgoHeight = 10; // Dynamic: Algorithm fork block
        consensus.nPowAveragingWindow = 5;
        consensus.nPowMaxAdjustUp = 32;
        consensus.nPowMaxAdjustDown = 48;
        assert(maxUint / UintToArith256(consensus.powLimit) >= consensus.nPowAveragingWindow);
        consensus.fPowAllowMinDifficultyBlocks = false;
        consensus.fPowNoRetargeting = false;
        consensus.nRuleChangeActivationThreshold = 321; // 95% of nMinerConfirmationWindow
        consensus.nMinerConfirmationWindow = 30;        // nPowTargetTimespan / nPowTargetSpacing

        consensus.vDeployments[Consensus::DEPLOYMENT_TESTDUMMY].bit = 28;
        consensus.vDeployments[Consensus::DEPLOYMENT_TESTDUMMY].nStartTime = 1199145601; // January 1, 2008
        consensus.vDeployments[Consensus::DEPLOYMENT_TESTDUMMY].nTimeout = 1230767999;   // December 31, 2008

        // Deployment of BIP68, BIP112, and BIP113.
        consensus.vDeployments[Consensus::DEPLOYMENT_CSV].bit = 0;
        consensus.vDeployments[Consensus::DEPLOYMENT_CSV].nStartTime = 1513591800; // Dec 18th 2017 10:10:00
        consensus.vDeployments[Consensus::DEPLOYMENT_CSV].nTimeout = 1545134400;   // Dec 18th 2018 12:00:00

        // Deployment of BIP147
        consensus.vDeployments[Consensus::DEPLOYMENT_BIP147].bit = 2;
        consensus.vDeployments[Consensus::DEPLOYMENT_BIP147].nStartTime = 1533945600; // Aug 11th, 2018
        consensus.vDeployments[Consensus::DEPLOYMENT_BIP147].nTimeout = 1565481600; // Aug 11th, 2019
        consensus.vDeployments[Consensus::DEPLOYMENT_BIP147].nWindowSize = 4032;
        consensus.vDeployments[Consensus::DEPLOYMENT_BIP147].nThreshold = 3226; // 80% of 4032

        // Deployment of InstantSend autolocks
        consensus.vDeployments[Consensus::DEPLOYMENT_ISAUTOLOCKS].bit = 4;
        consensus.vDeployments[Consensus::DEPLOYMENT_ISAUTOLOCKS].nStartTime = 1533945600; // Aug 11th, 2018
        consensus.vDeployments[Consensus::DEPLOYMENT_ISAUTOLOCKS].nTimeout = 1565481600; // Aug 11th, 2019
        consensus.vDeployments[Consensus::DEPLOYMENT_ISAUTOLOCKS].nWindowSize = 4032;
        consensus.vDeployments[Consensus::DEPLOYMENT_ISAUTOLOCKS].nThreshold = 3226; // 80% of 4032

        // The best chain should have at least this much work.
        consensus.nMinimumChainWork = 215493;

        // By default assume that the signatures in ancestors of this block are valid.
        consensus.defaultAssumeValid = uint256S("0x00000000261e02ae2148505c0265b5f57c34a26b0958a21c1b2bb5a3d8c746ea"); // 215493

        /**
         * The message start string is designed to be unlikely to occur in normal data.
         * The characters are rarely used upper ASCII, not valid as UTF-8, and produce
         * a large 32-bit integer with any alignment.
         */
        pchMessageStart[0] = 0x5e;
        pchMessageStart[1] = 0x61;
        pchMessageStart[2] = 0x74;
        pchMessageStart[3] = 0x80;
        vAlertPubKey = ParseHex("04bf1391ff0c61a5d9a02cd2e997b707ced89bb48514e26d89f2464c98295ffef3f587263c94e6024d4e455802ad73e1e9694f3e482ff6e074736cb2327f9cd3e7");
        nDefaultPort = DEFAULT_P2P_PORT;
        nPruneAfterHeight = 20545;
        startNewChain = false;

        genesis = CreateGenesisBlock(1513619300, 626614, UintToArith256(consensus.powLimit).GetCompact(), 1, (1 * COIN));
        if (startNewChain == true) {
            MineGenesis(genesis, consensus.powLimit, true);
        }

        consensus.hashGenesisBlock = genesis.GetHash();

        if (!startNewChain) {
            assert(consensus.hashGenesisBlock == uint256S("0x00000e140b0c3028f898431890e9dea79ae6ca537ac9362c65b45325db712de2"));
            assert(genesis.hashMerkleRoot == uint256S("0xfa0e753db5a853ebbc52594eb62fa8219155547b426fba8789fa96dbf07e6ed5"));
        }

        vSeeds.push_back(CDNSSeedData("", ""));

        // Dynamic addresses start with 'D'
        base58Prefixes[PUBKEY_ADDRESS] = std::vector<unsigned char>(1, 30);
        // Dynamic script addresses start with '5'
        base58Prefixes[SCRIPT_ADDRESS] = std::vector<unsigned char>(1, 10);
        // Dynamic private keys start with 'y'
        base58Prefixes[SECRET_KEY] = std::vector<unsigned char>(1, 140);
        // Dynamic BIP32 pubkeys start with 'xpub' (Bitcoin defaults)
        base58Prefixes[EXT_PUBLIC_KEY] = boost::assign::list_of(0x04)(0x88)(0xB2)(0x1E).convert_to_container<std::vector<unsigned char> >();
        // Dynamic BIP32 prvkeys start with 'xprv' (Bitcoin defaults)
        base58Prefixes[EXT_SECRET_KEY] = boost::assign::list_of(0x04)(0x88)(0xAD)(0xE4).convert_to_container<std::vector<unsigned char> >();
        // Dynamic BIP44 coin type is '5'
        nExtCoinType = 5;

        vFixedSeeds = std::vector<SeedSpec6>(pnSeed6_main, pnSeed6_main + ARRAYLEN(pnSeed6_main));

        fMiningRequiresPeers = true;
        fDefaultConsistencyChecks = false;
        fRequireStandard = true;
        fRequireRoutableExternalIP = true;
        fMineBlocksOnDemand = false;
        fAllowMultipleAddressesFromGroup = false;
        fAllowMultiplePorts = false;

        nPoolMaxTransactions = 3;
        nFulfilledRequestExpireTime = 60 * 60; // fulfilled requests expire in 1 hour

        vSporkAddresses = {"DDDax6fjzoCqHj9nwTgNdAQsucFBJUJ3Jk"};
        nMinSporkKeys = 1;

        checkpointData = (CCheckpointData){
            boost::assign::map_list_of(0, uint256S("0x00000e140b0c3028f898431890e9dea79ae6ca537ac9362c65b45325db712de2"))(200, uint256S("0x000000f7f9132cefc7af54b131bb25bf33686af87987f60ed68ee00841d3f12b"))(1000, uint256S("0x0000009fc6bc247441a334333a5b24c81d0d606df8c0d8c2fd373c1241bc2036"))(4000, uint256S("0x00000013fceb3082d6c812b372baa18682cfb4ffbbc6a55073e602c8a2679de5"))(10000, uint256S("0x000000043989ffa9fc3fb37663e32b81f8da490d9d38808cd8455ca5996415f4"))(40000, uint256S("0x0000000385a212537b0048c47d5cbce3fc6a12f16d8b9afcd13c129c9abc768f"))(80000, uint256S("0x0000000094c0ca21a4a4b8ad76ab76a3751759627d3be47d885389672818d5a8"))(100000, uint256S("0x000000006403817b5efdb846e0dacf5959dbb65439531bf8ab0aa0c7c41837f1"))};

        chainTxData = ChainTxData{
            0,  // * UNIX timestamp of last known number of transactions
            0,  // * total number of transactions between genesis and that timestamp
                //   (the tx=... number in the SetBestChain debug.log lines)
            0.1 // * estimated number of transactions per second after that timestamp
        };
    }
};
static CMainParams mainParams;

/**
 * Testnet (v3)
 */
class CTestNetParams : public CChainParams
{
public:
    CTestNetParams()
    {
        strNetworkID = "test";

        consensus.nRewardsStart = 0; // Rewards starts on block 0
        consensus.nDynodePaymentsStartBlock = 0;
        consensus.nMinCountDynodesPaymentStart = 1; // Dynode Payments begin once 1 Dynode exists or more.

        consensus.nInstantSendConfirmationsRequired = 11;
        consensus.nInstantSendKeepLock = 24;

        consensus.nBudgetPaymentsStartBlock = 200;
        consensus.nBudgetPaymentsCycleBlocks = 50;
        consensus.nBudgetPaymentsWindowBlocks = 10;
        consensus.nBudgetProposalEstablishingTime = 60 * 20;

        consensus.nSuperblockStartBlock = 0;
        consensus.nSuperblockStartHash = uint256(); // do not check this on testnet
        consensus.nSuperblockCycle = 24;            // Superblocks can be issued hourly on testnet

        consensus.nGovernanceMinQuorum = 1;
        consensus.nGovernanceFilterElements = 500;

        consensus.nDynodeMinimumConfirmations = 1;

        consensus.nMajorityEnforceBlockUpgrade = 510;
        consensus.nMajorityRejectBlockOutdated = 750;
        consensus.nMajorityWindow = 1000;

        consensus.powLimit = uint256S("00ffffffffffffffffffffffffffffffffffffffffffffffffffffffffffffff");
        consensus.nPowAveragingWindow = 5;
        consensus.nPowMaxAdjustUp = 32;
        consensus.nPowMaxAdjustDown = 48;
        consensus.nPowTargetTimespan = 30 * 64; // Dynamic: 1920 seconds
        consensus.nPowTargetSpacing = DEFAULT_AVERAGE_POW_BLOCK_TIME;
        consensus.nUpdateDiffAlgoHeight = 10; // Dynamic: Algorithm fork block
        assert(maxUint / UintToArith256(consensus.powLimit) >= consensus.nPowAveragingWindow);
        consensus.fPowAllowMinDifficultyBlocks = true;
        consensus.fPowNoRetargeting = false;
        consensus.nRuleChangeActivationThreshold = 254; // 75% of nMinerConfirmationWindow
        consensus.nMinerConfirmationWindow = 30;        // nPowTargetTimespan / nPowTargetSpacing

        consensus.vDeployments[Consensus::DEPLOYMENT_TESTDUMMY].bit = 28;
        consensus.vDeployments[Consensus::DEPLOYMENT_TESTDUMMY].nStartTime = 1199145601; // January 1, 2008
        consensus.vDeployments[Consensus::DEPLOYMENT_TESTDUMMY].nTimeout = 1230767999;   // December 31, 2008

        // Deployment of BIP68, BIP112, and BIP113.
        consensus.vDeployments[Consensus::DEPLOYMENT_CSV].bit = 0;
        consensus.vDeployments[Consensus::DEPLOYMENT_CSV].nStartTime = 1513591800; // Dec 18th 2017 10:10:00
        consensus.vDeployments[Consensus::DEPLOYMENT_CSV].nTimeout = 1545134400;   // Dec 18th 2018 12:00:00

        // Deployment of BIP147
        consensus.vDeployments[Consensus::DEPLOYMENT_BIP147].bit = 2;
        consensus.vDeployments[Consensus::DEPLOYMENT_BIP147].nStartTime = 1517792400; // Feb 5th, 2018
        consensus.vDeployments[Consensus::DEPLOYMENT_BIP147].nTimeout = 1549328400; // Feb 5th, 2019
        consensus.vDeployments[Consensus::DEPLOYMENT_BIP147].nWindowSize = 100;
        consensus.vDeployments[Consensus::DEPLOYMENT_BIP147].nThreshold = 50; // 50% of 100

        // Deployment of InstantSend autolocks
        consensus.vDeployments[Consensus::DEPLOYMENT_ISAUTOLOCKS].bit = 4;
        consensus.vDeployments[Consensus::DEPLOYMENT_ISAUTOLOCKS].nStartTime = 1532476800; // Jul 25th, 2018
        consensus.vDeployments[Consensus::DEPLOYMENT_ISAUTOLOCKS].nTimeout = 1564012800; // Jul 25th, 2019
        consensus.vDeployments[Consensus::DEPLOYMENT_ISAUTOLOCKS].nWindowSize = 100;
        consensus.vDeployments[Consensus::DEPLOYMENT_ISAUTOLOCKS].nThreshold = 50; // 50% of 100

        // The best chain should have at least this much work.
        consensus.nMinimumChainWork = 210; // 210

        // By default assume that the signatures in ancestors of this block are valid.
        consensus.defaultAssumeValid = uint256S("0x00001a32bc1d6887d29d3847e21fcfb1026e14369df048a7f0666acdd9ccdf0d"); // 210

        pchMessageStart[0] = 0x2f;
        pchMessageStart[1] = 0x32;
        pchMessageStart[2] = 0x15;
        pchMessageStart[3] = 0x40;
<<<<<<< HEAD
        vAlertPubKey = ParseHex("04b375643a0b5fe3a9882b412be4046272528ad24576c72a933b44935a8491d52e243e905b1dd6947094984fc8e9f42d17cc1058033036d7940d9078851641a445");
=======
        // To import alert key:  importprivkey 6Jjb9DG1cr71VWiwxg97zVEyZUBhFzzGhqE7GY9DrbYYM6gVgxS
        vAlertPubKey = ParseHex("043d9e8440ea8fe66b0c2639f0a0931c9d7c41132ec9ee04cdf5d9e88ada2c2df52d93a0c1983958d3aea56df9fb3d1a61ca4eb6f72c27456fc313be80cdc70032");
>>>>>>> 11e07ee0
        nDefaultPort = DEFAULT_P2P_PORT + 100;
        nPruneAfterHeight = 100;
        startNewChain = false;

        genesis = CreateGenesisBlock(1515641597, 747, UintToArith256(consensus.powLimit).GetCompact(), 1, (1 * COIN));
        if (startNewChain == true) {
            MineGenesis(genesis, consensus.powLimit, true);
        }

        consensus.hashGenesisBlock = genesis.GetHash();

        if (!startNewChain) {
            assert(consensus.hashGenesisBlock == uint256S("0x00ff3a06390940bc3fffb7948cc6d0ede8fde544a5fa9eeeafbc4ac65d21f087"));
            assert(genesis.hashMerkleRoot == uint256S("0xfa0e753db5a853ebbc52594eb62fa8219155547b426fba8789fa96dbf07e6ed5"));
        }
        vFixedSeeds.clear();
        vSeeds.clear();
        //vSeeds.push_back(CDNSSeedData("",  ""));
        //vSeeds.push_back(CDNSSeedData("", ""));

        // Testnet Dynamic addresses start with 'y'
        base58Prefixes[PUBKEY_ADDRESS] = std::vector<unsigned char>(1, 30);
        // Testnet Dynamic script addresses start with '8' or '9'
        base58Prefixes[SCRIPT_ADDRESS] = std::vector<unsigned char>(1, 10);
        // Testnet private keys start with '9' or 'c' (Bitcoin defaults)
        base58Prefixes[SECRET_KEY] = std::vector<unsigned char>(1, 158);
        // Testnet Dynamic BIP32 pubkeys start with 'tpub' (Bitcoin defaults)
        base58Prefixes[EXT_PUBLIC_KEY] = boost::assign::list_of(0x04)(0x35)(0x87)(0xCF).convert_to_container<std::vector<unsigned char> >();
        // Testnet Dynamic BIP32 prvkeys start with 'tprv' (Bitcoin defaults)
        base58Prefixes[EXT_SECRET_KEY] = boost::assign::list_of(0x04)(0x35)(0x83)(0x94).convert_to_container<std::vector<unsigned char> >();
        // Testnet Dynamic BIP44 coin type is '1' (All coin's testnet default)
        nExtCoinType = 1;

        vFixedSeeds = std::vector<SeedSpec6>(pnSeed6_test, pnSeed6_test + ARRAYLEN(pnSeed6_test));

        fMiningRequiresPeers = false;
        fDefaultConsistencyChecks = false;
        fRequireStandard = false;
        fRequireRoutableExternalIP = true;
        fMineBlocksOnDemand = false;
        fAllowMultipleAddressesFromGroup = false;
        fAllowMultiplePorts = false;

        nPoolMaxTransactions = 3;
        nFulfilledRequestExpireTime = 5 * 60; // fulfilled requests expire in 5 minutes
        vSporkAddresses = {"DBUPr7TYK8auydiK22QYXP1mHDJ71h2G7N"};
        nMinSporkKeys = 1;

        checkpointData = (CCheckpointData){
            boost::assign::map_list_of
            (0, uint256S("0x00ff3a06390940bc3fffb7948cc6d0ede8fde544a5fa9eeeafbc4ac65d21f087"))
            (101, uint256S("0x00000ad8c5b094f7d6e63c658f8b29dfb2fbe49bb395bd41751d70e73e1f765b"))
            (702, uint256S("0x000004ca904b66049dbb93c7f129dec1c9e42213d42a5983a4b6ff7f4f88a912"))
        };

        chainTxData = ChainTxData{
            0,  // * UNIX timestamp of last known number of transactions
            0,  // * total number of transactions between genesis and that timestamp
                //   (the tx=... number in the SetBestChain debug.log lines)
            0.1 // * estimated number of transactions per second after that timestamp
        };
    }
};
static CTestNetParams testNetParams;

/**
 * Regression test
 */
class CRegTestParams : public CChainParams
{
public:
    CRegTestParams()
    {
        strNetworkID = "regtest";
        consensus.nRewardsStart = 0; // Rewards starts on block 0
        consensus.nDynodePaymentsStartBlock = 0;
        consensus.nMinCountDynodesPaymentStart = 1; // Dynode Payments begin once 1 Dynode exists or more.

        consensus.nInstantSendConfirmationsRequired = 11;
        consensus.nInstantSendKeepLock = 24;

        consensus.nBudgetPaymentsStartBlock = 1000;
        consensus.nBudgetPaymentsCycleBlocks = 50;
        consensus.nBudgetPaymentsWindowBlocks = 10;
        consensus.nBudgetProposalEstablishingTime = 60 * 20;

        consensus.nSuperblockStartBlock = 0;
        consensus.nSuperblockStartHash = uint256(); // do not check this on regtest
        consensus.nSuperblockCycle = 10;

        consensus.nGovernanceMinQuorum = 1;
        consensus.nGovernanceFilterElements = 100;

        consensus.nDynodeMinimumConfirmations = 1;

        consensus.nMajorityEnforceBlockUpgrade = 750;
        consensus.nMajorityRejectBlockOutdated = 950;
        consensus.nMajorityWindow = 1000;

        consensus.powLimit = uint256S("000fffffffffffffffffffffffffffffffffffffffffffffffffffffffffffff");
        consensus.nPowAveragingWindow = 5;
        consensus.nPowMaxAdjustUp = 32;
        consensus.nPowMaxAdjustDown = 48;
        consensus.nPowTargetTimespan = 30 * 64; // Dynamic: 1920 seconds
        consensus.nPowTargetSpacing = DEFAULT_AVERAGE_POW_BLOCK_TIME;
        consensus.nUpdateDiffAlgoHeight = 10; // Dynamic: Algorithm fork block
        assert(maxUint / UintToArith256(consensus.powLimit) >= consensus.nPowAveragingWindow);
        consensus.fPowAllowMinDifficultyBlocks = true;
        consensus.fPowNoRetargeting = true;
        consensus.nRuleChangeActivationThreshold = 254; // 75% of nMinerConfirmationWindow
        consensus.nMinerConfirmationWindow = 30;        // nPowTargetTimespan / nPowTargetSpacing

        consensus.vDeployments[Consensus::DEPLOYMENT_TESTDUMMY].bit = 28;
        consensus.vDeployments[Consensus::DEPLOYMENT_TESTDUMMY].nStartTime = 0;
        consensus.vDeployments[Consensus::DEPLOYMENT_TESTDUMMY].nTimeout = 999999999999ULL;

        consensus.vDeployments[Consensus::DEPLOYMENT_CSV].bit = 0;
        consensus.vDeployments[Consensus::DEPLOYMENT_CSV].nStartTime = 0;
        consensus.vDeployments[Consensus::DEPLOYMENT_CSV].nTimeout = 999999999999ULL;

        consensus.vDeployments[Consensus::DEPLOYMENT_BIP147].bit = 2;
        consensus.vDeployments[Consensus::DEPLOYMENT_BIP147].nStartTime = 0;
        consensus.vDeployments[Consensus::DEPLOYMENT_BIP147].nTimeout = 999999999999ULL;

        consensus.vDeployments[Consensus::DEPLOYMENT_ISAUTOLOCKS].bit = 4;
        consensus.vDeployments[Consensus::DEPLOYMENT_ISAUTOLOCKS].nStartTime = 0;
        consensus.vDeployments[Consensus::DEPLOYMENT_ISAUTOLOCKS].nTimeout = 999999999999ULL;

        // The best chain should have at least this much work.
        consensus.nMinimumChainWork = 0;

        // By default assume that the signatures in ancestors of this block are valid.
        consensus.defaultAssumeValid = uint256S("0x");

        pchMessageStart[0] = 0x2f;
        pchMessageStart[1] = 0x32;
        pchMessageStart[2] = 0x15;
        pchMessageStart[3] = 0x3f;
        vAlertPubKey = ParseHex("04e8118b469667861157f3b2b28056ae92581ce61ce2db80d04a701f5ec5391b751e6136bafdcca7b8d0b564a5afce213e8069bdd1d17131f61d116b73dbf7e2d6");
        nDefaultPort = DEFAULT_P2P_PORT + 200;
        nPruneAfterHeight = 100;
        startNewChain = false;

        genesis = CreateGenesisBlock(1513619951, 1754, UintToArith256(consensus.powLimit).GetCompact(), 1, (1 * COIN));
        if (startNewChain == true) {
            MineGenesis(genesis, consensus.powLimit, true);
        }

        consensus.hashGenesisBlock = genesis.GetHash();

        if (!startNewChain) {
            assert(consensus.hashGenesisBlock == uint256S("0x000ab751d858e116043e741d097311f2382e600c219483cfda8f25c7f369cc2c"));
            assert(genesis.hashMerkleRoot == uint256S("0xfa0e753db5a853ebbc52594eb62fa8219155547b426fba8789fa96dbf07e6ed5"));
        }

        vFixedSeeds.clear(); //! Regtest mode doesn't have any fixed seeds.
        vSeeds.clear();      //! Regtest mode doesn't have any DNS seeds.

        fMiningRequiresPeers = false;
        fDefaultConsistencyChecks = true;
        fRequireStandard = false;
        fRequireRoutableExternalIP = true;
        fMineBlocksOnDemand = true;
        fAllowMultipleAddressesFromGroup = false;
        fAllowMultiplePorts = false;

        nFulfilledRequestExpireTime = 5 * 60; // fulfilled requests expire in 5 minutes

        vSporkAddresses = {"D5uFBBHBe11nmYPmSNNTC1iR6V6bPkhJwe"};
        nMinSporkKeys = 1;

        checkpointData = (CCheckpointData){
            boost::assign::map_list_of(0, uint256S("0x000ab751d858e116043e741d097311f2382e600c219483cfda8f25c7f369cc2c"))};

        chainTxData = ChainTxData{
            0,  // * UNIX timestamp of last known number of transactions
            0,  // * total number of transactions between genesis and that timestamp
                //   (the tx=... number in the SetBestChain debug.log lines)
            0.1 // * estimated number of transactions per second after that timestamp
        };

        // Regtest Dynamic addresses start with 'y'
        base58Prefixes[PUBKEY_ADDRESS] = std::vector<unsigned char>(1, 140);
        // Regtest Dynamic script addresses start with '8' or '9'
        base58Prefixes[SCRIPT_ADDRESS] = std::vector<unsigned char>(1, 19);
        // Regtest private keys start with '9' or 'c' (Bitcoin defaults)
        base58Prefixes[SECRET_KEY] = std::vector<unsigned char>(1, 239);
        // Regtest Dynamic BIP32 pubkeys start with 'tpub' (Bitcoin defaults)
        base58Prefixes[EXT_PUBLIC_KEY] = boost::assign::list_of(0x04)(0x35)(0x87)(0xCF).convert_to_container<std::vector<unsigned char> >();
        // Regtest Dynamic BIP32 prvkeys start with 'tprv' (Bitcoin defaults)
        base58Prefixes[EXT_SECRET_KEY] = boost::assign::list_of(0x04)(0x35)(0x83)(0x94).convert_to_container<std::vector<unsigned char> >();
        // Regtest Dynamic BIP44 coin type is '1' (All coin's testnet default)
        nExtCoinType = 1;
    }
    void UpdateBIP9Parameters(Consensus::DeploymentPos d, int64_t nStartTime, int64_t nTimeout)
    {
        consensus.vDeployments[d].nStartTime = nStartTime;
        consensus.vDeployments[d].nTimeout = nTimeout;
    }
};
static CRegTestParams regTestParams;


/**
 * Privatenet
 */
class CPrivateNetParams : public CChainParams
{
public:
    CPrivateNetParams()
    {
        strNetworkID = "privatenet";

        consensus.nRewardsStart = 0; // Rewards starts on block 0
        consensus.nDynodePaymentsStartBlock = 0;
        consensus.nMinCountDynodesPaymentStart = 1; // Dynode Payments begin once 1 Dynode exists or more.

        consensus.nInstantSendConfirmationsRequired = 11;
        consensus.nInstantSendKeepLock = 24;

        consensus.nBudgetPaymentsStartBlock = 200;
        consensus.nBudgetPaymentsCycleBlocks = 50;
        consensus.nBudgetPaymentsWindowBlocks = 10;
        consensus.nBudgetProposalEstablishingTime = 60 * 20;

        consensus.nSuperblockStartBlock = 0;
        consensus.nSuperblockStartHash = uint256(); // do not check this on testnet
        consensus.nSuperblockCycle = 24;            // Superblocks can be issued hourly on testnet

        consensus.nGovernanceMinQuorum = 1;
        consensus.nGovernanceFilterElements = 500;

        consensus.nDynodeMinimumConfirmations = 1;

        consensus.nMajorityEnforceBlockUpgrade = 510;
        consensus.nMajorityRejectBlockOutdated = 750;
        consensus.nMajorityWindow = 1000;

        consensus.powLimit = uint256S("00ffffffffffffffffffffffffffffffffffffffffffffffffffffffffffffff");
        consensus.nPowAveragingWindow = 5;
        consensus.nPowMaxAdjustUp = 32;
        consensus.nPowMaxAdjustDown = 48;
        consensus.nPowTargetTimespan = 30 * 64; // Dynamic: 1920 seconds
        consensus.nPowTargetSpacing = DEFAULT_AVERAGE_POW_BLOCK_TIME;
        consensus.nUpdateDiffAlgoHeight = 10; // Dynamic: Algorithm fork block
        assert(maxUint / UintToArith256(consensus.powLimit) >= consensus.nPowAveragingWindow);
        consensus.fPowAllowMinDifficultyBlocks = true;
        consensus.fPowNoRetargeting = false;
        consensus.nRuleChangeActivationThreshold = 254; // 75% of nMinerConfirmationWindow
        consensus.nMinerConfirmationWindow = 30;        // nPowTargetTimespan / nPowTargetSpacing

        consensus.vDeployments[Consensus::DEPLOYMENT_TESTDUMMY].bit = 28;
        consensus.vDeployments[Consensus::DEPLOYMENT_TESTDUMMY].nStartTime = 1199145601; // January 1, 2008
        consensus.vDeployments[Consensus::DEPLOYMENT_TESTDUMMY].nTimeout = 1230767999;   // December 31, 2008

        // Deployment of BIP68, BIP112, and BIP113.
        consensus.vDeployments[Consensus::DEPLOYMENT_CSV].bit = 0;
        consensus.vDeployments[Consensus::DEPLOYMENT_CSV].nStartTime = 1513591800; // Dec 18th 2017 10:10:00
        consensus.vDeployments[Consensus::DEPLOYMENT_CSV].nTimeout = 1545134400;   // Dec 18th 2018 12:00:00

        // The best chain should have at least this much work.
        consensus.nMinimumChainWork = 210; // 210

        // By default assume that the signatures in ancestors of this block are valid.
        consensus.defaultAssumeValid = uint256S("0x00001a32bc1d6887d29d3847e21fcfb1026e14369df048a7f0666acdd9ccdf0d"); // 210

        pchMessageStart[0] = 0x2f;
        pchMessageStart[1] = 0x32;
        pchMessageStart[2] = 0x15;
        pchMessageStart[3] = 0x40;
        // To import alert key:  importprivkey 6Jjb9DG1cr71VWiwxg97zVEyZUBhFzzGhqE7GY9DrbYYM6gVgxS
        vAlertPubKey = ParseHex("043d9e8440ea8fe66b0c2639f0a0931c9d7c41132ec9ee04cdf5d9e88ada2c2df52d93a0c1983958d3aea56df9fb3d1a61ca4eb6f72c27456fc313be80cdc70032");
        nDefaultPort = DEFAULT_P2P_PORT + 300; // 33600 
        nPruneAfterHeight = 100;
        startNewChain = false;

        genesis = CreateGenesisBlock(1515641597, 747, UintToArith256(consensus.powLimit).GetCompact(), 1, (1 * COIN));
        if (startNewChain == true) {
            MineGenesis(genesis, consensus.powLimit, true);
        }

        consensus.hashGenesisBlock = genesis.GetHash();

        if (!startNewChain) {
            assert(consensus.hashGenesisBlock == uint256S("0x00ff3a06390940bc3fffb7948cc6d0ede8fde544a5fa9eeeafbc4ac65d21f087"));
            assert(genesis.hashMerkleRoot == uint256S("0xfa0e753db5a853ebbc52594eb62fa8219155547b426fba8789fa96dbf07e6ed5"));
        }
        vFixedSeeds.clear();
        vSeeds.clear();
        //vSeeds.push_back(CDNSSeedData("",  ""));
        //vSeeds.push_back(CDNSSeedData("", ""));

        // Testnet Dynamic addresses start with 'y'
        base58Prefixes[PUBKEY_ADDRESS] = std::vector<unsigned char>(1, 30);
        // Testnet Dynamic script addresses start with '8' or '9'
        base58Prefixes[SCRIPT_ADDRESS] = std::vector<unsigned char>(1, 10);
        // Testnet private keys start with '9' or 'c' (Bitcoin defaults)
        base58Prefixes[SECRET_KEY] = std::vector<unsigned char>(1, 158);
        // Testnet Dynamic BIP32 pubkeys start with 'tpub' (Bitcoin defaults)
        base58Prefixes[EXT_PUBLIC_KEY] = boost::assign::list_of(0x04)(0x35)(0x87)(0xCF).convert_to_container<std::vector<unsigned char> >();
        // Testnet Dynamic BIP32 prvkeys start with 'tprv' (Bitcoin defaults)
        base58Prefixes[EXT_SECRET_KEY] = boost::assign::list_of(0x04)(0x35)(0x83)(0x94).convert_to_container<std::vector<unsigned char> >();
        // Testnet Dynamic BIP44 coin type is '1' (All coin's testnet default)
        nExtCoinType = 1;

        vFixedSeeds = std::vector<SeedSpec6>(pnSeed6_privatenet, pnSeed6_privatenet + ARRAYLEN(pnSeed6_privatenet));

        fMiningRequiresPeers = false;
        fDefaultConsistencyChecks = false;
        fRequireStandard = false;
        fRequireRoutableExternalIP = true;
        fMineBlocksOnDemand = false;
        fAllowMultipleAddressesFromGroup = false;
        fAllowMultiplePorts = false;

        nPoolMaxTransactions = 3;
        nFulfilledRequestExpireTime = 5 * 60; // fulfilled requests expire in 5 minutes
        // To import spork key (D777Y4eMXrf1NgDSY1Q7kjoZuVso1ed7HL): importprivkey QWUVh41RrhjhnF813U5XLU4S8qYjvDQ5L1n53jC7Qawr8bBCQfFh
        vSporkAddresses = {"D777Y4eMXrf1NgDSY1Q7kjoZuVso1ed7HL"};
        nMinSporkKeys = 1;

        checkpointData = (CCheckpointData){
            boost::assign::map_list_of(0, uint256S("0x00ff3a06390940bc3fffb7948cc6d0ede8fde544a5fa9eeeafbc4ac65d21f087"))};

        chainTxData = ChainTxData{
            0,  // * UNIX timestamp of last known number of transactions
            0,  // * total number of transactions between genesis and that timestamp
                //   (the tx=... number in the SetBestChain debug.log lines)
            0.1 // * estimated number of transactions per second after that timestamp
        };
    }
};
static CPrivateNetParams privateNetParams;

static CChainParams* pCurrentParams = 0;

const CChainParams& Params()
{
    assert(pCurrentParams);
    return *pCurrentParams;
}

CChainParams& Params(const std::string& chain)
{
    if (chain == CBaseChainParams::MAIN)
        return mainParams;
    else if (chain == CBaseChainParams::TESTNET)
        return testNetParams;
    else if (chain == CBaseChainParams::REGTEST)
        return regTestParams;
    else if (chain == CBaseChainParams::PRIVATENET)
        return privateNetParams;
    else
        throw std::runtime_error(strprintf("%s: Unknown chain %s.", __func__, chain));
}

void SelectParams(const std::string& network)
{
    SelectBaseParams(network);
    pCurrentParams = &Params(network);
}

void UpdateRegtestBIP9Parameters(Consensus::DeploymentPos d, int64_t nStartTime, int64_t nTimeout)
{
    regTestParams.UpdateBIP9Parameters(d, nStartTime, nTimeout);
}<|MERGE_RESOLUTION|>--- conflicted
+++ resolved
@@ -332,12 +332,7 @@
         pchMessageStart[1] = 0x32;
         pchMessageStart[2] = 0x15;
         pchMessageStart[3] = 0x40;
-<<<<<<< HEAD
         vAlertPubKey = ParseHex("04b375643a0b5fe3a9882b412be4046272528ad24576c72a933b44935a8491d52e243e905b1dd6947094984fc8e9f42d17cc1058033036d7940d9078851641a445");
-=======
-        // To import alert key:  importprivkey 6Jjb9DG1cr71VWiwxg97zVEyZUBhFzzGhqE7GY9DrbYYM6gVgxS
-        vAlertPubKey = ParseHex("043d9e8440ea8fe66b0c2639f0a0931c9d7c41132ec9ee04cdf5d9e88ada2c2df52d93a0c1983958d3aea56df9fb3d1a61ca4eb6f72c27456fc313be80cdc70032");
->>>>>>> 11e07ee0
         nDefaultPort = DEFAULT_P2P_PORT + 100;
         nPruneAfterHeight = 100;
         startNewChain = false;
