--- conflicted
+++ resolved
@@ -1,7 +1,7 @@
+// Copyright (c) 2009-2017 Satoshi Nakamoto
+// Copyright (c) 2009-2017 The Bitcoin Developers
+// Copyright (c) 2014-2017 The Dash Core Developers
 // Copyright (c) 2016-2017 Duality Blockchain Solutions Developers
-// Copyright (c) 2014-2017 The Dash Core Developers
-// Copyright (c) 2009-2017 The Bitcoin Developers
-// Copyright (c) 2009-2017 Satoshi Nakamoto
 // Distributed under the MIT/X11 software license, see the accompanying
 // file COPYING or http://www.opensource.org/licenses/mit-license.php.
 
@@ -32,7 +32,7 @@
     txNew.nVersion = 1;
     txNew.vin.resize(1);
     txNew.vout.resize(1);
-    txNew.vin[0].scriptSig = CScript() << 1511987368 << CScriptNum(4) << std::vector<unsigned char>((const unsigned char*)pszTimestamp, (const unsigned char*)pszTimestamp + strlen(pszTimestamp));
+    txNew.vin[0].scriptSig = CScript() << 1511025342 << CScriptNum(4) << std::vector<unsigned char>((const unsigned char*)pszTimestamp, (const unsigned char*)pszTimestamp + strlen(pszTimestamp));
     txNew.vout[0].nValue = genesisReward;
     txNew.vout[0].scriptPubKey = genesisOutputScript;
 
@@ -99,7 +99,7 @@
  */
 static CBlock CreateGenesisBlock(uint32_t nTime, uint32_t nNonce, uint32_t nBits, int32_t nVersion, const CAmount& genesisReward)
 {
-    const char* pszTimestamp = "Tuesday November 29th Internal Algo Testing";
+    const char* pszTimestamp = "Saturday 18th Nov 2017: Testing mining in 1.5 prior to full testing and release of 1.5";
     const CScript genesisOutputScript = CScript() << ParseHex("") << OP_CHECKSIG;
     return CreateGenesisBlock(pszTimestamp, genesisOutputScript, nTime, nNonce, nBits, nVersion, genesisReward);
 }
@@ -112,20 +112,14 @@
 public:
     CMainParams() {
         strNetworkID = "main";
-<<<<<<< HEAD
         consensus.nRewardsStart = 10; // PoW Rewards begin on block 5137 // TODO: (Amir) Change back to 5137
         consensus.nDynodePaymentsStartBlock = 10; // Dynode Payments begin on block 10273
-=======
-        consensus.nRewardsStart = 10; // PoW Rewards begin on block 20546 // TODO: (Amir) Change back to 20546
-        consensus.nDynodePaymentsStartBlock = 10; // Dynode Payments begin on block 20546
-        consensus.nMinCountDynodesPaymentStart = 500; // Dynode Payments begin once 500 Dynodes exist or more.
->>>>>>> a4b54fd2
         consensus.nInstantSendKeepLock = 24;
-        consensus.nBudgetPaymentsStartBlock = 0; // actual historical value
+        consensus.nBudgetPaymentsStartBlock = 2055; // actual historical value
         consensus.nBudgetPaymentsCycleBlocks = 20545; //Blocks per month
         consensus.nBudgetPaymentsWindowBlocks = 100;
         consensus.nBudgetProposalEstablishingTime = 24 * 60 * 60;
-        consensus.nSuperblockStartBlock = 0;
+        consensus.nSuperblockStartBlock = 2055;
         consensus.nSuperblockCycle = 20545; // 675 (Blocks per day) x 365.25 (Days per Year) / 12 = 20545
         consensus.nGovernanceMinQuorum = 10;
         consensus.nGovernanceFilterElements = 20000;
@@ -133,43 +127,36 @@
         consensus.nMajorityEnforceBlockUpgrade = 750;
         consensus.nMajorityRejectBlockOutdated = 950;
         consensus.nMajorityWindow = 1000;
-        consensus.powLimit = uint256S("00000fffffffffffffffffffffffffffffffffffffffffffffffffffffffffff");
-        consensus.nPowTargetTimespan = 30 * 64; // Dynamic: 1920 seconds
+        consensus.powLimit = uint256S("00000fffff000000000000000000000000000000000000000000000000000000");
+        consensus.nPowTargetTimespan = 24 * 60 * 60; // Dynamic: 24 hours
         consensus.nPowTargetSpacing = DEFAULT_AVERAGE_POW_BLOCK_TIME; 
-        consensus.nUpdateDiffAlgoHeight = 10;
-		consensus.nPowAveragingWindow = 5;
+        consensus.nUpdateDiffAlgoHeight = 10; // Dynamic: Algorithm fork block
+        consensus.nPowAveragingWindow = 5;
         consensus.nPowMaxAdjustUp = 32;
         consensus.nPowMaxAdjustDown = 48;
         assert(maxUint/UintToArith256(consensus.powLimit) >= consensus.nPowAveragingWindow);
-		consensus.fPowAllowMinDifficultyBlocks = false;
+        consensus.fPowAllowMinDifficultyBlocks = false;
         consensus.fPowNoRetargeting = false;
         consensus.nRuleChangeActivationThreshold = 321; // 95% of nMinerConfirmationWindow
-        consensus.nMinerConfirmationWindow = 30; // nPowTargetTimespan / nPowTargetSpacing
+        consensus.nMinerConfirmationWindow = 338; // nPowTargetTimespan / nPowTargetSpacing
         consensus.vDeployments[Consensus::DEPLOYMENT_TESTDUMMY].bit = 28;
         consensus.vDeployments[Consensus::DEPLOYMENT_TESTDUMMY].nStartTime = 1199145601; // January 1, 2008
         consensus.vDeployments[Consensus::DEPLOYMENT_TESTDUMMY].nTimeout = 1230767999; // December 31, 2008
 
         // Deployment of BIP68, BIP112, and BIP113.
         consensus.vDeployments[Consensus::DEPLOYMENT_CSV].bit = 0;
-        consensus.vDeployments[Consensus::DEPLOYMENT_CSV].nStartTime = 1511086200; // Nov 19th 2017 10:10:00
-        consensus.vDeployments[Consensus::DEPLOYMENT_CSV].nTimeout = 1542628800; // Nov 19th 2018 12:00:00
+        consensus.vDeployments[Consensus::DEPLOYMENT_CSV].nStartTime = 1510999800; // Nov 18th 2017 10:10:00
+        consensus.vDeployments[Consensus::DEPLOYMENT_CSV].nTimeout = 1542542400; // Nov 18th 2018 12:00:00
 
         /**
          * The message start string is designed to be unlikely to occur in normal data.
          * The characters are rarely used upper ASCII, not valid as UTF-8, and produce
          * a large 32-bit integer with any alignment.
          */
-<<<<<<< HEAD
         pchMessageStart[0] = 0x3f;
         pchMessageStart[1] = 0x42;
         pchMessageStart[2] = 0x55;
         pchMessageStart[3] = 0x61;
-=======
-        pchMessageStart[0] = 0x4f;
-        pchMessageStart[1] = 0x52;
-        pchMessageStart[2] = 0x65;
-        pchMessageStart[3] = 0x71;
->>>>>>> a4b54fd2
         vAlertPubKey = ParseHex("048459e70138ccb109b38de57aa87b5b49b1b7c92550ee29b25e8eca195063d8872cc256bb35688ff6159112b802989f4b87a87d5ee1d6c1747c6e4bcdb68a3dae");
         nDefaultPort = DEFAULT_P2P_PORT;
         nMaxTipAge = 24 * 60 * 64;
@@ -177,26 +164,17 @@
         nPruneAfterHeight = 20545;
         startNewChain = false;
 
-<<<<<<< HEAD
         genesis = CreateGenesisBlock(1512105136, 665942, UintToArith256(consensus.powLimit).GetCompact(), 1, (1 * COIN));
-=======
-        genesis = CreateGenesisBlock(1512016835, 206206, UintToArith256(consensus.powLimit).GetCompact(), 1, (1 * COIN));
->>>>>>> a4b54fd2
         if(startNewChain == true) { MineGenesis(genesis, consensus.powLimit, true); }
 
         consensus.hashGenesisBlock = genesis.GetHash();
-        		
+                
         if(!startNewChain) {
-<<<<<<< HEAD
             assert(consensus.hashGenesisBlock == uint256S("0x00000a163dd4b634b9ad0a9ed4dac4241ebbaa91697cace84913535ed72737f9"));
             assert(genesis.hashMerkleRoot == uint256S("0x9f7ed8cbabf13252143cb3c497ee404cfb5e86f7f52bee63e2c80bba7475dc68"));
-=======
-            assert(consensus.hashGenesisBlock == uint256S("0x0000088e07d55a983ffbd9ac467eab1b7d22572ad21a0d0016c11caa292c564e"));
-            assert(genesis.hashMerkleRoot == uint256S("0xd9eabe7aac861229ebc76caa8dafc98c30e1c881f70dee0baa68687c03992618"));
->>>>>>> a4b54fd2
-		}
-
-/*		
+        }
+
+/*      
         vSeeds.push_back(CDNSSeedData("dnsseeder.io", "dyn2.dnsseeder.io"));
         vSeeds.push_back(CDNSSeedData("dnsseeder.com", "dyn2.dnsseeder.com"));
         vSeeds.push_back(CDNSSeedData("dnsseeder.host", "dyn2.dnsseeder.host"));
@@ -229,13 +207,8 @@
 
         checkpointData = (CCheckpointData) {
             boost::assign::map_list_of
-<<<<<<< HEAD
-	        (        0, uint256S("0x00000a163dd4b634b9ad0a9ed4dac4241ebbaa91697cace84913535ed72737f9")),
+            (        0, uint256S("0x00000a163dd4b634b9ad0a9ed4dac4241ebbaa91697cace84913535ed72737f9")),
             1512105136, // * UNIX timestamp of last checkpoint block
-=======
-	        (        0, uint256S("0x0000088e07d55a983ffbd9ac467eab1b7d22572ad21a0d0016c11caa292c564e")),
-            1512016835, // * UNIX timestamp of last checkpoint block
->>>>>>> a4b54fd2
             0,          // * total number of transactions between genesis and last checkpoint
             //   (the tx=... number in the SetBestChain debug.log lines)
             2000        // * estimated number of transactions per day after checkpoint
@@ -253,7 +226,6 @@
         strNetworkID = "test";
         consensus.nRewardsStart = 0; // Rewards starts on block 0
         consensus.nDynodePaymentsStartBlock = 0;
-        consensus.nMinCountDynodesPaymentStart = 1;
         consensus.nInstantSendKeepLock = 24;
         consensus.nBudgetPaymentsStartBlock = 200;
         consensus.nBudgetPaymentsCycleBlocks = 50;
@@ -267,20 +239,20 @@
         consensus.nMajorityEnforceBlockUpgrade = 510;
         consensus.nMajorityRejectBlockOutdated = 750;
         consensus.nMajorityWindow = 1000;
-        consensus.powLimit = uint256S("000fffffffffffffffffffffffffffffffffffffffffffffffffffffffffffff");
+        consensus.powLimit = uint256S("0000fffff0000000000000000000000000000000000000000000000000000000");
         consensus.nPowAveragingWindow = 5;
         consensus.nPowMaxAdjustUp = 32;
         consensus.nPowMaxAdjustDown = 48;
-        consensus.nPowTargetTimespan = 30 * 64; // Dynamic: 1920 seconds
+        consensus.nPowTargetTimespan = 24 * 60 * 60; // Dynamic: 24 hours
         consensus.nPowTargetSpacing = DEFAULT_AVERAGE_POW_BLOCK_TIME;
-        consensus.nUpdateDiffAlgoHeight = 3;
+        consensus.nUpdateDiffAlgoHeight = 10; // Dynamic: Algorithm fork block
 
         assert(maxUint/UintToArith256(consensus.powLimit) >= consensus.nPowAveragingWindow);
         consensus.fPowAllowMinDifficultyBlocks = true;
         consensus.fPowNoRetargeting = false;
         consensus.nRuleChangeActivationThreshold = 254; // 75% of nMinerConfirmationWindow
-        consensus.nMinerConfirmationWindow = 30; // nPowTargetTimespan / nPowTargetSpacing
-		consensus.vDeployments[Consensus::DEPLOYMENT_TESTDUMMY].bit = 28;
+        consensus.nMinerConfirmationWindow = 338; // nPowTargetTimespan / nPowTargetSpacing
+        consensus.vDeployments[Consensus::DEPLOYMENT_TESTDUMMY].bit = 28;
         consensus.vDeployments[Consensus::DEPLOYMENT_TESTDUMMY].nStartTime = 1199145601; // January 1, 2008
         consensus.vDeployments[Consensus::DEPLOYMENT_TESTDUMMY].nTimeout = 1230767999; // December 31, 2008
 
@@ -289,26 +261,18 @@
         consensus.vDeployments[Consensus::DEPLOYMENT_CSV].nStartTime = 1489831800; // Mar 18th 2017 10:10:00
         consensus.vDeployments[Consensus::DEPLOYMENT_CSV].nTimeout = 1489827458; // Mar 18th 2018 12:00:00
 
-<<<<<<< HEAD
         pchMessageStart[0] = 0x2f;
         pchMessageStart[1] = 0x32;
         pchMessageStart[2] = 0x15;
         pchMessageStart[3] = 0x40;
         vAlertPubKey = ParseHex("048459e70138ccb109b38de57aa87b5b49b1b7c92550ee29b25e8eca195063d8872cc256bb35688ff6159112b802989f4b87a87d5ee1d6c1747c6e4bcdb68a3dae");
-=======
-        pchMessageStart[0] = 0x3f;
-        pchMessageStart[1] = 0x42;
-        pchMessageStart[2] = 0x25;
-        pchMessageStart[3] = 0x50;
-        vAlertPubKey = ParseHex("");
->>>>>>> a4b54fd2
         nDefaultPort = DEFAULT_P2P_PORT + 100;
         nMaxTipAge = 24 * 60 * 64;
         nDelayGetHeadersTime = 24 * 60 * 60;
         nPruneAfterHeight = 100;
         startNewChain = false;
 
-        genesis = CreateGenesisBlock(0, 0, UintToArith256(consensus.powLimit).GetCompact(), 1, (1 * COIN));
+        genesis = CreateGenesisBlock(1511025941, 272464, UintToArith256(consensus.powLimit).GetCompact(), 1, (1 * COIN));
         if(startNewChain == true) {
             MineGenesis(genesis, consensus.powLimit, true);
         }
@@ -316,8 +280,8 @@
         consensus.hashGenesisBlock = genesis.GetHash();
 
         if(!startNewChain) {
-            //assert(consensus.hashGenesisBlock == uint256S("0x"));
-            //assert(genesis.hashMerkleRoot == uint256S("0x"));
+            assert(consensus.hashGenesisBlock == uint256S("0x0000bd721f33a289c742d1ad4ee901b7bda4ec78057561b1deb3ec7a47d8430c"));
+            assert(genesis.hashMerkleRoot == uint256S("0x9f7ed8cbabf13252143cb3c497ee404cfb5e86f7f52bee63e2c80bba7475dc68"));
         }
         vFixedSeeds.clear();
         vSeeds.clear();
@@ -352,8 +316,8 @@
 
         checkpointData = (CCheckpointData) {
             boost::assign::map_list_of
-            (  0, uint256S("0x")),
-            0, // * UNIX timestamp of last checkpoint block
+            (  0, uint256S("0x0000bd721f33a289c742d1ad4ee901b7bda4ec78057561b1deb3ec7a47d8430c")),
+            1511025941, // * UNIX timestamp of last checkpoint block
             0,    // * total number of transactions between genesis and last checkpoint
             //   (the tx=... number in the SetBestChain debug.log lines)
             1000        // * estimated number of transactions per day after checkpoint
@@ -371,7 +335,6 @@
         strNetworkID = "regtest";
         consensus.nRewardsStart = 0; // Rewards starts on block 0
         consensus.nDynodePaymentsStartBlock = 0;
-        consensus.nMinCountDynodesPaymentStart = 1;
         consensus.nInstantSendKeepLock = 24;
         consensus.nBudgetPaymentsStartBlock = 1000;
         consensus.nBudgetPaymentsCycleBlocks = 50;
@@ -385,19 +348,19 @@
         consensus.nMajorityEnforceBlockUpgrade = 750;
         consensus.nMajorityRejectBlockOutdated = 950;
         consensus.nMajorityWindow = 1000;
-        consensus.powLimit = uint256S("00ffffffffffffffffffffffffffffffffffffffffffffffffffffffffffffff");
+        consensus.powLimit = uint256S("000fffff00000000000000000000000000000000000000000000000000000000");
         consensus.nPowAveragingWindow = 5;
         consensus.nPowMaxAdjustUp = 32;
         consensus.nPowMaxAdjustDown = 48;
-        consensus.nPowTargetTimespan = 30 * 64; // Dynamic: 1920 seconds
+        consensus.nPowTargetTimespan = 24 * 60 * 60; // Dynamic: 24 hours
         consensus.nPowTargetSpacing = DEFAULT_AVERAGE_POW_BLOCK_TIME;
-        consensus.nUpdateDiffAlgoHeight = 3;
+        consensus.nUpdateDiffAlgoHeight = 10; // Dynamic: Algorithm fork block
 
         assert(maxUint/UintToArith256(consensus.powLimit) >= consensus.nPowAveragingWindow);
         consensus.fPowAllowMinDifficultyBlocks = true;
         consensus.fPowNoRetargeting = true;
         consensus.nRuleChangeActivationThreshold = 254; // 75% of nMinerConfirmationWindow
-        consensus.nMinerConfirmationWindow = 30; // Faster than normal for regtest (144 instead of 2016)
+        consensus.nMinerConfirmationWindow = 338; // Faster than normal for regtest (144 instead of 2016)
         consensus.vDeployments[Consensus::DEPLOYMENT_TESTDUMMY].bit = 28;
         consensus.vDeployments[Consensus::DEPLOYMENT_TESTDUMMY].nStartTime = 0;
         consensus.vDeployments[Consensus::DEPLOYMENT_TESTDUMMY].nTimeout = 999999999999ULL;
@@ -405,43 +368,29 @@
         consensus.vDeployments[Consensus::DEPLOYMENT_CSV].nStartTime = 0;
         consensus.vDeployments[Consensus::DEPLOYMENT_CSV].nTimeout = 999999999999ULL;
  
-<<<<<<< HEAD
         pchMessageStart[0] = 0x2f;
         pchMessageStart[1] = 0x32;
         pchMessageStart[2] = 0x15;
         pchMessageStart[3] = 0x3f;
         vAlertPubKey = ParseHex("048459e70138ccb109b38de57aa87b5b49b1b7c92550ee29b25e8eca195063d8872cc256bb35688ff6159112b802989f4b87a87d5ee1d6c1747c6e4bcdb68a3dae");
-=======
-        pchMessageStart[0] = 0x3f;
-        pchMessageStart[1] = 0x42;
-        pchMessageStart[2] = 0x25;
-        pchMessageStart[3] = 0x4f;
->>>>>>> a4b54fd2
         nMaxTipAge = 24 * 60 * 64;
         nDelayGetHeadersTime = 0; // never delay
         nDefaultPort = DEFAULT_P2P_PORT + 200;
         nPruneAfterHeight = 100;
         startNewChain = false;
 
-        genesis = CreateGenesisBlock(0, 0, UintToArith256(consensus.powLimit).GetCompact(), 1, (1 * COIN));
+        genesis = CreateGenesisBlock(1511026409, 13702, UintToArith256(consensus.powLimit).GetCompact(), 1, (1 * COIN));
         if(startNewChain == true) {
             MineGenesis(genesis, consensus.powLimit, true);
         }
 
         consensus.hashGenesisBlock = genesis.GetHash();
 
-<<<<<<< HEAD
         if(!startNewChain) {
             assert(consensus.hashGenesisBlock == uint256S("0x0009cce29e056d3bb126187be0f256885d10546a21d709790f6512bbbd01729c"));
             assert(genesis.hashMerkleRoot == uint256S("0x9f7ed8cbabf13252143cb3c497ee404cfb5e86f7f52bee63e2c80bba7475dc68"));
         }
         
-=======
-        if(!startNewChain)
-            //assert(consensus.hashGenesisBlock == uint256S("0x"));
-            //assert(genesis.hashMerkleRoot == uint256S("0x"));
-
->>>>>>> a4b54fd2
         vFixedSeeds.clear(); //! Regtest mode doesn't have any fixed seeds.
         vSeeds.clear();  //! Regtest mode doesn't have any DNS seeds.
 
@@ -457,8 +406,8 @@
 
         checkpointData = (CCheckpointData) {
             boost::assign::map_list_of
-            (  0, uint256S("0x")),
-            0, // * UNIX timestamp of last checkpoint block
+            (  0, uint256S("0x0009cce29e056d3bb126187be0f256885d10546a21d709790f6512bbbd01729c")),
+            1511026409, // * UNIX timestamp of last checkpoint block
             0,    // * total number of transactions between genesis and last checkpoint
             //   (the tx=... number in the SetBestChain debug.log lines)
             500        // * estimated number of transactions per day after checkpoint
