// Copyright (c) 2012-2015 The Bitcoin Core developers
// Distributed under the MIT software license, see the accompanying
// file COPYING or http://www.opensource.org/licenses/mit-license.php.

#include "coins.h"

#include "memusage.h"
#include "random.h"

#include <assert.h>

/**
 * calculate number of bytes for the bitmask, and its number of non-zero bytes
 * each bit in the bitmask represents the availability of one output, but the
 * availabilities of the first two outputs are encoded separately
 */
void CCoins::CalcMaskSize(unsigned int &nBytes, unsigned int &nNonzeroBytes) const {
    unsigned int nLastUsedByte = 0;
    for (unsigned int b = 0; 2+b*8 < vout.size(); b++) {
        bool fZero = true;
        for (unsigned int i = 0; i < 8 && 2+b*8+i < vout.size(); i++) {
            if (!vout[2+b*8+i].IsNull()) {
                fZero = false;
                continue;
            }
        }
        if (!fZero) {
            nLastUsedByte = b + 1;
            nNonzeroBytes++;
        }
    }
    nBytes += nLastUsedByte;
}

bool CCoins::Spend(uint32_t nPos) 
{
    if (nPos >= vout.size() || vout[nPos].IsNull())
        return false;
    vout[nPos].SetNull();
    Cleanup();
    return true;
}

bool CCoinsView::GetCoins(const uint256 &txid, CCoins &coins) const { return false; }
bool CCoinsView::HaveCoins(const uint256 &txid) const { return false; }
uint256 CCoinsView::GetBestBlock() const { return uint256(); }
bool CCoinsView::BatchWrite(CCoinsMap &mapCoins, const uint256 &hashBlock) { return false; }
bool CCoinsView::GetStats(CCoinsStats &stats) const { return false; }


CCoinsViewBacked::CCoinsViewBacked(CCoinsView *viewIn) : base(viewIn) { }
bool CCoinsViewBacked::GetCoins(const uint256 &txid, CCoins &coins) const { return base->GetCoins(txid, coins); }
bool CCoinsViewBacked::HaveCoins(const uint256 &txid) const { return base->HaveCoins(txid); }
uint256 CCoinsViewBacked::GetBestBlock() const { return base->GetBestBlock(); }
void CCoinsViewBacked::SetBackend(CCoinsView &viewIn) { base = &viewIn; }
bool CCoinsViewBacked::BatchWrite(CCoinsMap &mapCoins, const uint256 &hashBlock) { return base->BatchWrite(mapCoins, hashBlock); }
bool CCoinsViewBacked::GetStats(CCoinsStats &stats) const { return base->GetStats(stats); }

CCoinsKeyHasher::CCoinsKeyHasher() : salt(GetRandHash()) {}

CCoinsViewCache::CCoinsViewCache(CCoinsView *baseIn) : CCoinsViewBacked(baseIn), hasModifier(false), cachedCoinsUsage(0) { }

CCoinsViewCache::~CCoinsViewCache()
{
    assert(!hasModifier);
}

size_t CCoinsViewCache::DynamicMemoryUsage() const {
    return memusage::DynamicUsage(cacheCoins) + cachedCoinsUsage;
}

CCoinsMap::const_iterator CCoinsViewCache::FetchCoins(const uint256 &txid) const {
    CCoinsMap::iterator it = cacheCoins.find(txid);
    if (it != cacheCoins.end())
        return it;
    CCoins tmp;
    if (!base->GetCoins(txid, tmp))
        return cacheCoins.end();
    CCoinsMap::iterator ret = cacheCoins.insert(std::make_pair(txid, CCoinsCacheEntry())).first;
    tmp.swap(ret->second.coins);
    if (ret->second.coins.IsPruned()) {
        // The parent only has an empty entry for this txid; we can consider our
        // version as fresh.
        ret->second.flags = CCoinsCacheEntry::FRESH;
    }
    cachedCoinsUsage += ret->second.coins.DynamicMemoryUsage();
    return ret;
}

bool CCoinsViewCache::GetCoins(const uint256 &txid, CCoins &coins) const {
    CCoinsMap::const_iterator it = FetchCoins(txid);
    if (it != cacheCoins.end()) {
        coins = it->second.coins;
        return true;
    }
    return false;
}

CCoinsModifier CCoinsViewCache::ModifyCoins(const uint256 &txid) {
    assert(!hasModifier);
    std::pair<CCoinsMap::iterator, bool> ret = cacheCoins.insert(std::make_pair(txid, CCoinsCacheEntry()));
    size_t cachedCoinUsage = 0;
    if (ret.second) {
        if (!base->GetCoins(txid, ret.first->second.coins)) {
            // The parent view does not have this entry; mark it as fresh.
            ret.first->second.coins.Clear();
            ret.first->second.flags = CCoinsCacheEntry::FRESH;
        } else if (ret.first->second.coins.IsPruned()) {
            // The parent view only has a pruned entry for this; mark it as fresh.
            ret.first->second.flags = CCoinsCacheEntry::FRESH;
        }
    } else {
        cachedCoinUsage = ret.first->second.coins.DynamicMemoryUsage();
    }
    // Assume that whenever ModifyCoins is called, the entry will be modified.
    ret.first->second.flags |= CCoinsCacheEntry::DIRTY;
    return CCoinsModifier(*this, ret.first, cachedCoinUsage);
}

CCoinsModifier CCoinsViewCache::ModifyNewCoins(const uint256 &txid) {
    assert(!hasModifier);
    std::pair<CCoinsMap::iterator, bool> ret = cacheCoins.insert(std::make_pair(txid, CCoinsCacheEntry()));
    ret.first->second.coins.Clear();
    ret.first->second.flags = CCoinsCacheEntry::FRESH;
    ret.first->second.flags |= CCoinsCacheEntry::DIRTY;
    return CCoinsModifier(*this, ret.first, 0);
}

const CCoins* CCoinsViewCache::AccessCoins(const uint256 &txid) const {
    CCoinsMap::const_iterator it = FetchCoins(txid);
    if (it == cacheCoins.end()) {
        return NULL;
    } else {
        return &it->second.coins;
    }
}

bool CCoinsViewCache::HaveCoins(const uint256 &txid) const {
    CCoinsMap::const_iterator it = FetchCoins(txid);
    // We're using vtx.empty() instead of IsPruned here for performance reasons,
    // as we only care about the case where a transaction was replaced entirely
    // in a reorganization (which wipes vout entirely, as opposed to spending
    // which just cleans individual outputs).
    return (it != cacheCoins.end() && !it->second.coins.vout.empty());
}

bool CCoinsViewCache::HaveCoinsInCache(const uint256 &txid) const {
    CCoinsMap::const_iterator it = cacheCoins.find(txid);
    return it != cacheCoins.end();
}

uint256 CCoinsViewCache::GetBestBlock() const {
    if (hashBlock.IsNull())
        hashBlock = base->GetBestBlock();
    return hashBlock;
}

void CCoinsViewCache::SetBestBlock(const uint256 &hashBlockIn) {
    hashBlock = hashBlockIn;
}

bool CCoinsViewCache::BatchWrite(CCoinsMap &mapCoins, const uint256 &hashBlockIn) {
    assert(!hasModifier);
    for (CCoinsMap::iterator it = mapCoins.begin(); it != mapCoins.end();) {
        if (it->second.flags & CCoinsCacheEntry::DIRTY) { // Ignore non-dirty entries (optimization).
            CCoinsMap::iterator itUs = cacheCoins.find(it->first);
            if (itUs == cacheCoins.end()) {
                // The parent cache does not have an entry, while the child does
                // We can ignore it if it's both FRESH and pruned in the child
                if (!(it->second.flags & CCoinsCacheEntry::FRESH && it->second.coins.IsPruned())) {
                    // Otherwise we will need to create it in the parent
                    // and move the data up and mark it as dirty
                    CCoinsCacheEntry& entry = cacheCoins[it->first];
                    entry.coins.swap(it->second.coins);
                    cachedCoinsUsage += entry.coins.DynamicMemoryUsage();
                    entry.flags = CCoinsCacheEntry::DIRTY;
                    // We can mark it FRESH in the parent if it was FRESH in the child
                    // Otherwise it might have just been flushed from the parent's cache
                    // and already exist in the grandparent
                    if (it->second.flags & CCoinsCacheEntry::FRESH)
                        entry.flags |= CCoinsCacheEntry::FRESH;
                }
            } else {
                // Found the entry in the parent cache
                if ((itUs->second.flags & CCoinsCacheEntry::FRESH) && it->second.coins.IsPruned()) {
                    // The grandparent does not have an entry, and the child is
                    // modified and being pruned. This means we can just delete
                    // it from the parent.
                    cachedCoinsUsage -= itUs->second.coins.DynamicMemoryUsage();
                    cacheCoins.erase(itUs);
                } else {
                    // A normal modification.
                    cachedCoinsUsage -= itUs->second.coins.DynamicMemoryUsage();
                    itUs->second.coins.swap(it->second.coins);
                    cachedCoinsUsage += itUs->second.coins.DynamicMemoryUsage();
                    itUs->second.flags |= CCoinsCacheEntry::DIRTY;
                }
            }
        }
        CCoinsMap::iterator itOld = it++;
        mapCoins.erase(itOld);
    }
    hashBlock = hashBlockIn;
    return true;
}

bool CCoinsViewCache::Flush() {
    bool fOk = base->BatchWrite(cacheCoins, hashBlock);
    cacheCoins.clear();
    cachedCoinsUsage = 0;
    return fOk;
}

void CCoinsViewCache::Uncache(const uint256& hash)
{
    CCoinsMap::iterator it = cacheCoins.find(hash);
    if (it != cacheCoins.end() && it->second.flags == 0) {
        cachedCoinsUsage -= it->second.coins.DynamicMemoryUsage();
        cacheCoins.erase(it);
    }
}

unsigned int CCoinsViewCache::GetCacheSize() const {
    return cacheCoins.size();
}

const CTxOut &CCoinsViewCache::GetOutputFor(const CTxIn& input) const
{
    const CCoins* coins = AccessCoins(input.prevout.hash);
    assert(coins && coins->IsAvailable(input.prevout.n));
    return coins->vout[input.prevout.n];
}

CAmount CCoinsViewCache::GetValueIn(const CTransaction& tx) const
{
    if (tx.IsCoinBase())
        return 0;

    CAmount nResult = 0;
    for (unsigned int i = 0; i < tx.vin.size(); i++)
        nResult += GetOutputFor(tx.vin[i]).nValue;

    return nResult;
}

bool CCoinsViewCache::HaveInputs(const CTransaction& tx) const
{
    if (!tx.IsCoinBase()) {
        for (unsigned int i = 0; i < tx.vin.size(); i++) {
            const COutPoint &prevout = tx.vin[i].prevout;
            const CCoins* coins = AccessCoins(prevout.hash);
            if (!coins || !coins->IsAvailable(prevout.n)) {
                return false;
            }
        }
    }
    return true;
}

double CCoinsViewCache::GetPriority(const CTransaction &tx, int nHeight, CAmount &inChainInputValue) const
{
    inChainInputValue = 0;
    if (tx.IsCoinBase())
        return 0.0;
    double dResult = 0.0;
    BOOST_FOREACH(const CTxIn& txin, tx.vin)
    {
        const CCoins* coins = AccessCoins(txin.prevout.hash);
        assert(coins);
        if (!coins->IsAvailable(txin.prevout.n)) continue;
        if (coins->nHeight <= nHeight) {
            dResult += coins->vout[txin.prevout.n].nValue * (nHeight-coins->nHeight);
            inChainInputValue += coins->vout[txin.prevout.n].nValue;
        }
    }
    return tx.ComputePriority(dResult);
}

<<<<<<< HEAD
CCoinsModifier::CCoinsModifier(CCoinsViewCache& cache_, CCoinsMap::iterator it_) : cache(cache_), it(it_) {
=======
CCoinsModifier::CCoinsModifier(CCoinsViewCache& cache_, CCoinsMap::iterator it_, size_t usage) : cache(cache_), it(it_), cachedCoinUsage(usage) {
>>>>>>> 86755bc8
    assert(!cache.hasModifier);
    cache.hasModifier = true;
}

CCoinsModifier::~CCoinsModifier()
{
    assert(cache.hasModifier);
    cache.hasModifier = false;
    it->second.coins.Cleanup();
    cache.cachedCoinsUsage -= cachedCoinUsage; // Subtract the old usage
    if ((it->second.flags & CCoinsCacheEntry::FRESH) && it->second.coins.IsPruned()) {
        cache.cacheCoins.erase(it);
    } else {
        // If the coin still exists after the modification, add the new usage
        cache.cachedCoinsUsage += it->second.coins.DynamicMemoryUsage();
    }
}<|MERGE_RESOLUTION|>--- conflicted
+++ resolved
@@ -276,11 +276,7 @@
     return tx.ComputePriority(dResult);
 }
 
-<<<<<<< HEAD
-CCoinsModifier::CCoinsModifier(CCoinsViewCache& cache_, CCoinsMap::iterator it_) : cache(cache_), it(it_) {
-=======
 CCoinsModifier::CCoinsModifier(CCoinsViewCache& cache_, CCoinsMap::iterator it_, size_t usage) : cache(cache_), it(it_), cachedCoinUsage(usage) {
->>>>>>> 86755bc8
     assert(!cache.hasModifier);
     cache.hasModifier = true;
 }
