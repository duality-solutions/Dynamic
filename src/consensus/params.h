--- conflicted
+++ resolved
@@ -39,11 +39,7 @@
     uint256 hashGenesisBlock;
     int nRewardsStart;
     int nDynodePaymentsStartBlock;
-<<<<<<< HEAD
-    int MinCountDynodesPaymentStart;
-=======
     int nMinCountDynodesPaymentStart;
->>>>>>> 4589bbb5
     int nInstantSendKeepLock; // in blocks
     int nBudgetPaymentsStartBlock;
     int nBudgetPaymentsCycleBlocks;
