// Copyright (c) 2018 Duality Blockchain Solutions Developers 
// TODO: Add License

#include "bdap/domainentry.h"
#include "dht/bootstrap.h"
#include "dht/keyed25519.h"
#include "rpcprotocol.h"
#include "rpcserver.h"
#include "util.h"
#include "utilstrencodings.h"

#include <libtorrent/alert_types.hpp>
#include <libtorrent/hex.hpp> // for to_hex and from_hex

#include <univalue.h>


UniValue getdhtmutable(const JSONRPCRequest& request)
{
    if (request.params.size() != 2)
        throw std::runtime_error(
            "getdhtdata\n"
            "\n");

    UniValue result(UniValue::VOBJ);
    if (!pTorrentDHTSession)
        throw std::runtime_error("getdhtmutable failed. DHT session not started.\n");

    const std::string strPubKey = request.params[0].get_str();
    const std::string strSalt = request.params[1].get_str();

    bool fRet = false;
    int64_t iSequence = 0;
    std::string strValue = "";
    std::array<char, 32> pubKey;
    libtorrent::aux::from_hex(strPubKey, pubKey.data());
    fRet = GetDHTMutableData(pubKey, strSalt, strValue, iSequence, false);
    if (fRet) {
        result.push_back(Pair("Get_PubKey", strPubKey));
        result.push_back(Pair("Get_Salt", strSalt));
        result.push_back(Pair("Get_Seq", iSequence));
        result.push_back(Pair("Get_Value", strValue));
    }
    else {
        throw std::runtime_error("getdhtdata failed.  Check the debug.log for details.\n");
    }

    return result;
}

UniValue putdhtmutable(const JSONRPCRequest& request)
{
    if (request.params.size() < 2 || request.params.size() > 4 || request.params.size() == 3)
        throw std::runtime_error(
            "putdhtdata\n"
            "\n");

    UniValue result(UniValue::VOBJ);
    if (!pTorrentDHTSession)
        throw std::runtime_error("putdhtmutable failed. DHT session not started.\n");

<<<<<<< HEAD
    //TODO: Check putValue is not > 1000 bytes.
=======
>>>>>>> 01e6a282
    bool fNewEntry = false;
    char const* putValue = request.params[0].get_str().c_str();
    const std::string strSalt = request.params[1].get_str();
    std::string strPrivKey;
    std::string strPubKey;
    if (request.params.size() == 4) {
        strPubKey = request.params[2].get_str();
        strPrivKey = request.params[3].get_str();
    }
    else if (request.params.size() == 2) {
        CKeyEd25519 key;
        key.MakeNewKeyPair();
        strPubKey = stringFromVch(key.GetPubKey());
        strPrivKey = stringFromVch(key.GetPrivKey());
        fNewEntry = true;
    }

    bool fRet = false;
    int64_t iSequence = 0;
    std::string strPutValue = "";
    std::array<char, 32> pubKey;
    libtorrent::aux::from_hex(strPubKey, pubKey.data());

    std::array<char, 64> privKey;
    libtorrent::aux::from_hex(strPrivKey, privKey.data());
    if (!fNewEntry) {
        // we need the last sequence number to update an existing DHT entry.
<<<<<<< HEAD
        GetDHTMutableData(pubKey, strSalt, strPutValue, iSequence, true);
    }
    std::string dhtMessage = "";
    fRet = PutDHTMutableData(pubKey, privKey, strSalt, iSequence, putValue, dhtMessage);
=======
        fRet = GetDHTMutableData(pubKey, strSalt, strPutValue, iSequence, true);
    }
    else {
        fRet = true;
    }
>>>>>>> 01e6a282
    if (fRet) {
        std::string dhtMessage = "";
        fRet = PutDHTMutableData(pubKey, privKey, strSalt, iSequence, putValue, dhtMessage);
        if (fRet) {
            result.push_back(Pair("Put_PubKey", strPubKey));
            result.push_back(Pair("Put_PrivKey", strPrivKey));
            result.push_back(Pair("Put_Salt", strSalt));
            result.push_back(Pair("Put_Seq", iSequence));
            result.push_back(Pair("Put_Value", request.params[0].get_str()));
            result.push_back(Pair("Put_Message", dhtMessage));
        }
        else {
            throw std::runtime_error("putdhtmutable failed. Put failed. Check the debug.log for details.\n");
        }
    }
    else {
        throw std::runtime_error("putdhtmutable failed. Get failed. Check the debug.log for details.\n");
    }
<<<<<<< HEAD
    else {
        throw std::runtime_error("putdhtmutable failed. Put failed. Check the debug.log for details.\n");
    }
    return result;
}

UniValue dhtinfo(const JSONRPCRequest& request)
{
    if (request.params.size() != 0)
        throw std::runtime_error(
            "dhtinfo\n"
            "\n");

    if (!pTorrentDHTSession)
        throw std::runtime_error("dhtinfo failed. DHT session not started.\n");

    libtorrent::session_status stats;
    std::vector<libtorrent::dht_lookup> vchDHTLookup; 
    std::vector<libtorrent::dht_routing_bucket> vchDHTBuckets;
    GetDHTStats(stats, vchDHTLookup, vchDHTBuckets);

    UniValue result(UniValue::VOBJ);
    result.push_back(Pair("num_peers", stats.num_peers));
    result.push_back(Pair("peerlist_size", stats.peerlist_size));
    result.push_back(Pair("active_request_size", (int)stats.active_requests.size()));
    result.push_back(Pair("dht_node_cache", stats.dht_node_cache));
    result.push_back(Pair("dht_global_nodes", stats.dht_global_nodes));
    result.push_back(Pair("dht_download_rate", stats.dht_download_rate));
    result.push_back(Pair("dht_upload_rate", stats.dht_upload_rate));
    result.push_back(Pair("dht_total_allocations", stats.dht_total_allocations));
    result.push_back(Pair("download_rate", stats.download_rate));
    result.push_back(Pair("upload_rate", stats.upload_rate));
    result.push_back(Pair("total_download", stats.total_download));
    result.push_back(Pair("total_upload", stats.total_upload));
    result.push_back(Pair("total_dht_download", stats.total_dht_download));
    result.push_back(Pair("total_dht_upload", stats.total_dht_upload));
    result.push_back(Pair("total_ip_overhead_download", stats.total_ip_overhead_download));
    result.push_back(Pair("total_ip_overhead_upload", stats.total_ip_overhead_upload));
    result.push_back(Pair("total_payload_download", stats.total_payload_download));
    result.push_back(Pair("total_payload_upload", stats.total_payload_upload));
    result.push_back(Pair("dht_nodes", stats.dht_nodes));
    result.push_back(Pair("dht_torrents", stats.dht_torrents));

    for (const libtorrent::dht_routing_bucket& bucket : vchDHTBuckets){
        UniValue oBucket(UniValue::VOBJ);
        oBucket.push_back(Pair("num_nodes", bucket.num_nodes));
        oBucket.push_back(Pair("num_replacements", bucket.num_replacements));
        oBucket.push_back(Pair("last_active", bucket.last_active));
        result.push_back(Pair("bucket", oBucket)); 
    }

    for (const libtorrent::dht_lookup& lookup : vchDHTLookup) {
        UniValue oLookup(UniValue::VOBJ);
        oLookup.push_back(Pair("outstanding_requests", lookup.outstanding_requests));
        oLookup.push_back(Pair("timeouts", lookup.timeouts));
        oLookup.push_back(Pair("responses", lookup.responses));
        oLookup.push_back(Pair("branch_factor", lookup.branch_factor));
        oLookup.push_back(Pair("nodes_left", lookup.nodes_left));
        oLookup.push_back(Pair("last_sent", lookup.last_sent));
        oLookup.push_back(Pair("first_timeout", lookup.first_timeout));
        // string literal indicating which kind of lookup this is
        // char const* type;
        // the node-id or info-hash target for this lookup
        //sha1_hash target;
        result.push_back(oLookup);
        result.push_back(Pair("lookup", oLookup)); 
    }
/*
    result.push_back(Pair("ip_overhead_download_rate", stats.ip_overhead_download_rate));
    result.push_back(Pair("ip_overhead_upload_rate", stats.ip_overhead_upload_rate));
    result.push_back(Pair("payload_download_rate", stats.payload_download_rate));
    result.push_back(Pair("payload_upload_rate", stats.payload_upload_rate));
    result.push_back(Pair("tracker_upload_rate", stats.tracker_upload_rate));
    result.push_back(Pair("tracker_download_rate", stats.tracker_download_rate));
    result.push_back(Pair("total_tracker_download", stats.total_tracker_download));
    result.push_back(Pair("total_tracker_upload", stats.total_tracker_upload));
    result.push_back(Pair("total_redundant_bytes", stats.total_redundant_bytes));
    result.push_back(Pair("total_failed_bytes", stats.total_failed_bytes));
    result.push_back(Pair("num_unchoked", stats.num_unchoked));
    result.push_back(Pair("allowed_upload_slots", stats.allowed_upload_slots));
    result.push_back(Pair("up_bandwidth_queue", stats.up_bandwidth_queue));
    result.push_back(Pair("down_bandwidth_queue", stats.down_bandwidth_queue));
    result.push_back(Pair("up_bandwidth_bytes_queue", stats.up_bandwidth_bytes_queue));
    result.push_back(Pair("down_bandwidth_bytes_queue", stats.down_bandwidth_bytes_queue));
    result.push_back(Pair("optimistic_unchoke_counter", stats.optimistic_unchoke_counter));
    result.push_back(Pair("unchoke_counter", stats.unchoke_counter));
    result.push_back(Pair("has_incoming_connections", stats.has_incoming_connections));
*/
=======
>>>>>>> 01e6a282
    return result;
}

static const CRPCCommand commands[] =
{   //  category         name                        actor (function)           okSafeMode
    /* DHT */
    { "dht",             "getdhtmutable",            &getdhtmutable,                true  },
    { "dht",             "putdhtmutable",            &putdhtmutable,                true  },
    { "dht",             "dhtinfo",                  &dhtinfo,                      true  },
};

void RegisterDHTRPCCommands(CRPCTable &tableRPC)
{
    for (unsigned int vcidx = 0; vcidx < ARRAYLEN(commands); vcidx++)
        tableRPC.appendCommand(commands[vcidx].name, &commands[vcidx]);
}<|MERGE_RESOLUTION|>--- conflicted
+++ resolved
@@ -59,10 +59,7 @@
     if (!pTorrentDHTSession)
         throw std::runtime_error("putdhtmutable failed. DHT session not started.\n");
 
-<<<<<<< HEAD
     //TODO: Check putValue is not > 1000 bytes.
-=======
->>>>>>> 01e6a282
     bool fNewEntry = false;
     char const* putValue = request.params[0].get_str().c_str();
     const std::string strSalt = request.params[1].get_str();
@@ -90,18 +87,10 @@
     libtorrent::aux::from_hex(strPrivKey, privKey.data());
     if (!fNewEntry) {
         // we need the last sequence number to update an existing DHT entry.
-<<<<<<< HEAD
         GetDHTMutableData(pubKey, strSalt, strPutValue, iSequence, true);
     }
     std::string dhtMessage = "";
     fRet = PutDHTMutableData(pubKey, privKey, strSalt, iSequence, putValue, dhtMessage);
-=======
-        fRet = GetDHTMutableData(pubKey, strSalt, strPutValue, iSequence, true);
-    }
-    else {
-        fRet = true;
-    }
->>>>>>> 01e6a282
     if (fRet) {
         std::string dhtMessage = "";
         fRet = PutDHTMutableData(pubKey, privKey, strSalt, iSequence, putValue, dhtMessage);
@@ -120,7 +109,6 @@
     else {
         throw std::runtime_error("putdhtmutable failed. Get failed. Check the debug.log for details.\n");
     }
-<<<<<<< HEAD
     else {
         throw std::runtime_error("putdhtmutable failed. Put failed. Check the debug.log for details.\n");
     }
@@ -209,8 +197,6 @@
     result.push_back(Pair("unchoke_counter", stats.unchoke_counter));
     result.push_back(Pair("has_incoming_connections", stats.has_incoming_connections));
 */
-=======
->>>>>>> 01e6a282
     return result;
 }
 
