--- conflicted
+++ resolved
@@ -109,20 +109,12 @@
         if (GetLastTypeEvent(DHT_BOOTSTRAP_ALERT_TYPE_CODE, startTime, events)) 
         {
             if (events.size() > 0 ) {
-<<<<<<< HEAD
-                LogPrintf("DHTTorrentNetwork -- Bootstrap successful.\n");
-=======
                 LogPrint("dht", "DHTTorrentNetwork -- Bootstrap successful.\n");
->>>>>>> 376bbfdd
                 return true;
             }
         }
     }
-<<<<<<< HEAD
-    LogPrintf("DHTTorrentNetwork -- Bootstrap failed after 30 second timeout.\n");
-=======
     LogPrint("dht", "DHTTorrentNetwork -- Bootstrap failed after 30 second timeout.\n");
->>>>>>> 376bbfdd
     return false;
 }
 
