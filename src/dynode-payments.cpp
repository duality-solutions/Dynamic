// Copyright (c) 2016-2017 Duality Blockchain Solutions Developers
// Copyright (c) 2014-2017 The Dash Core Developers
// Distributed under the MIT/X11 software license, see the accompanying
// file COPYING or http://www.opensource.org/licenses/mit-license.php.

#include "dynode-payments.h"

#include "activedynode.h"
#include "policy/fees.h"
#include "governance-classes.h"
#include "dynode-sync.h"
#include "dynodeman.h"
#include "messagesigner.h"
#include "netfulfilledman.h"
#include "spork.h"
#include "util.h"
#include "fluid.h"
#include "chain.h"

#include <boost/lexical_cast.hpp>

/** Object for who's going to get paid on which blocks */
CDynodePayments dnpayments;

CCriticalSection cs_vecPayees;
CCriticalSection cs_mapDynodeBlocks;
CCriticalSection cs_mapDynodePaymentVotes;

/**
* IsBlockValueValid
*
*   Determine if coinbase outgoing created money is the correct value
*
*   Why is this needed?
*   - In Dynamic some blocks are superblocks, which output much higher amounts of coins
*   - Otherblocks are 10% lower in outgoing value, so in total, no extra coins are created
*   - When non-superblocks are detected, the normal schedule should be maintained
*/

bool IsBlockValueValid(const CBlock& block, int nBlockHeight, CAmount blockReward,std::string &strErrorRet)
{
    strErrorRet = "";

    bool isBlockRewardValueMet = (block.vtx[0].GetValueOut() <= blockReward);
    if(fDebug) LogPrintf("block.vtx[0].GetValueOut() %lld <= blockReward %lld\n", block.vtx[0].GetValueOut(), blockReward);

    // we are still using budgets, but we have no data about them anymore,
    // all we know is predefined budget cycle and window

    const Consensus::Params& consensusParams = Params().GetConsensus();
     if(nBlockHeight < consensusParams.nSuperblockStartBlock) {
        int nOffset = nBlockHeight % consensusParams.nBudgetPaymentsCycleBlocks;
        if(nBlockHeight >= consensusParams.nBudgetPaymentsStartBlock &&
            nOffset < consensusParams.nBudgetPaymentsWindowBlocks) {
            if(dynodeSync.IsSynced() && !sporkManager.IsSporkActive(SPORK_13_OLD_SUPERBLOCK_FLAG)) {
                LogPrint("gobject", "IsBlockValueValid -- Client synced but budget spork is disabled, checking block value against block reward\n");
                if(!isBlockRewardValueMet) {
                    strErrorRet = strprintf("coinbase pays too much at height %d (actual=%d vs limit=%d), exceeded block reward, budgets are disabled",
                                            nBlockHeight, block.vtx[0].GetValueOut(), blockReward);
                }
                return isBlockRewardValueMet;
            }
            LogPrint("gobject", "IsBlockValueValid -- WARNING: Skipping budget block value checks, accepting block\n");
            // TODO: reprocess blocks to make sure they are legit?
            return true;
        }
        // LogPrint("gobject", "IsBlockValueValid -- Block is not in budget cycle window, checking block value against block reward\n");
        if(!isBlockRewardValueMet) {
            strErrorRet = strprintf("coinbase pays too much at height %d (actual=%d vs limit=%d), exceeded block reward, block is not in budget cycle window",
                                    nBlockHeight, block.vtx[0].GetValueOut(), blockReward);
        }
        return isBlockRewardValueMet;
    }

    // superblocks started

    CAmount nSuperblockMaxValue =  blockReward + CSuperblock::GetPaymentsLimit(nBlockHeight);
    bool isSuperblockMaxValueMet = (block.vtx[0].GetValueOut() <= nSuperblockMaxValue);

    LogPrint("gobject", "block.vtx[0].GetValueOut() %lld <= nSuperblockMaxValue %lld\n", block.vtx[0].GetValueOut(), nSuperblockMaxValue);

    if(!dynodeSync.IsSynced()) {
        // not enough data but at least it must NOT exceed superblock max value
        if(CSuperblock::IsValidBlockHeight(nBlockHeight)) {
            if(fDebug) LogPrintf("IsBlockPayeeValid -- WARNING: Client not synced, checking superblock max bounds only\n");
            if(!isSuperblockMaxValueMet) {
                strErrorRet = strprintf("coinbase pays too much at height %d (actual=%d vs limit=%d), exceeded superblock max value",
                                        nBlockHeight, block.vtx[0].GetValueOut(), nSuperblockMaxValue);
            }
            return isSuperblockMaxValueMet;
        }
        if(!isBlockRewardValueMet) {
            strErrorRet = strprintf("coinbase pays too much at height %d (actual=%d vs limit=%d), exceeded block reward, only regular blocks are allowed at this height",
                                    nBlockHeight, block.vtx[0].GetValueOut(), blockReward);
        }
        // it MUST be a regular block otherwise
        return isBlockRewardValueMet;
    }

    // we are synced, let's try to check as much data as we can

    if(sporkManager.IsSporkActive(SPORK_9_SUPERBLOCKS_ENABLED)) {
        // ONLY CHECK SUPERBLOCKS WHEN INITIALLY SYNCED AND CHECKING NEW BLOCK
        {
            // UP TO ONE HOUR OLD, OTHERWISE LONGEST CHAIN
            if(block.nTime + 60*60 < GetTime())
                return true;
        }

        if(CSuperblockManager::IsSuperblockTriggered(nBlockHeight)) {
            if(CSuperblockManager::IsValid(block.vtx[0], nBlockHeight, blockReward)) {
                LogPrint("gobject", "IsBlockValueValid -- Valid superblock at height %d: %s", nBlockHeight, block.vtx[0].ToString());
                // all checks are done in CSuperblock::IsValid, nothing to do here
                return true;
            }

            // triggered but invalid? that's weird
            LogPrintf("IsBlockValueValid -- ERROR: Invalid superblock detected at height %d: %s", nBlockHeight, block.vtx[0].ToString());
            // should NOT allow invalid superblocks, when superblocks are enabled
            strErrorRet = strprintf("invalid superblock detected at height %d", nBlockHeight);
            return false;
        }
        LogPrint("gobject", "IsBlockValueValid -- No triggered superblock detected at height %d\n", nBlockHeight);
        if(!isBlockRewardValueMet) {
            strErrorRet = strprintf("coinbase pays too much at height %d (actual=%d vs limit=%d), exceeded block reward, no triggered superblock detected",
                                    nBlockHeight, block.vtx[0].GetValueOut(), blockReward);
        }
    } else {
        // should NOT allow superblocks at all, when superblocks are disabled
        LogPrint("gobject", "IsBlockValueValid -- Superblocks are disabled, no superblocks allowed\n");
        if(!isBlockRewardValueMet) {
            strErrorRet = strprintf("coinbase pays too much at height %d (actual=%d vs limit=%d), exceeded block reward, superblocks are disabled",
                                    nBlockHeight, block.vtx[0].GetValueOut(), blockReward);
        }
    }

    // it MUST be a regular block
    return isBlockRewardValueMet;
}

bool IsBlockPayeeValid(const CTransaction& txNew, int nBlockHeight, CAmount blockReward)
{
    if(!dynodeSync.IsSynced()) {
        //there is no budget data to use to check anything, let's just accept the longest chain
        if(fDebug) LogPrintf("IsBlockPayeeValid -- WARNING: Client not synced, skipping block payee checks\n");
        return true;
    }

    // we are still using budgets, but we have no data about them anymore,
    // we can only check Dynode payments

    const Consensus::Params& consensusParams = Params().GetConsensus();

    if(nBlockHeight < consensusParams.nSuperblockStartBlock) {
        if(dnpayments.IsTransactionValid(txNew, nBlockHeight)) {
            LogPrint("dnpayments", "IsBlockPayeeValid -- Valid Dynode payment at height %d: %s", nBlockHeight, txNew.ToString());
            return true;
        }

        int nOffset = nBlockHeight % consensusParams.nBudgetPaymentsCycleBlocks;
        if(nBlockHeight >= consensusParams.nBudgetPaymentsStartBlock &&
            nOffset < consensusParams.nBudgetPaymentsWindowBlocks) {
            if(!sporkManager.IsSporkActive(SPORK_13_OLD_SUPERBLOCK_FLAG)) {
                // no budget blocks should be accepted here, if SPORK_13_OLD_SUPERBLOCK_FLAG is disabled
                LogPrint("gobject", "IsBlockPayeeValid -- ERROR: Client synced but budget spork is disabled and Dynode payment is invalid\n");
                return false;
            }
            // NOTE: this should never happen in real, SPORK_13_OLD_SUPERBLOCK_FLAG MUST be disabled when 12.1 starts to go live
            LogPrint("gobject", "IsBlockPayeeValid -- WARNING: Probably valid budget block, have no data, accepting\n");
            // TODO: reprocess blocks to make sure they are legit?
            return true;
        }

        if(sporkManager.IsSporkActive(SPORK_8_DYNODE_PAYMENT_ENFORCEMENT)) {
            LogPrintf("IsBlockPayeeValid -- ERROR: Invalid Dynode payment detected at height %d: %s", nBlockHeight, txNew.ToString());
            return false;
        }

        LogPrintf("IsBlockPayeeValid -- WARNING: Dynode payment enforcement is disabled, accepting any payee\n");
        return true;
    }

    // superblocks started
    // SEE IF THIS IS A VALID SUPERBLOCK

    if(!sporkManager.IsSporkActive(SPORK_9_SUPERBLOCKS_ENABLED)) {
        if(CSuperblockManager::IsSuperblockTriggered(nBlockHeight)) {
            if(CSuperblockManager::IsValid(txNew, nBlockHeight, blockReward)) {
                LogPrint("gobject", "IsBlockPayeeValid -- Valid superblock at height %d: %s", nBlockHeight, txNew.ToString());
                return true;
            }

            LogPrintf("IsBlockPayeeValid -- ERROR: Invalid superblock detected at height %d: %s", nBlockHeight, txNew.ToString());
            // should NOT allow such superblocks, when superblocks are enabled
            return false;
        }
        // continue validation, should pay DN
        LogPrint("gobject", "IsBlockPayeeValid -- No triggered superblock detected at height %d\n", nBlockHeight);
    } else {
        // should NOT allow superblocks at all, when superblocks are disabled
        LogPrint("gobject", "IsBlockPayeeValid -- Superblocks are disabled, no superblocks allowed\n");
    }

    // IF THIS ISN'T A SUPERBLOCK OR SUPERBLOCK IS INVALID, IT SHOULD PAY A DYNODE DIRECTLY
    if(dnpayments.IsTransactionValid(txNew, nBlockHeight)) {
        LogPrint("dnpayments", "IsBlockPayeeValid -- Valid Dynode payment at height %d: %s", nBlockHeight, txNew.ToString());
        return true;
    }

    if(sporkManager.IsSporkActive(SPORK_8_DYNODE_PAYMENT_ENFORCEMENT)) {
        LogPrintf("IsBlockPayeeValid -- ERROR: Invalid Dynode payment detected at height %d: %s", nBlockHeight, txNew.ToString());
        return false;
    }

    LogPrintf("IsBlockPayeeValid -- WARNING: Dynode payment enforcement is disabled, accepting any payee\n");
    return true;
}

void FillBlockPayments(CMutableTransaction& txNew, int nBlockHeight, CTxOut& txoutDynodeRet, std::vector<CTxOut>& voutSuperblockRet)
{
    // only create superblocks if spork is enabled AND if superblock is actually triggered
    // (height should be validated inside)
    if(sporkManager.IsSporkActive(SPORK_9_SUPERBLOCKS_ENABLED) &&
        CSuperblockManager::IsSuperblockTriggered(nBlockHeight)) {
            LogPrint("gobject", "FillBlockPayments -- triggered superblock creation at height %d\n", nBlockHeight);
            CSuperblockManager::CreateSuperblock(txNew, nBlockHeight, voutSuperblockRet);
            return;
    }

    if (chainActive.Height() > Params().GetConsensus().nDynodePaymentsStartBlock) {
        // FILL BLOCK PAYEE WITH DYNODE PAYMENT OTHERWISE
        dnpayments.FillBlockPayee(txNew, nBlockHeight, txoutDynodeRet);
        //LogPrint("dnpayments", "FillBlockPayments -- nBlockHeight %d txoutDynodeRet %s txNew %s",
        //                        nBlockHeight, txoutDynodeRet.ToString(), txNew.ToString());
        return;
    }
}

std::string GetRequiredPaymentsString(int nBlockHeight)
{
    // IF WE HAVE A ACTIVATED TRIGGER FOR THIS HEIGHT - IT IS A SUPERBLOCK, GET THE REQUIRED PAYEES
    if(CSuperblockManager::IsSuperblockTriggered(nBlockHeight)) {
        return CSuperblockManager::GetRequiredPaymentsString(nBlockHeight);
    }

    // OTHERWISE, PAY DYNODE
    return dnpayments.GetRequiredPaymentsString(nBlockHeight);
}

void CDynodePayments::Clear()
{
    LOCK2(cs_mapDynodeBlocks, cs_mapDynodePaymentVotes);
    mapDynodeBlocks.clear();
    mapDynodePaymentVotes.clear();
}

bool CDynodePayments::CanVote(COutPoint outDynode, int nBlockHeight)
{
    LOCK(cs_mapDynodePaymentVotes);

    if (mapDynodesLastVote.count(outDynode) && mapDynodesLastVote[outDynode] == nBlockHeight) {
        return false;
    }

    //record this Dynode voted
    mapDynodesLastVote[outDynode] = nBlockHeight;
    return true;
}

<<<<<<< HEAD
/**
*   FillBlockPayee
*
*   Fill Dynode ONLY payment block
*/

void CDynodePayments::FillBlockPayee(CMutableTransaction& txNew, int nBlockHeight, CTxOut& txoutDynodeRet)
{
    bool hasPayment = true;
    CScript payee;

    if (chainActive.Height() <= Params().GetConsensus().nDynodePaymentsStartBlock) {
        LogPrintf("CDynodePayments::FillBlockPayee: No Dynode payments prior to block %u\n", Params().GetConsensus().nDynodePaymentsStartBlock);
        hasPayment = false;
    }

    int nDnCount = dnodeman.CountDynodes();

    if(hasPayment && !dnpayments.GetBlockPayee(nBlockHeight, payee)){       
        int nCount = 0;
        dynode_info_t dnInfo;
        // Do not pay if no Dynodes detected
        if(!dnodeman.GetNextDynodeInQueueForPayment(nBlockHeight, true, nCount, dnInfo)) {
            hasPayment = false;
            LogPrintf("CDynodePayments::FillBlockPayee: Failed to detect Dynode to pay\n");
        } 
        else if (nDnCount <= Params().GetConsensus().MinCountDynodesPaymentStart) {
        hasPayment = false;
        LogPrintf("CreateNewBlock: Not enough Dynodes to begin payments\n");
        }
        else {
            // get winning Dynode payment script
            payee = GetScriptForDestination(dnInfo.pubKeyCollateralAddress.GetID());
            LogPrintf("CDynodePayments::FillBlockPayee: Found Dynode to pay!\n");
        }
    }
    else {
        LogPrintf("CDynodePayments::FillBlockPayee: Dynode payee found.\n"); //TODO (Amir): Remove logging.
    }

    if(hasPayment){
        CBlockIndex* pindexPrev = chainActive.Tip();
        if(!pindexPrev) 
            return;

        // make sure it's not filled yet
        txoutDynodeRet = CTxOut();

        CAmount dynodePayment = getDynodeSubsidyWithOverride(pindexPrev->fluidParams.dynodeReward);
        
        txoutDynodeRet = CTxOut(dynodePayment, payee);
        txNew.vout.push_back(txoutDynodeRet);

        CTxDestination address1;
        ExtractDestination(payee, address1);
        CDynamicAddress address2(address1);

        LogPrintf("CDynodePayments::FillBlockPayee -- Dynode payment %lld to %s\n", dynodePayment, address2.ToString());
    }
}

=======
>>>>>>> 4589bbb5
int CDynodePayments::GetMinDynodePaymentsProto() {
    return sporkManager.IsSporkActive(SPORK_10_DYNODE_PAY_UPDATED_NODES);
}

void CDynodePayments::ProcessMessage(CNode* pfrom, std::string& strCommand, CDataStream& vRecv, CConnman& connman)
{
    if(fLiteMode) return; // disable all Dynamic specific functionality

    if (strCommand == NetMsgType::DYNODEPAYMENTSYNC) { //Dynode Payments Request Sync

        // Ignore such requests until we are fully synced.
        // We could start processing this after Dynode list is synced
        // but this is a heavy one so it's better to finish sync first.
        if (!dynodeSync.IsSynced()) return;

        int nCountNeeded;
        vRecv >> nCountNeeded;
        
        int nDnCount = dnodeman.CountDynodes();

        if (nDnCount > 200) {
            if(netfulfilledman.HasFulfilledRequest(pfrom->addr, NetMsgType::DYNODEPAYMENTSYNC)) {
                // Asking for the payments list multiple times in a short period of time is no good
                LogPrintf("DYNODEPAYMENTSYNC -- peer already asked me for the list, peer=%d\n", pfrom->id);
                Misbehaving(pfrom->GetId(), 20);
                return;
            }
        }

        netfulfilledman.AddFulfilledRequest(pfrom->addr, NetMsgType::DYNODEPAYMENTSYNC);

        Sync(pfrom, connman);
        LogPrintf("DYNODEPAYMENTSYNC -- Sent Dynode payment votes to peer %d\n", pfrom->id);

    } else if (strCommand == NetMsgType::DYNODEPAYMENTVOTE) { // Dynode Payments Vote for the Winner

        CDynodePaymentVote vote;
        vRecv >> vote;

        if(pfrom->nVersion < GetMinDynodePaymentsProto()) return;

        uint256 nHash = vote.GetHash();

        pfrom->setAskFor.erase(nHash);

        // TODO: clear setAskFor for MSG_DYNODE_PAYMENT_BLOCK too

        // Ignore any payments messages until dynode list is synced
        if(!dynodeSync.IsDynodeListSynced()) return;

        {
            LOCK(cs_mapDynodePaymentVotes);
            if(mapDynodePaymentVotes.count(nHash)) {
                LogPrint("dnpayments", "DYNODEPAYMENTVOTE -- hash=%s, nHeight=%d seen\n", nHash.ToString(), nCachedBlockHeight);
                return;
            }

            // Avoid processing same vote multiple times
            mapDynodePaymentVotes[nHash] = vote;
            // but first mark vote as non-verified,
            // AddPaymentVote() below should take care of it if vote is actually ok
            mapDynodePaymentVotes[nHash].MarkAsNotVerified();
        }

        int nFirstBlock = nCachedBlockHeight - GetStorageLimit();
        if(vote.nBlockHeight < nFirstBlock || vote.nBlockHeight > nCachedBlockHeight+20) {
            LogPrint("dnpayments", "DYNODEPAYMENTVOTE -- vote out of range: nFirstBlock=%d, nBlockHeight=%d, nHeight=%d\n", nFirstBlock, vote.nBlockHeight, nCachedBlockHeight);
            return;
        }

        std::string strError = "";
        if(!vote.IsValid(pfrom, nCachedBlockHeight, strError, connman)) {
            LogPrint("dnpayments", "DYNODEPAYMENTVOTE -- invalid message, error: %s\n", strError);
            return;
        }

        if(!CanVote(vote.vinDynode.prevout, vote.nBlockHeight)) {
            LogPrintf("DYNODEPAYMENTVOTE -- Dynode already voted, Dynode=%s\n", vote.vinDynode.prevout.ToStringShort());
            return;
        }

        dynode_info_t dnInfo;
        if(!dnodeman.GetDynodeInfo(vote.vinDynode.prevout, dnInfo)) {
            // dn was not found, so we can't check vote, some info is probably missing
            LogPrintf("DYNODEPAYMENTVOTE -- Dynode is missing %s\n", vote.vinDynode.prevout.ToStringShort());
            dnodeman.AskForDN(pfrom, vote.vinDynode.prevout, connman);
            return;
        }

        int nDos = 0;
        if(!vote.CheckSignature(dnInfo.pubKeyDynode, nCachedBlockHeight, nDos)) {
            if(nDos) {
                LogPrintf("DYNODEPAYMENTVOTE -- ERROR: invalid signature\n");
                Misbehaving(pfrom->GetId(), nDos);
            } else {
                // only warn about anything non-critical (i.e. nDos == 0) in debug mode
                LogPrint("dnpayments", "DYNODEPAYMENTVOTE -- WARNING: invalid signature\n");
            }
            // Either our info or vote info could be outdated.
            // In case our info is outdated, ask for an update,
            dnodeman.AskForDN(pfrom, vote.vinDynode.prevout, connman);
            // but there is nothing we can do if vote info itself is outdated
            // (i.e. it was signed by a DN which changed its key),
            // so just quit here.
            return;
        }

        CTxDestination address1;
        ExtractDestination(vote.payee, address1);
        CDynamicAddress address2(address1);

        LogPrint("dnpayments", "DYNODEPAYMENTVOTE -- vote: address=%s, nBlockHeight=%d, nHeight=%d, prevout=%s, hash=%s new\n",
                    address2.ToString(), vote.nBlockHeight, nCachedBlockHeight, vote.vinDynode.prevout.ToStringShort(), nHash.ToString());

        if(AddPaymentVote(vote)){
            vote.Relay(connman);
            dynodeSync.BumpAssetLastTime("DYNODEPAYMENTVOTE");
        }
    }
}

bool CDynodePaymentVote::Sign()
{
    std::string strError;
    std::string strMessage = vinDynode.prevout.ToStringShort() +
                boost::lexical_cast<std::string>(nBlockHeight) +
                ScriptToAsmStr(payee);

    if(!CMessageSigner::SignMessage(strMessage, vchSig, activeDynode.keyDynode)) {
        LogPrintf("CDynodePaymentVote::Sign -- SignMessage() failed\n");
        return false;
    }

    if(!CMessageSigner::VerifyMessage(activeDynode.pubKeyDynode, vchSig, strMessage, strError)) {
        LogPrintf("CDynodePaymentVote::Sign -- VerifyMessage() failed, error: %s\n", strError);
        return false;
    }

    return true;
}

bool CDynodePayments::GetBlockPayee(int nBlockHeight, CScript& payee)
{
    if(mapDynodeBlocks.count(nBlockHeight)){
        return mapDynodeBlocks[nBlockHeight].GetBestPayee(payee);
    }

    return false;
}

// Is this Dynode scheduled to get paid soon?
// -- Only look ahead up to 8 blocks to allow for propagation of the latest 2 blocks of votes
bool CDynodePayments::IsScheduled(CDynode& dn, int nNotBlockHeight)
{
    LOCK(cs_mapDynodeBlocks);

    if(!dynodeSync.IsDynodeListSynced()) return false;

    CScript dnpayee;
    dnpayee = GetScriptForDestination(dn.pubKeyCollateralAddress.GetID());

    CScript payee;
    for(int64_t h = nCachedBlockHeight; h <= nCachedBlockHeight + 8; h++){
        if(h == nNotBlockHeight) continue;
        if(mapDynodeBlocks.count(h) && mapDynodeBlocks[h].GetBestPayee(payee) && dnpayee == payee) {
            return true;
        }
    }

    return false;
}

bool CDynodePayments::AddPaymentVote(const CDynodePaymentVote& vote)
{
    uint256 blockHash = uint256();
    if(!GetBlockHash(blockHash, vote.nBlockHeight - 101)) return false;

    if(HasVerifiedPaymentVote(vote.GetHash())) return false;

    LOCK2(cs_mapDynodeBlocks, cs_mapDynodePaymentVotes);

    mapDynodePaymentVotes[vote.GetHash()] = vote;

    if(!mapDynodeBlocks.count(vote.nBlockHeight)) {
       CDynodeBlockPayees blockPayees(vote.nBlockHeight);
       mapDynodeBlocks[vote.nBlockHeight] = blockPayees;
    }

    mapDynodeBlocks[vote.nBlockHeight].AddPayee(vote);

    return true;
}

bool CDynodePayments::HasVerifiedPaymentVote(uint256 hashIn)
{
    LOCK(cs_mapDynodePaymentVotes);
    std::map<uint256, CDynodePaymentVote>::iterator it = mapDynodePaymentVotes.find(hashIn);
    return it != mapDynodePaymentVotes.end() && it->second.IsVerified();
}

void CDynodeBlockPayees::AddPayee(const CDynodePaymentVote& vote)
{
    LOCK(cs_vecPayees);

    BOOST_FOREACH(CDynodePayee& payee, vecPayees) {
        if (payee.GetPayee() == vote.payee) {
            payee.AddVoteHash(vote.GetHash());
            return;
        }
    }
    CDynodePayee payeeNew(vote.payee, vote.GetHash());
    vecPayees.push_back(payeeNew);
}

bool CDynodeBlockPayees::GetBestPayee(CScript& payeeRet)
{
    LOCK(cs_vecPayees);

    if(!vecPayees.size()) {
        LogPrint("dnpayments", "CDynodeBlockPayees::GetBestPayee -- ERROR: couldn't find any payee\n");
        return false;
    }

    int nVotes = -1;
    BOOST_FOREACH(CDynodePayee& payee, vecPayees) {
        if (payee.GetVoteCount() > nVotes) {
            payeeRet = payee.GetPayee();
            nVotes = payee.GetVoteCount();
        }
    }

    return (nVotes > -1);
}

bool CDynodeBlockPayees::HasPayeeWithVotes(const CScript& payeeIn, int nVotesReq)
{
    LOCK(cs_vecPayees);

    BOOST_FOREACH(CDynodePayee& payee, vecPayees) {
        if (payee.GetVoteCount() >= nVotesReq && payee.GetPayee() == payeeIn) {
            return true;
        }
    }

    LogPrint("dnpayments", "CDynodeBlockPayees::HasPayeeWithVotes -- ERROR: couldn't find any payee with %d+ votes\n", nVotesReq);
    return false;
}

bool CDynodeBlockPayees::IsTransactionValid(const CTransaction& txNew)
{
    LOCK(cs_vecPayees);

    int nMaxSignatures = 0;
    std::string strPayeesPossible = "";

    /* Dirtiest trick in the book */
	CAmount nDynodePayment = getDynodeSubsidyWithOverride(chainActive.Tip()->fluidParams.dynodeReward);

    //require at least DNPAYMENTS_SIGNATURES_REQUIRED signatures

    BOOST_FOREACH(CDynodePayee& payee, vecPayees) {
        if (payee.GetVoteCount() >= nMaxSignatures) {
            nMaxSignatures = payee.GetVoteCount();
        }
    }

    // if we don't have at least DNPAYMENTS_SIGNATURES_REQUIRED signatures on a payee, approve whichever is the longest chain
    if(nMaxSignatures < DNPAYMENTS_SIGNATURES_REQUIRED) return true;

    BOOST_FOREACH(CDynodePayee& payee, vecPayees) {
        if (payee.GetVoteCount() >= DNPAYMENTS_SIGNATURES_REQUIRED) {
            BOOST_FOREACH(CTxOut txout, txNew.vout) {
                if (payee.GetPayee() == txout.scriptPubKey && nDynodePayment == txout.nValue) {
                    LogPrint("dnpayments", "CDynodeBlockPayees::IsTransactionValid -- Found required payment\n");
                    return true;
                }
            }

            CTxDestination address1;
            ExtractDestination(payee.GetPayee(), address1);
            CDynamicAddress address2(address1);

            if(strPayeesPossible == "") {
                strPayeesPossible = address2.ToString();
            } else {
                strPayeesPossible += "," + address2.ToString();
            }
        }
    }

    LogPrintf("CDynodeBlockPayees::IsTransactionValid -- ERROR: Missing required payment, possible payees: '%s', amount: %f DYN\n", strPayeesPossible, (float)nDynodePayment/COIN);
    return false;
}

std::string CDynodeBlockPayees::GetRequiredPaymentsString()
{
    LOCK(cs_vecPayees);

    std::string strRequiredPayments = "Unknown";

    BOOST_FOREACH(CDynodePayee& payee, vecPayees)
    {
        CTxDestination address1;
        ExtractDestination(payee.GetPayee(), address1);
        CDynamicAddress address2(address1);

        if (strRequiredPayments != "Unknown") {
            strRequiredPayments += ", " + address2.ToString() + ":" + boost::lexical_cast<std::string>(payee.GetVoteCount());
        } else {
            strRequiredPayments = address2.ToString() + ":" + boost::lexical_cast<std::string>(payee.GetVoteCount());
        }
    }

    return strRequiredPayments;
}

std::string CDynodePayments::GetRequiredPaymentsString(int nBlockHeight)
{
    LOCK(cs_mapDynodeBlocks);

    if(mapDynodeBlocks.count(nBlockHeight)){
        return mapDynodeBlocks[nBlockHeight].GetRequiredPaymentsString();
    }

    return "Unknown";
}

/**
*   FillBlockPayee
*
*   Fill Dynode ONLY payment block
*/

void CDynodePayments::FillBlockPayee(CMutableTransaction& txNew, int nBlockHeight, CTxOut& txoutDynodeRet)
{
    CBlockIndex* pindexPrev = chainActive.Tip();       
    if(!pindexPrev) return;        

    bool hasPayment = true;
    CScript payee;

    if (chainActive.Height() <= Params().GetConsensus().nDynodePaymentsStartBlock) {
        LogPrintf("CDynodePayments::FillBlockPayee: No Dynode payments prior to block %u\n", Params().GetConsensus().nDynodePaymentsStartBlock);
        hasPayment = false;
    }

    if(hasPayment && !dnpayments.GetBlockPayee(nBlockHeight, payee)){       
        int nCount = 0;
        dynode_info_t dnInfo;
        // Do not pay if no Dynodes detected
        if(!dnodeman.GetNextDynodeInQueueForPayment(nBlockHeight, true, nCount, dnInfo)) {
            hasPayment = false;
            LogPrintf("CDynodePayments::FillBlockPayee: Failed to detect Dynode to pay\n");
        } 
        else {
            // get winning Dynode payment script
            payee = GetScriptForDestination(dnInfo.pubKeyCollateralAddress.GetID());
            LogPrintf("CDynodePayments::FillBlockPayee: Found Dynode to pay!\n");
        }
    }
    else {
        LogPrintf("CDynodePayments::FillBlockPayee: Dynode payee found.\n"); //TODO (Amir): Remove logging.
    }

    if(hasPayment){
        CBlockIndex* pindexPrev = chainActive.Tip();
        if(!pindexPrev) 
            return;

        // make sure it's not filled yet
        txoutDynodeRet = CTxOut();

        CAmount dynodePayment = getDynodeSubsidyWithOverride(pindexPrev->fluidParams.dynodeReward);
        
        txoutDynodeRet = CTxOut(dynodePayment, payee);
        txNew.vout.push_back(txoutDynodeRet);

        CTxDestination address1;
        ExtractDestination(payee, address1);
        CDynamicAddress address2(address1);

        LogPrintf("CDynodePayments::FillBlockPayee -- Dynode payment %lld to %s\n", dynodePayment, address2.ToString());
    }
}

bool CDynodePayments::IsTransactionValid(const CTransaction& txNew, int nBlockHeight)
{
    LOCK(cs_mapDynodeBlocks);

    if(mapDynodeBlocks.count(nBlockHeight)){
        return mapDynodeBlocks[nBlockHeight].IsTransactionValid(txNew);
    }

    return true;
}

void CDynodePayments::CheckAndRemove()
{
    if(!dynodeSync.IsBlockchainSynced()) return;

    LOCK2(cs_mapDynodeBlocks, cs_mapDynodePaymentVotes);

    int nLimit = GetStorageLimit();

    std::map<uint256, CDynodePaymentVote>::iterator it = mapDynodePaymentVotes.begin();
    while(it != mapDynodePaymentVotes.end()) {
        CDynodePaymentVote vote = (*it).second;

        if(nCachedBlockHeight - vote.nBlockHeight > nLimit) {
            LogPrint("dnpayments", "CDynodePayments::CheckAndRemove -- Removing old Dynode payment: nBlockHeight=%d\n", vote.nBlockHeight);
            mapDynodePaymentVotes.erase(it++);
            mapDynodeBlocks.erase(vote.nBlockHeight);
        } else {
            ++it;
        }
    }
    LogPrintf("CDynodePayments::CheckAndRemove -- %s\n", ToString());
}

bool CDynodePaymentVote::IsValid(CNode* pnode, int nValidationHeight, std::string& strError, CConnman& connman)
{
    dynode_info_t dnInfo;

    if(!dnodeman.GetDynodeInfo(vinDynode.prevout, dnInfo)) {
        strError = strprintf("Unknown Dynode: prevout=%s", vinDynode.prevout.ToStringShort());
        // Only ask if we are already synced and still have no idea about that Dynode
        if(dynodeSync.IsDynodeListSynced()) {
            dnodeman.AskForDN(pnode, vinDynode.prevout, connman);
        }

        return false;
    }

    int nMinRequiredProtocol;
    if(nBlockHeight >= nValidationHeight) {
        // new votes must comply SPORK_10_DYNODE_PAY_UPDATED_NODES rules
        nMinRequiredProtocol = dnpayments.GetMinDynodePaymentsProto();
    } else {
        // allow non-updated dynodes for old blocks
        nMinRequiredProtocol = MIN_DYNODE_PAYMENT_PROTO_VERSION;
    }

    if(dnInfo.nProtocolVersion < nMinRequiredProtocol) {
        strError = strprintf("Dynode protocol is too old: nProtocolVersion=%d, nMinRequiredProtocol=%d", dnInfo.nProtocolVersion, nMinRequiredProtocol);
        return false;
    }

    // Only dynodes should try to check dynode rank for old votes - they need to pick the right winner for future blocks.
    // Regular clients (miners included) need to verify dynode rank for future block votes only.
    if(!fDyNode && nBlockHeight < nValidationHeight) return true;

    int nRank;

    if(!dnodeman.GetDynodeRank(vinDynode.prevout, nRank, nBlockHeight - 101, nMinRequiredProtocol)) {
        LogPrint("dnpayments", "CDynodePaymentVote::IsValid -- Can't calculate rank for dynode %s\n",
                    vinDynode.prevout.ToStringShort());
        return false;
    }

    if(nRank > DNPAYMENTS_SIGNATURES_TOTAL) {
        // It's common to have dynodes mistakenly think they are in the top 10
        // We don't want to print all of these messages in normal mode, debug mode should print though
        strError = strprintf("Dynode is not in the top %d (%d)", DNPAYMENTS_SIGNATURES_TOTAL, nRank);
        // Only ban for new dnw which is out of bounds, for old mnw DN list itself might be way too much off
        if(nRank > DNPAYMENTS_SIGNATURES_TOTAL*2 && nBlockHeight > nValidationHeight) {
            strError = strprintf("Dynode is not in the top %d (%d)", DNPAYMENTS_SIGNATURES_TOTAL*2, nRank);
            LogPrintf("CDynodePaymentVote::IsValid -- Error: %s\n", strError);
        }
        // Still invalid however
        return false;
    }

    return true;
}

bool CDynodePayments::ProcessBlock(int nBlockHeight, CConnman& connman)
{
    // DETERMINE IF WE SHOULD BE VOTING FOR THE NEXT PAYEE

    if(fLiteMode || !fDyNode) return false;

    // We have little chances to pick the right winner if winners list is out of sync
    // but we have no choice, so we'll try. However it doesn't make sense to even try to do so
    // if we have not enough data about Dynodes.
    if(!dynodeSync.IsDynodeListSynced()) return false;

    int nRank;

    if (!dnodeman.GetDynodeRank(activeDynode.outpoint, nRank, nBlockHeight - 101, GetMinDynodePaymentsProto())) {
        LogPrint("dnpayments", "CDynodePayments::ProcessBlock -- Unknown Dynode\n");
        return false;
    }

    if (nRank > DNPAYMENTS_SIGNATURES_TOTAL) {
        LogPrint("dnpayments", "CDynodePayments::ProcessBlock -- Dynode not in the top %d (%d)\n", DNPAYMENTS_SIGNATURES_TOTAL, nRank);
        return false;
    }


    // LOCATE THE NEXT DYNODE WHICH SHOULD BE PAID

    LogPrintf("CDynodePayments::ProcessBlock -- Start: nBlockHeight=%d, dynode=%s\n", nBlockHeight, activeDynode.outpoint.ToStringShort());

    // pay to the oldest DN that still had no payment but its input is old enough and it was active long enough
    int nCount = 0;
    dynode_info_t dnInfo;

    if (!dnodeman.GetNextDynodeInQueueForPayment(nBlockHeight, true, nCount, dnInfo)) {
        LogPrintf("CDynodePayments::ProcessBlock -- ERROR: Failed to find Dynode to pay\n");
        return false;
    }

    LogPrintf("CDynodePayments::ProcessBlock -- Dynode found by GetNextDynodeInQueueForPayment(): %s\n", dnInfo.vin.prevout.ToStringShort());

    CScript payee = GetScriptForDestination(dnInfo.pubKeyCollateralAddress.GetID());

    CDynodePaymentVote voteNew(activeDynode.outpoint, nBlockHeight, payee);

    CTxDestination address1;
    ExtractDestination(payee, address1);
    CDynamicAddress address2(address1);

    LogPrintf("CDynodePayments::ProcessBlock -- vote: payee=%s, nBlockHeight=%d\n", address2.ToString(), nBlockHeight);

    // SIGN MESSAGE TO NETWORK WITH OUR DYNODE KEYS

    LogPrintf("CDynodePayments::ProcessBlock -- Signing vote\n");
    if (voteNew.Sign()) {
        LogPrintf("CDynodePayments::ProcessBlock -- AddPaymentVote()\n");

        if (AddPaymentVote(voteNew)) {
            voteNew.Relay(connman);
            return true;
        }
    }

    return false;
}

void CDynodePayments::CheckPreviousBlockVotes(int nPrevBlockHeight)
{
    if (!dynodeSync.IsWinnersListSynced()) return;

    std::string debugStr;

    debugStr += strprintf("CDynodePayments::CheckPreviousBlockVotes -- nPrevBlockHeight=%d, expected voting DNs:\n", nPrevBlockHeight);

    CDynodeMan::rank_pair_vec_t dns;
    if (!dnodeman.GetDynodeRanks(dns, nPrevBlockHeight - 101, GetMinDynodePaymentsProto())) {
        debugStr += "CDynodePayments::CheckPreviousBlockVotes -- GetDynodeRanks failed\n";
        LogPrint("dnpayments", "%s", debugStr);
        return;
    }

    LOCK2(cs_mapDynodeBlocks, cs_mapDynodePaymentVotes);

    for (int i = 0; i < DNPAYMENTS_SIGNATURES_TOTAL && i < (int)dns.size(); i++) {
        auto dn = dns[i];
        CScript payee;
        bool found = false;

        if (mapDynodeBlocks.count(nPrevBlockHeight)) {
            for (auto &p : mapDynodeBlocks[nPrevBlockHeight].vecPayees) {
                for (auto &voteHash : p.GetVoteHashes()) {
                    if (!mapDynodePaymentVotes.count(voteHash)) {
                        debugStr += strprintf("CDynodePayments::CheckPreviousBlockVotes --   could not find vote %s\n",
                                              voteHash.ToString());
                        continue;
                    }
                    auto vote = mapDynodePaymentVotes[voteHash];
                    if (vote.vinDynode.prevout == dn.second.vin.prevout) {
                        payee = vote.payee;
                        found = true;
                        break;
                    }
                }
            }
        }

        if (!found) {
            debugStr += strprintf("CDynodePayments::CheckPreviousBlockVotes --   %s - no vote received\n",
                                  dn.second.vin.prevout.ToStringShort());
            mapDynodesDidNotVote[dn.second.vin.prevout]++;
            continue;
        }

        CTxDestination address1;
        ExtractDestination(payee, address1);
        CDynamicAddress address2(address1);

        debugStr += strprintf("CDynodePayments::CheckPreviousBlockVotes --   %s - voted for %s\n",
                              dn.second.vin.prevout.ToStringShort(), address2.ToString());
    }
    debugStr += "CDynodePayments::CheckPreviousBlockVotes -- Dynodes which missed a vote in the past:\n";
    for (auto it : mapDynodesDidNotVote) {
        debugStr += strprintf("CDynodePayments::CheckPreviousBlockVotes --   %s: %d\n", it.first.ToStringShort(), it.second);
    }

    LogPrint("dnpayments", "%s", debugStr);
}

void CDynodePaymentVote::Relay(CConnman& connman)
{
    // do not relay until synced
    if (!dynodeSync.IsWinnersListSynced()) return;
    CInv inv(MSG_DYNODE_PAYMENT_VOTE, GetHash());
    connman.RelayInv(inv);
}

bool CDynodePaymentVote::CheckSignature(const CPubKey& pubKeyDynode, int nValidationHeight, int &nDos)
{
    // do not ban by default
    nDos = 0;

    std::string strMessage = vinDynode.prevout.ToStringShort() +
                boost::lexical_cast<std::string>(nBlockHeight) +
                ScriptToAsmStr(payee);

    std::string strError = "";
    if (!CMessageSigner::VerifyMessage(pubKeyDynode, vchSig, strMessage, strError)) {
        // Only ban for future block vote when we are already synced.
        // Otherwise it could be the case when DN which signed this vote is using another key now
        // and we have no idea about the old one.
        if(dynodeSync.IsDynodeListSynced() && nBlockHeight > nValidationHeight) {
            nDos = 20;
        }
        return error("CDynodePaymentVote::CheckSignature -- Got bad Dynode payment signature, Dynode=%s, error: %s", vinDynode.prevout.ToStringShort().c_str(), strError);
    }

    return true;
}

std::string CDynodePaymentVote::ToString() const
{
    std::ostringstream info;

    info << vinDynode.prevout.ToStringShort() <<
            ", " << nBlockHeight <<
            ", " << ScriptToAsmStr(payee) <<
            ", " << (int)vchSig.size();

    return info.str();
}

// Send all votes up to nCountNeeded blocks (but not more than GetStorageLimit)        
void CDynodePayments::Sync(CNode* pnode, CConnman& connman)
{
    LOCK(cs_mapDynodeBlocks);

    if(!dynodeSync.IsWinnersListSynced()) return;

    int nInvCount = 0;

    for(int h = nCachedBlockHeight; h < nCachedBlockHeight + 20; h++) {
        if(mapDynodeBlocks.count(h)) {
            BOOST_FOREACH(CDynodePayee& payee, mapDynodeBlocks[h].vecPayees) {
                std::vector<uint256> vecVoteHashes = payee.GetVoteHashes();
                BOOST_FOREACH(uint256& hash, vecVoteHashes) {
                    if(!HasVerifiedPaymentVote(hash)) continue;
                    pnode->PushInventory(CInv(MSG_DYNODE_PAYMENT_VOTE, hash));
                    nInvCount++;
                }
            }
        }
    }

    LogPrintf("CDynodePayments::Sync -- Sent %d votes to peer %d\n", nInvCount, pnode->id);
    connman.PushMessage(pnode, NetMsgType::SYNCSTATUSCOUNT, DYNODE_SYNC_DNW, nInvCount);
}

// Request low data/unknown payment blocks in batches directly from some node instead of/after preliminary Sync.
void CDynodePayments::RequestLowDataPaymentBlocks(CNode* pnode, CConnman& connman)
{
    if(!dynodeSync.IsDynodeListSynced()) return;

    LOCK2(cs_main, cs_mapDynodeBlocks);

    std::vector<CInv> vToFetch;
    int nLimit = GetStorageLimit();

    const CBlockIndex *pindex = chainActive.Tip();

    while(nCachedBlockHeight - pindex->nHeight < nLimit) {
        if(!mapDynodeBlocks.count(pindex->nHeight)) {
            // We have no idea about this block height, let's ask
            vToFetch.push_back(CInv(MSG_DYNODE_PAYMENT_BLOCK, pindex->GetBlockHash()));
            // We should not violate GETDATA rules
            if(vToFetch.size() == MAX_INV_SZ) {
                LogPrintf("CDynodePayments::SyncLowDataPaymentBlocks -- asking peer %d for %d blocks\n", pnode->id, MAX_INV_SZ);
                connman.PushMessage(pnode, NetMsgType::GETDATA, vToFetch);
                // Start filling new batch
                vToFetch.clear();
            }
        }
        if(!pindex->pprev) break;
        pindex = pindex->pprev;
    }

    std::map<int, CDynodeBlockPayees>::iterator it = mapDynodeBlocks.begin();

    while(it != mapDynodeBlocks.end()) {
        int nTotalVotes = 0;
        bool fFound = false;
        BOOST_FOREACH(CDynodePayee& payee, it->second.vecPayees) {
            if(payee.GetVoteCount() >= DNPAYMENTS_SIGNATURES_REQUIRED) {
                fFound = true;
                break;
            }
            nTotalVotes += payee.GetVoteCount();
        }
        // A clear winner (DNPAYMENTS_SIGNATURES_REQUIRED+ votes) was found
        // or no clear winner was found but there are at least avg number of votes
        if(fFound || nTotalVotes >= (DNPAYMENTS_SIGNATURES_TOTAL + DNPAYMENTS_SIGNATURES_REQUIRED)/2) {
            // so just move to the next block
            ++it;
            continue;
        }
        // DEBUG
        DBG (
            // Let's see why this failed
            BOOST_FOREACH(CDynodePayee& payee, it->second.vecPayees) {
                CTxDestination address1;
                ExtractDestination(payee.GetPayee(), address1);
                CDynamicAddress address2(address1);
                printf("payee %s votes %d\n", address2.ToString().c_str(), payee.GetVoteCount());
            }
            printf("block %d votes total %d\n", it->first, nTotalVotes);
        )
        // END DEBUG
        // Low data block found, let's try to sync it
        uint256 hash;
        if(GetBlockHash(hash, it->first)) {
            vToFetch.push_back(CInv(MSG_DYNODE_PAYMENT_BLOCK, hash));
        }
        // We should not violate GETDATA rules
        if(vToFetch.size() == MAX_INV_SZ) {
            LogPrintf("CDynodePayments::SyncLowDataPaymentBlocks -- asking peer %d for %d payment blocks\n", pnode->id, MAX_INV_SZ);
            connman.PushMessage(pnode, NetMsgType::GETDATA, vToFetch);
            // Start filling new batch
            vToFetch.clear();
        }
        ++it;
    }
    // Ask for the rest of it
    if(!vToFetch.empty()) {
        LogPrintf("CDynodePayments::SyncLowDataPaymentBlocks -- asking peer %d for %d payment blocks\n", pnode->id, vToFetch.size());
        connman.PushMessage(pnode, NetMsgType::GETDATA, vToFetch);
    }
}

std::string CDynodePayments::ToString() const
{
    std::ostringstream info;

    info << "Votes: " << (int)mapDynodePaymentVotes.size() <<
            ", Blocks: " << (int)mapDynodeBlocks.size();

    return info.str();
}

bool CDynodePayments::IsEnoughData()
{
    float nAverageVotes = (DNPAYMENTS_SIGNATURES_TOTAL + DNPAYMENTS_SIGNATURES_REQUIRED) / 2;
    int nStorageLimit = GetStorageLimit();
    return GetBlockCount() > nStorageLimit && GetVoteCount() > nStorageLimit * nAverageVotes;
}

int CDynodePayments::GetStorageLimit()
{
    return std::max(int(dnodeman.size() * nStorageCoeff), nMinBlocksToStore);
}

void CDynodePayments::UpdatedBlockTip(const CBlockIndex *pindex, CConnman& connman)
{
    if(!pindex) return;

    nCachedBlockHeight = pindex->nHeight;
    LogPrint("dnpayments", "CDynodePayments::UpdatedBlockTip -- nCachedBlockHeight=%d\n", nCachedBlockHeight);

    int nFutureBlock = nCachedBlockHeight + 10;

    CheckPreviousBlockVotes(nFutureBlock - 1);
    ProcessBlock(nFutureBlock, connman);
}<|MERGE_RESOLUTION|>--- conflicted
+++ resolved
@@ -267,7 +267,6 @@
     return true;
 }
 
-<<<<<<< HEAD
 /**
 *   FillBlockPayee
 *
@@ -295,8 +294,8 @@
             LogPrintf("CDynodePayments::FillBlockPayee: Failed to detect Dynode to pay\n");
         } 
         else if (nDnCount <= Params().GetConsensus().MinCountDynodesPaymentStart) {
-        hasPayment = false;
-        LogPrintf("CreateNewBlock: Not enough Dynodes to begin payments\n");
+            hasPayment = false;
+            LogPrintf("CreateNewBlock: Not enough Dynodes to begin payments\n");
         }
         else {
             // get winning Dynode payment script
@@ -329,8 +328,6 @@
     }
 }
 
-=======
->>>>>>> 4589bbb5
 int CDynodePayments::GetMinDynodePaymentsProto() {
     return sporkManager.IsSporkActive(SPORK_10_DYNODE_PAY_UPDATED_NODES);
 }
@@ -656,64 +653,6 @@
     }
 
     return "Unknown";
-}
-
-/**
-*   FillBlockPayee
-*
-*   Fill Dynode ONLY payment block
-*/
-
-void CDynodePayments::FillBlockPayee(CMutableTransaction& txNew, int nBlockHeight, CTxOut& txoutDynodeRet)
-{
-    CBlockIndex* pindexPrev = chainActive.Tip();       
-    if(!pindexPrev) return;        
-
-    bool hasPayment = true;
-    CScript payee;
-
-    if (chainActive.Height() <= Params().GetConsensus().nDynodePaymentsStartBlock) {
-        LogPrintf("CDynodePayments::FillBlockPayee: No Dynode payments prior to block %u\n", Params().GetConsensus().nDynodePaymentsStartBlock);
-        hasPayment = false;
-    }
-
-    if(hasPayment && !dnpayments.GetBlockPayee(nBlockHeight, payee)){       
-        int nCount = 0;
-        dynode_info_t dnInfo;
-        // Do not pay if no Dynodes detected
-        if(!dnodeman.GetNextDynodeInQueueForPayment(nBlockHeight, true, nCount, dnInfo)) {
-            hasPayment = false;
-            LogPrintf("CDynodePayments::FillBlockPayee: Failed to detect Dynode to pay\n");
-        } 
-        else {
-            // get winning Dynode payment script
-            payee = GetScriptForDestination(dnInfo.pubKeyCollateralAddress.GetID());
-            LogPrintf("CDynodePayments::FillBlockPayee: Found Dynode to pay!\n");
-        }
-    }
-    else {
-        LogPrintf("CDynodePayments::FillBlockPayee: Dynode payee found.\n"); //TODO (Amir): Remove logging.
-    }
-
-    if(hasPayment){
-        CBlockIndex* pindexPrev = chainActive.Tip();
-        if(!pindexPrev) 
-            return;
-
-        // make sure it's not filled yet
-        txoutDynodeRet = CTxOut();
-
-        CAmount dynodePayment = getDynodeSubsidyWithOverride(pindexPrev->fluidParams.dynodeReward);
-        
-        txoutDynodeRet = CTxOut(dynodePayment, payee);
-        txNew.vout.push_back(txoutDynodeRet);
-
-        CTxDestination address1;
-        ExtractDestination(payee, address1);
-        CDynamicAddress address2(address1);
-
-        LogPrintf("CDynodePayments::FillBlockPayee -- Dynode payment %lld to %s\n", dynodePayment, address2.ToString());
-    }
 }
 
 bool CDynodePayments::IsTransactionValid(const CTransaction& txNew, int nBlockHeight)
