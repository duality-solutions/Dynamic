--- conflicted
+++ resolved
@@ -209,11 +209,7 @@
     int GetMinDynodePaymentsProto();
     void ProcessMessage(CNode* pfrom, std::string& strCommand, CDataStream& vRecv, CConnman& connman);
     std::string GetRequiredPaymentsString(int nBlockHeight);
-<<<<<<< HEAD
-    void FillBlockPayee(CMutableTransaction& txNew, int nBlockHeight, CTxOut& txoutMasternodeRet);
-=======
-    void FillBlockPayee(CMutableTransaction& txNew, int nBlockHeight, CAmount blockReward, CTxOut& txoutDynodeRet);
->>>>>>> a4b54fd2
+    void FillBlockPayee(CMutableTransaction& txNew, int nBlockHeight, CTxOut& txoutDynodeRet);
     std::string ToString() const;
 
     int GetBlockCount() { return mapDynodeBlocks.size(); }
