// Copyright (c) 2014-2017 The Dash Core Developers
// Copyright (c) 2016-2017 Duality Blockchain Solutions Developers
// Distributed under the MIT/X11 software license, see the accompanying
// file COPYING or http://www.opensource.org/licenses/mit-license.php.

#include "dynode.h"

#include "activedynode.h"
#include "dynode-payments.h"
#include "dynode-sync.h"
#include "dynodeman.h"
#include "init.h"
#include "messagesigner.h"
#include "util.h"
<<<<<<< HEAD
#include "consensus/validation.h"
#include "fluid.h"
#include "chain.h"
=======
>>>>>>> 95948068

#include <boost/lexical_cast.hpp>

CDynode::CDynode() :
    dynode_info_t{ DYNODE_ENABLED, PROTOCOL_VERSION, GetAdjustedTime()},
    fAllowMixingTx(true)
{}

CDynode::CDynode(CService addr, CTxIn vin, CPubKey pubKeyCollateralAddress, CPubKey pubKeyDynode, int nProtocolVersionIn) :
    dynode_info_t{ DYNODE_ENABLED, nProtocolVersionIn, GetAdjustedTime(),
                       vin, addr, pubKeyCollateralAddress, pubKeyDynode},
    fAllowMixingTx(true)
{}

CDynode::CDynode(const CDynode& other) :
    dynode_info_t{other},
    lastPing(other.lastPing),
    vchSig(other.vchSig),
    nCacheCollateralBlock(other.nCacheCollateralBlock),
    nBlockLastPaid(other.nBlockLastPaid),
    nPoSeBanScore(other.nPoSeBanScore),
    nPoSeBanHeight(other.nPoSeBanHeight),
    fAllowMixingTx(other.fAllowMixingTx),
    fUnitTest(other.fUnitTest)
{}

CDynode::CDynode(const CDynodeBroadcast& dnb) :
    dynode_info_t{ dnb.nActiveState, dnb.nProtocolVersion, dnb.sigTime,
                       dnb.vin, dnb.addr, dnb.pubKeyCollateralAddress, dnb.pubKeyDynode,
                       dnb.sigTime /*nTimeLastWatchdogVote*/},
    lastPing(dnb.lastPing),
    vchSig(dnb.vchSig),
    fAllowMixingTx(true)
{}

//
// When a new Dynode broadcast is sent, update our information
//
bool CDynode::UpdateFromNewBroadcast(CDynodeBroadcast& dnb)
{
    if(dnb.sigTime <= sigTime && !dnb.fRecovery) return false;

    pubKeyDynode = dnb.pubKeyDynode;
    sigTime = dnb.sigTime;
    vchSig = dnb.vchSig;
    nProtocolVersion = dnb.nProtocolVersion;
    addr = dnb.addr;
    nPoSeBanScore = 0;
    nPoSeBanHeight = 0;
    nTimeLastChecked = 0;
    int nDos = 0;
    if(dnb.lastPing == CDynodePing() || (dnb.lastPing != CDynodePing() && dnb.lastPing.CheckAndUpdate(this, true, nDos))) {
        lastPing = dnb.lastPing;
        dnodeman.mapSeenDynodePing.insert(std::make_pair(lastPing.GetHash(), lastPing));
    }
    // if it matches our Dynode privkey...
    if(fDyNode && pubKeyDynode == activeDynode.pubKeyDynode) {
        nPoSeBanScore = -DYNODE_POSE_BAN_MAX_SCORE;
        if(nProtocolVersion == PROTOCOL_VERSION) {
            // ... and PROTOCOL_VERSION, then we've been remotely activated ...
            activeDynode.ManageState();
        } else {
            // ... otherwise we need to reactivate our node, do not add it to the list and do not relay
            // but also do not ban the node we get this message from
            LogPrintf("CDynode::UpdateFromNewBroadcast -- wrong PROTOCOL_VERSION, re-activate your DN: message nProtocolVersion=%d  PROTOCOL_VERSION=%d\n", nProtocolVersion, PROTOCOL_VERSION);
            return false;
        }
    }
    return true;
}

//
// Deterministically calculate a given "score" for a Dynode depending on how close it's hash is to
// the proof of work for that block. The further away they are the better, the furthest will win the election
// and get paid this block
//
arith_uint256 CDynode::CalculateScore(const uint256& blockHash)
{
    uint256 aux = ArithToUint256(UintToArith256(vin.prevout.hash) + vin.prevout.n);

    CHashWriter ss(SER_GETHASH, PROTOCOL_VERSION);
    ss << blockHash;
    arith_uint256 hash2 = UintToArith256(ss.GetHash());

    CHashWriter ss2(SER_GETHASH, PROTOCOL_VERSION);
    ss2 << blockHash;
    ss2 << aux;
    arith_uint256 hash3 = UintToArith256(ss2.GetHash());

    return (hash3 > hash2 ? hash3 - hash2 : hash2 - hash3);
}

CDynode::CollateralStatus CDynode::CheckCollateral(CTxIn vin)
{
    int nHeight;
    return CheckCollateral(vin, nHeight);
}

CDynode::CollateralStatus CDynode::CheckCollateral(CTxIn vin, int& nHeight)
{
    AssertLockHeld(cs_main);

    CCoins coins;
    if(!GetUTXOCoins(vin.prevout, coins)) {
        return COLLATERAL_UTXO_NOT_FOUND;
    }

    if(coins.vout[vin.prevout.n].nValue != 1000 * COIN) {
        return COLLATERAL_INVALID_AMOUNT;
    }

    nHeight = coins.nHeight;
    return COLLATERAL_OK;
}

void CDynode::Check(bool fForce)
{
    LOCK(cs);

    if(ShutdownRequested()) return;

    if(!fForce && (GetTime() - nTimeLastChecked < DYNODE_CHECK_SECONDS)) return;
    nTimeLastChecked = GetTime();

    LogPrint("Dynode", "CDynode::Check -- Dynode %s is in %s state\n", vin.prevout.ToStringShort(), GetStateString());

    //once spent, stop doing the checks
    if(IsOutpointSpent()) return;

    int nHeight = 0;
    if(!fUnitTest) {
        TRY_LOCK(cs_main, lockMain);
        if(!lockMain) return;

        CollateralStatus err = CheckCollateral(vin);
        if (err == COLLATERAL_UTXO_NOT_FOUND) {
            nActiveState = DYNODE_OUTPOINT_SPENT;
            LogPrint("Dynode", "CDynode::Check -- Failed to find Dynode UTXO, Dynode=%s\n", vin.prevout.ToStringShort());
            return;
        }

        nHeight = chainActive.Height();
    }

    if(IsPoSeBanned()) {
        if(nHeight < nPoSeBanHeight) return; // too early?
        // Otherwise give it a chance to proceed further to do all the usual checks and to change its state.
        // Dynode still will be on the edge and can be banned back easily if it keeps ignoring dnverify
        // or connect attempts. Will require few dnverify messages to strengthen its position in dn list.
        LogPrintf("CDynode::Check -- Dynode %s is unbanned and back in list now\n", vin.prevout.ToStringShort());
        DecreasePoSeBanScore();
    } else if(nPoSeBanScore >= DYNODE_POSE_BAN_MAX_SCORE) {
        nActiveState = DYNODE_POSE_BAN;
        // ban for the whole payment cycle
        nPoSeBanHeight = nHeight + dnodeman.size();
        LogPrintf("CDynode::Check -- Dynode %s is banned till block %d now\n", vin.prevout.ToStringShort(), nPoSeBanHeight);
        return;
    }

    int nActiveStatePrev = nActiveState;
    bool fOurDynode = fDyNode && activeDynode.pubKeyDynode == pubKeyDynode;
                   // Dynode doesn't meet payment protocol requirements ...
    bool fRequireUpdate = nProtocolVersion < dnpayments.GetMinDynodePaymentsProto() ||
                   // or it's our own node and we just updated it to the new protocol but we are still waiting for activation ...
                   (fOurDynode && nProtocolVersion < PROTOCOL_VERSION);

    if(fRequireUpdate) {
        nActiveState = DYNODE_UPDATE_REQUIRED;
        if(nActiveStatePrev != nActiveState) {
            LogPrint("Dynode", "CDynode::Check -- Dynode %s is in %s state now\n", vin.prevout.ToStringShort(), GetStateString());
        }
        return;
    }

    // keep old Dynodes on start, give them a chance to receive updates...
    bool fWaitForPing = !dynodeSync.IsDynodeListSynced() && !IsPingedWithin(DYNODE_MIN_DNP_SECONDS);

    if(fWaitForPing && !fOurDynode) {
        // ...but if it was already expired before the initial check - return right away
        if(IsExpired() || IsWatchdogExpired() || IsNewStartRequired()) {
            LogPrint("Dynode", "CDynode::Check -- Dynode %s is in %s state, waiting for ping\n", vin.prevout.ToStringShort(), GetStateString());
            return;
        }
    }

    // don't expire if we are still in "waiting for ping" mode unless it's our own Dynode
    if(!fWaitForPing || fOurDynode) {

        if(!IsPingedWithin(DYNODE_NEW_START_REQUIRED_SECONDS)) {
            nActiveState = DYNODE_NEW_START_REQUIRED;
            if(nActiveStatePrev != nActiveState) {
                LogPrint("Dynode", "CDynode::Check -- Dynode %s is in %s state now\n", vin.prevout.ToStringShort(), GetStateString());
            }
            return;
        }

        /*
        bool fWatchdogActive = dynodeSync.IsSynced() && dnodeman.IsWatchdogActive();
        bool fWatchdogExpired = (fWatchdogActive && ((GetAdjustedTime() - nTimeLastWatchdogVote) > DYNODE_WATCHDOG_MAX_SECONDS));

        LogPrint("Dynode", "CDynode::Check -- outpoint=%s, nTimeLastWatchdogVote=%d, GetAdjustedTime()=%d, fWatchdogExpired=%d\n",
                vin.prevout.ToStringShort(), nTimeLastWatchdogVote, GetAdjustedTime(), fWatchdogExpired);


        if(fWatchdogExpired) {
            nActiveState = DYNODE_WATCHDOG_EXPIRED;
            if(nActiveStatePrev != nActiveState) {
                LogPrint("Dynode", "CDynode::Check -- Dynode %s is in %s state now\n", vin.prevout.ToStringShort(), GetStateString());
            }
            return;
        }
        */

        if(!IsPingedWithin(DYNODE_EXPIRATION_SECONDS)) {
            nActiveState = DYNODE_EXPIRED;
            if(nActiveStatePrev != nActiveState) {
                LogPrint("Dynode", "CDynode::Check -- Dynode %s is in %s state now\n", vin.prevout.ToStringShort(), GetStateString());
            }
            return;
        }
    }

    if(lastPing.sigTime - sigTime < DYNODE_MIN_DNP_SECONDS) {
        nActiveState = DYNODE_PRE_ENABLED;
        if(nActiveStatePrev != nActiveState) {
            LogPrint("Dynode", "CDynode::Check -- Dynode %s is in %s state now\n", vin.prevout.ToStringShort(), GetStateString());
        }
        return;
    }

    nActiveState = DYNODE_ENABLED; // OK
    if(nActiveStatePrev != nActiveState) {
        LogPrint("Dynode", "CDynode::Check -- Dynode %s is in %s state now\n", vin.prevout.ToStringShort(), GetStateString());
    }
}

bool CDynode::IsValidNetAddr()
{
    return IsValidNetAddr(addr);
}

bool CDynode::IsValidNetAddr(CService addrIn)
{
    // TODO: regtest is fine with any addresses for now,
    // should probably be a bit smarter if one day we start to implement tests for this
    return Params().NetworkIDString() == CBaseChainParams::REGTEST ||
            (addrIn.IsIPv4() && !addrIn.IsIPv6() && IsReachable(addrIn) && addrIn.IsRoutable());
}

dynode_info_t CDynode::GetInfo()
{
    dynode_info_t info{*this};
    info.nTimeLastPing = lastPing.sigTime;
    info.fInfoValid = true;
    return info;
}

std::string CDynode::StateToString(int nStateIn)
{
    switch(nStateIn) {
        case DYNODE_PRE_ENABLED:            return "PRE_ENABLED";
        case DYNODE_ENABLED:                return "ENABLED";
        case DYNODE_EXPIRED:                return "EXPIRED";
        case DYNODE_OUTPOINT_SPENT:         return "OUTPOINT_SPENT";
        case DYNODE_UPDATE_REQUIRED:        return "UPDATE_REQUIRED";
        case DYNODE_WATCHDOG_EXPIRED:       return "WATCHDOG_EXPIRED";
        case DYNODE_NEW_START_REQUIRED:     return "NEW_START_REQUIRED";
        case DYNODE_POSE_BAN:               return "POSE_BAN";
        default:                               return "UNKNOWN";
    }
}

std::string CDynode::GetStateString() const
{
    return StateToString(nActiveState);
}

std::string CDynode::GetStatus() const
{
    // TODO: return smth a bit more human readable here
    return GetStateString();
}

void CDynode::UpdateLastPaid(const CBlockIndex *pindex, int nMaxBlocksToScanBack)
{
    if(!pindex) return;

    const CBlockIndex *BlockReading = pindex;

    CScript dnpayee = GetScriptForDestination(pubKeyCollateralAddress.GetID());
    // LogPrint("Dynode", "CDynode::UpdateLastPaidBlock -- searching for block with payment to %s\n", vin.prevout.ToStringShort());

    LOCK(cs_mapDynodeBlocks);

    for (int i = 0; BlockReading && BlockReading->nHeight > nBlockLastPaid && i < nMaxBlocksToScanBack; i++) {
        if(dnpayments.mapDynodeBlocks.count(BlockReading->nHeight) &&
            dnpayments.mapDynodeBlocks[BlockReading->nHeight].HasPayeeWithVotes(dnpayee, 2))
        {
            CBlock block;
            if(!ReadBlockFromDisk(block, BlockReading, Params().GetConsensus())) // shouldn't really happen
                continue;

            CAmount nDynodePayment = getDynodeSubsidyWithOverride(BlockReading->fluidParams.dynodeReward);

            BOOST_FOREACH(CTxOut txout, block.vtx[0].vout)
                if(dnpayee == txout.scriptPubKey && nDynodePayment == txout.nValue) {
                    nBlockLastPaid = BlockReading->nHeight;
                    nTimeLastPaid = BlockReading->nTime;
                    LogPrint("Dynode", "CDynode::UpdateLastPaidBlock -- searching for block with payment to %s -- found new %d\n", vin.prevout.ToStringShort(), nBlockLastPaid);
                    return;
                }
        }

        if (BlockReading->pprev == NULL) { assert(BlockReading); break; }
        BlockReading = BlockReading->pprev;
    }

    // Last payment for this Dynode wasn't found in latest dnpayments blocks
    // or it was found in dnpayments blocks but wasn't found in the blockchain.
    // LogPrint("Dynode", "CDynode::UpdateLastPaidBlock -- searching for block with payment to %s -- keeping old %d\n", vin.prevout.ToStringShort(), nBlockLastPaid);
}

bool CDynodeBroadcast::Create(std::string strService, std::string strKeyDynode, std::string strTxHash, std::string strOutputIndex, std::string& strErrorRet, CDynodeBroadcast &dnbRet, bool fOffline)
{
    CTxIn txin;
    CPubKey pubKeyCollateralAddressNew;
    CKey keyCollateralAddressNew;
    CPubKey pubKeyDynodeNew;
    CKey keyDynodeNew;

    auto Log = [&strErrorRet](std::string sErr)->bool
    {
        strErrorRet = sErr;
        LogPrintf("CDynodeBroadcast::Create -- %s\n", strErrorRet);
        return false;
    };

    //need correct blocks to send ping
    if (!fOffline && !dynodeSync.IsBlockchainSynced())
        return Log("Sync in progress. Must wait until sync is complete to start Dynode");

    if (!CMessageSigner::GetKeysFromSecret(strKeyDynode, keyDynodeNew, pubKeyDynodeNew))
        return Log(strprintf("Invalid Dynode key %s", strKeyDynode));

    if (!pwalletMain->GetDynodeVinAndKeys(txin, pubKeyCollateralAddressNew, keyCollateralAddressNew, strTxHash, strOutputIndex))
        return Log(strprintf("Could not allocate txin %s:%s for Dynode %s", strTxHash, strOutputIndex, strService));

    CService service = CService(strService);
    int mainnetDefaultPort = DEFAULT_P2P_PORT;
    if (Params().NetworkIDString() == CBaseChainParams::MAIN) {
        if (service.GetPort() != mainnetDefaultPort)
            return Log(strprintf("Invalid port %u for Dynode %s, only %d is supported on mainnet.", service.GetPort(), strService, mainnetDefaultPort));
    } else if (service.GetPort() == mainnetDefaultPort)
        return Log(strprintf("Invalid port %u for Dynode %s, %d is the only supported on mainnet.", service.GetPort(), strService, mainnetDefaultPort));

    return Create(txin, CService(strService), keyCollateralAddressNew, pubKeyCollateralAddressNew, keyDynodeNew, pubKeyDynodeNew, strErrorRet, dnbRet);
}

bool CDynodeBroadcast::Create(CTxIn txin, CService service, CKey keyCollateralAddressNew, CPubKey pubKeyCollateralAddressNew, CKey keyDynodeNew, CPubKey pubKeyDynodeNew, std::string &strErrorRet, CDynodeBroadcast &dnbRet)
{
    // wait for reindex and/or import to finish
    if (fImporting || fReindex) return false;

    LogPrint("Dynode", "CDynodeBroadcast::Create -- pubKeyCollateralAddressNew = %s, pubKeyDynodeNew.GetID() = %s\n",
             CDynamicAddress(pubKeyCollateralAddressNew.GetID()).ToString(),
             pubKeyDynodeNew.GetID().ToString());

    auto Log = [&strErrorRet,&dnbRet](std::string sErr)->bool
    {
        strErrorRet = sErr;
        LogPrintf("CDynodeBroadcast::Create -- %s\n", strErrorRet);
        dnbRet = CDynodeBroadcast();
        return false;
    };

    CDynodePing dnp(txin);
    if (!dnp.Sign(keyDynodeNew, pubKeyDynodeNew))
        return Log(strprintf("Failed to sign ping, Dynode=%s", txin.prevout.ToStringShort()));

    dnbRet = CDynodeBroadcast(service, txin, pubKeyCollateralAddressNew, pubKeyDynodeNew, PROTOCOL_VERSION);

    if (!dnbRet.IsValidNetAddr())
        return Log(strprintf("Invalid IP address, Dynode=%s", txin.prevout.ToStringShort()));

    dnbRet.lastPing = dnp;
    if(!dnbRet.Sign(keyCollateralAddressNew)) {
        strErrorRet = strprintf("Failed to sign broadcast, Dynode=%s", txin.prevout.ToStringShort());
        LogPrintf("CDynodeBroadcast::Create -- %s\n", strErrorRet);
        dnbRet = CDynodeBroadcast();
        return false;
    }

    return true;
}

bool CDynodeBroadcast::SimpleCheck(int& nDos)
{
    nDos = 0;

    // make sure addr is valid
    if(!IsValidNetAddr()) {
        LogPrintf("CDynodeBroadcast::SimpleCheck -- Invalid addr, rejected: Dynode=%s  addr=%s\n",
                    vin.prevout.ToStringShort(), addr.ToString());
        return false;
    }

    // make sure signature isn't in the future (past is OK)
    if (sigTime > GetAdjustedTime() + 60 * 60) {
        LogPrintf("CDynodeBroadcast::SimpleCheck -- Signature rejected, too far into the future: Dynode=%s\n", vin.prevout.ToStringShort());
        nDos = 1;
        return false;
    }

    // empty ping or incorrect sigTime/unknown blockhash
    if(lastPing == CDynodePing() || !lastPing.SimpleCheck(nDos)) {
        // one of us is probably forked or smth, just mark it as expired and check the rest of the rules
        nActiveState = DYNODE_EXPIRED;
    }

    if(nProtocolVersion < dnpayments.GetMinDynodePaymentsProto()) {
        LogPrintf("CDynodeBroadcast::SimpleCheck -- ignoring outdated Dynode: Dynode=%s  nProtocolVersion=%d\n", vin.prevout.ToStringShort(), nProtocolVersion);
        return false;
    }

    CScript pubkeyScript;
    pubkeyScript = GetScriptForDestination(pubKeyCollateralAddress.GetID());

    if(pubkeyScript.size() != 25) {
        LogPrintf("CDynodeBroadcast::SimpleCheck -- pubKeyCollateralAddress has the wrong size\n");
        nDos = 100;
        return false;
    }

    CScript pubkeyScript2;
    pubkeyScript2 = GetScriptForDestination(pubKeyDynode.GetID());

    if(pubkeyScript2.size() != 25) {
        LogPrintf("CDynodeBroadcast::SimpleCheck -- pubKeyDynode has the wrong size\n");
        nDos = 100;
        return false;
    }

    if(!vin.scriptSig.empty()) {
        LogPrintf("CDynodeBroadcast::SimpleCheck -- Ignore Not Empty ScriptSig %s\n",vin.ToString());
        nDos = 100;
        return false;
    }

    int mainnetDefaultPort = DEFAULT_P2P_PORT;
    if(Params().NetworkIDString() == CBaseChainParams::MAIN) {
        if(addr.GetPort() != mainnetDefaultPort) return false;
    } else if(addr.GetPort() == mainnetDefaultPort) return false;

    return true;
}

bool CDynodeBroadcast::Update(CDynode* pdn, int& nDos)
{
    nDos = 0;

    if(pdn->sigTime == sigTime && !fRecovery) {
        // mapSeenDynodeBroadcast in CDynodeMan::CheckDnbAndUpdateDynodeList should filter legit duplicates
        // but this still can happen if we just started, which is ok, just do nothing here.
        return false;
    }

    // this broadcast is older than the one that we already have - it's bad and should never happen
    // unless someone is doing something fishy
    if(pdn->sigTime > sigTime) {
        LogPrintf("CDynodeBroadcast::Update -- Bad sigTime %d (existing broadcast is at %d) for Dynode %s %s\n",
                      sigTime, pdn->sigTime, vin.prevout.ToStringShort(), addr.ToString());
        return false;
    }

    pdn->Check();

    // Dynode is banned by PoSe
    if(pdn->IsPoSeBanned()) {
        LogPrintf("CDynodeBroadcast::Update -- Banned by PoSe, Dynode=%s\n", vin.prevout.ToStringShort());
        return false;
    }

    // IsVnAssociatedWithPubkey is validated once in CheckOutpoint, after that they just need to match
    if(pdn->pubKeyCollateralAddress != pubKeyCollateralAddress) {
        LogPrintf("CDynodeBroadcast::Update -- Got mismatched pubKeyCollateralAddress and vin\n");
        nDos = 33;
        return false;
    }

    if (!CheckSignature(nDos)) {
        LogPrintf("CDynodeBroadcast::Update -- CheckSignature() failed, Dynode=%s\n", vin.prevout.ToStringShort());
        return false;
    }

    // if there was no Dynode broadcast recently or if it matches our Dynode privkey...
    if(!pdn->IsBroadcastedWithin(DYNODE_MIN_DNB_SECONDS) || (fDyNode && pubKeyDynode == activeDynode.pubKeyDynode)) {
        // take the newest entry
        LogPrintf("CDynodeBroadcast::Update -- Got UPDATED Dynode entry: addr=%s\n", addr.ToString());
        if(pdn->UpdateFromNewBroadcast((*this))) {
            pdn->Check();
            Relay();
        }
        dynodeSync.BumpAssetLastTime("CDynodeBroadcast::Update");
    }

    return true;
}

bool CDynodeBroadcast::CheckOutpoint(int& nDos)
{
    // we are a Dynode with the same vin (i.e. already activated) and this dnb is ours (matches our Dynodes privkey)
    // so nothing to do here for us
    if(fDyNode && vin.prevout == activeDynode.vin.prevout && pubKeyDynode == activeDynode.pubKeyDynode) {
        return false;
    }

    if (!CheckSignature(nDos)) {
        LogPrintf("CDynodeBroadcast::CheckOutpoint -- CheckSignature() failed, Dynode=%s\n", vin.prevout.ToStringShort());
        return false;
    }

    {
        TRY_LOCK(cs_main, lockMain);
        if(!lockMain) {
            // not dnb fault, let it to be checked again later
            LogPrint("Dynode", "CDynodeBroadcast::CheckOutpoint -- Failed to aquire lock, addr=%s", addr.ToString());
            dnodeman.mapSeenDynodeBroadcast.erase(GetHash());
            return false;
        }

        int nHeight;
        CollateralStatus err = CheckCollateral(vin, nHeight);
        if (err == COLLATERAL_UTXO_NOT_FOUND) {
            LogPrint("Dynode", "CDynodeBroadcast::CheckOutpoint -- Failed to find Dynode UTXO, Dynode=%s\n", vin.prevout.ToStringShort());
            return false;
        }
        if (err == COLLATERAL_INVALID_AMOUNT) {
            LogPrint("Dynode", "CDynodeBroadcast::CheckOutpoint -- Dynode UTXO should have 1000 DYN, Dynode=%s\n", vin.prevout.ToStringShort());
            return false;
        }

        if(chainActive.Height() - nHeight + 1 < Params().GetConsensus().nDynodeMinimumConfirmations) {
            LogPrintf("CDynodeBroadcast::CheckOutpoint -- Dynode UTXO must have at least %d confirmations, Dynode=%s\n",
                    Params().GetConsensus().nDynodeMinimumConfirmations, vin.prevout.ToStringShort());
            // maybe we miss few blocks, let this dnb to be checked again later
            dnodeman.mapSeenDynodeBroadcast.erase(GetHash());
            return false;
        }
    }

    LogPrint("Dynode", "CDynodeBroadcast::CheckOutpoint -- Dynode UTXO verified\n");

    // make sure the vout that was signed is related to the transaction that spawned the Dynode
    //  - this is expensive, so it's only done once per Dynode
    if(!IsVinAssociatedWithPubkey(vin, pubKeyCollateralAddress)) {
        LogPrintf("CDynodeMan::CheckOutpoint -- Got mismatched pubKeyCollateralAddress and vin\n");
        nDos = 33;
        return false;
    }

    // verify that sig time is legit in past
    // should be at least not earlier than block when 1000 DYN tx got nDynodeMinimumConfirmations
    uint256 hashBlock = uint256();
    CTransaction tx2;
    GetTransaction(vin.prevout.hash, tx2, Params().GetConsensus(), hashBlock, true);
    {
        LOCK(cs_main);
        BlockMap::iterator mi = mapBlockIndex.find(hashBlock);
        if (mi != mapBlockIndex.end() && (*mi).second) {
            CBlockIndex* pDNIndex = (*mi).second; // block for 1000 DYN tx -> 1 confirmation
            CBlockIndex* pConfIndex = chainActive[pDNIndex->nHeight + Params().GetConsensus().nDynodeMinimumConfirmations - 1]; // block where tx got nDynodeMinimumConfirmations
            if(pConfIndex->GetBlockTime() > sigTime) {
                LogPrintf("CDynodeBroadcast::CheckOutpoint -- Bad sigTime %d (%d conf block is at %d) for Dynode %s %s\n",
                          sigTime, Params().GetConsensus().nDynodeMinimumConfirmations, pConfIndex->GetBlockTime(), vin.prevout.ToStringShort(), addr.ToString());
                return false;
            }
        }
    }

    return true;
}

bool CDynodeBroadcast::IsVinAssociatedWithPubkey(const CTxIn& txin, const CPubKey& pubkey)
{
    CScript payee;
    payee = GetScriptForDestination(pubkey.GetID());

    CTransaction tx;
    uint256 hash;
    if(GetTransaction(txin.prevout.hash, tx, Params().GetConsensus(), hash, true)) {
        BOOST_FOREACH(CTxOut out, tx.vout)
            if(out.nValue == 1000*COIN && out.scriptPubKey == payee) return true;
    }

    return false;
}

bool CDynodeBroadcast::Sign(CKey& keyCollateralAddress)
{
    std::string strError;
    std::string strMessage;

    sigTime = GetAdjustedTime();

    strMessage = addr.ToString(false) + boost::lexical_cast<std::string>(sigTime) +
                    pubKeyCollateralAddress.GetID().ToString() + pubKeyDynode.GetID().ToString() +
                    boost::lexical_cast<std::string>(nProtocolVersion);

    if(!CMessageSigner::SignMessage(strMessage, vchSig, keyCollateralAddress)) {
        LogPrintf("CDynodeBroadcast::Sign -- SignMessage() failed\n");
        return false;
    }

    if(!CMessageSigner::VerifyMessage(pubKeyCollateralAddress, vchSig, strMessage, strError)) {
        LogPrintf("CDynodeBroadcast::Sign -- VerifyMessage() failed, error: %s\n", strError);
        return false;
    }

    return true;
}

bool CDynodeBroadcast::CheckSignature(int& nDos)
{
    std::string strMessage;
    std::string strError = "";
    nDos = 0;

    strMessage = addr.ToString(false) + boost::lexical_cast<std::string>(sigTime) +
                    pubKeyCollateralAddress.GetID().ToString() + pubKeyDynode.GetID().ToString() +
                    boost::lexical_cast<std::string>(nProtocolVersion);

    LogPrint("Dynode", "CDynodeBroadcast::CheckSignature -- strMessage: %s  pubKeyCollateralAddress address: %s  sig: %s\n", strMessage, CDynamicAddress(pubKeyCollateralAddress.GetID()).ToString(), EncodeBase64(&vchSig[0], vchSig.size()));

    if(!CMessageSigner::VerifyMessage(pubKeyCollateralAddress, vchSig, strMessage, strError)){
        LogPrintf("CDynodeBroadcast::CheckSignature -- Got bad Dynode announce signature, error: %s\n", strError);
        nDos = 100;
        return false;
    }

    return true;
}

void CDynodeBroadcast::Relay()
{
    CInv inv(MSG_DYNODE_ANNOUNCE, GetHash());
    g_connman->RelayInv(inv);
}

CDynodePing::CDynodePing(CTxIn& vinNew)
{
    LOCK(cs_main);
    if (!chainActive.Tip() || chainActive.Height() < 12) return;

    vin = vinNew;
    blockHash = chainActive[chainActive.Height() - 12]->GetBlockHash();
    sigTime = GetAdjustedTime();
}

bool CDynodePing::Sign(CKey& keyDynode, CPubKey& pubKeyDynode)
{
    std::string strError;
    std::string strDyNodeSignMessage;

    // TODO: add sentinel data
    sigTime = GetAdjustedTime();
    std::string strMessage = vin.ToString() + blockHash.ToString() + boost::lexical_cast<std::string>(sigTime);

    if(!CMessageSigner::SignMessage(strMessage, vchSig, keyDynode)) {
        LogPrintf("CDynodePing::Sign -- SignMessage() failed\n");
        return false;
    }

    if(!CMessageSigner::VerifyMessage(pubKeyDynode, vchSig, strMessage, strError)) {
        LogPrintf("CDynodePing::Sign -- VerifyMessage() failed, error: %s\n", strError);
        return false;
    }

    return true;
}

bool CDynodePing::CheckSignature(CPubKey& pubKeyDynode, int &nDos)
{
    // TODO: add sentinel data
    std::string strMessage = vin.ToString() + blockHash.ToString() + boost::lexical_cast<std::string>(sigTime);
    std::string strError = "";
    nDos = 0;

    if(!CMessageSigner::VerifyMessage(pubKeyDynode, vchSig, strMessage, strError)) {
        LogPrintf("CDynodePing::CheckSignature -- Got bad Dynode ping signature, Dynode=%s, error: %s\n", vin.prevout.ToStringShort(), strError);
        nDos = 33;
        return false;
    }
    return true;
}

bool CDynodePing::SimpleCheck(int& nDos)
{

    // don't ban by default
    nDos = 0;

    if (sigTime > GetAdjustedTime() + 60 * 60) {
        LogPrintf("CDynodePing::SimpleCheck -- Signature rejected, too far into the future, Dynode=%s\n", vin.prevout.ToStringShort());
        nDos = 1;
        return false;
    }

    {
        AssertLockHeld(cs_main);
        BlockMap::iterator mi = mapBlockIndex.find(blockHash);
        if (mi == mapBlockIndex.end()) {
            LogPrint("Dynode", "DynodePing::SimpleCheck -- Dynode ping is invalid, unknown block hash: Dynode=%s blockHash=%s\n", vin.prevout.ToStringShort(), blockHash.ToString());
            // maybe we stuck or forked so we shouldn't ban this node, just fail to accept this ping
            // TODO: or should we also request this block?
            return false;
        }
    }
     LogPrint("Dynode", "CDynodePing::SimpleCheck -- Dynode ping verified: Dynode=%s  blockHash=%s  sigTime=%d\n", vin.prevout.ToStringShort(), blockHash.ToString(), sigTime);
     return true;
 }
 
 bool CDynodePing::CheckAndUpdate(CDynode* pdn, bool fFromNewBroadcast, int& nDos)
 {
     // don't ban by default
     nDos = 0;
 
     if (!SimpleCheck(nDos)) {
        return false;
    }

    if (pdn == NULL) {
        LogPrint("Dynode", "CDynodePing::CheckAndUpdate -- Couldn't find Dynode entry, Dynode=%s\n", vin.prevout.ToStringShort());
        return false;
    }

    if(!fFromNewBroadcast) {
        if (pdn->IsUpdateRequired()) {
            LogPrint("Dynode", "CDynodePing::CheckAndUpdate -- Dynode protocol is outdated, Dynode=%s\n", vin.prevout.ToStringShort());
            return false;
        }

        if (pdn->IsNewStartRequired()) {
            LogPrint("Dynode", "CDynodePing::CheckAndUpdate -- Dynode is completely expired, new start is required, Dynode=%s\n", vin.prevout.ToStringShort());
            return false;
       }
    }

    LogPrint("Dynode", "CDynodePing::CheckAndUpdate -- New ping: Dynode=%s  blockHash=%s  sigTime=%d\n", vin.prevout.ToStringShort(), blockHash.ToString(), sigTime);

    // LogPrintf("dnping - Found corresponding dn for vin: %s\n", vin.prevout.ToStringShort());
    // update only if there is no known ping for this Dynode or
    // last ping was more then DYNODE_MIN_DNP_SECONDS-60 ago comparing to this one
    if (pdn->IsPingedWithin(DYNODE_MIN_DNP_SECONDS - 60, sigTime)) {
        LogPrint("Dynode", "CDynodePing::CheckAndUpdate -- Dynode ping arrived too early, Dynode=%s\n", vin.prevout.ToStringShort());
        //nDos = 1; //disable, this is happening frequently and causing banned peers
        return false;
    }

    if (!CheckSignature(pdn->pubKeyDynode, nDos)) return false;

    // so, ping seems to be ok

    // if we are still syncing and there was no known ping for this dn for quite a while
    // (NOTE: assuming that DYNODE_EXPIRATION_SECONDS/2 should be enough to finish dn list sync)
    if(!dynodeSync.IsDynodeListSynced() && !pdn->IsPingedWithin(DYNODE_EXPIRATION_SECONDS/2)) {
        // let's bump sync timeout
        LogPrint("Dynode", "CDynodePing::CheckAndUpdate -- bumping sync timeout, dynode=%s\n", vin.prevout.ToStringShort());
        dynodeSync.BumpAssetLastTime("CDynodePing::CheckAndUpdate");
    }

    // let's store this ping as the last one
    LogPrint("Dynode", "CDynodePing::CheckAndUpdate -- Dynode ping accepted, Dynode=%s\n", vin.prevout.ToStringShort());
    pdn->lastPing = *this;

    // and update dnodeman.mapSeenDynodeBroadcast.lastPing which is probably outdated
    CDynodeBroadcast dnb(*pdn);
    uint256 hash = dnb.GetHash();
    if (dnodeman.mapSeenDynodeBroadcast.count(hash)) {
        dnodeman.mapSeenDynodeBroadcast[hash].second.lastPing = *this;
    }

    pdn->Check(true); // force update, ignoring cache
    if (!pdn->IsEnabled()) return false;

    LogPrint("Dynode", "CDynodePing::CheckAndUpdate -- Dynode ping acceepted and relayed, Dynode=%s\n", vin.prevout.ToStringShort());
    Relay();

    return true;
}

void CDynodePing::Relay()
{
    CInv inv(MSG_DYNODE_PING, GetHash());
    g_connman->RelayInv(inv);
}

void CDynode::AddGovernanceVote(uint256 nGovernanceObjectHash)
{
    if(mapGovernanceObjectsVotedOn.count(nGovernanceObjectHash)) {
        mapGovernanceObjectsVotedOn[nGovernanceObjectHash]++;
    } else {
        mapGovernanceObjectsVotedOn.insert(std::make_pair(nGovernanceObjectHash, 1));
    }
}

void CDynode::RemoveGovernanceObject(uint256 nGovernanceObjectHash)
{
    std::map<uint256, int>::iterator it = mapGovernanceObjectsVotedOn.find(nGovernanceObjectHash);
    if(it == mapGovernanceObjectsVotedOn.end()) {
        return;
    }
    mapGovernanceObjectsVotedOn.erase(it);
}

void CDynode::UpdateWatchdogVoteTime(uint64_t nVoteTime)
{
    LOCK(cs);
    nTimeLastWatchdogVote = (nVoteTime == 0) ? GetAdjustedTime() : nVoteTime;
}

/**
*   FLAG GOVERNANCE ITEMS AS DIRTY
*
*   - When Dynode come and go on the network, we must flag the items they voted on to recalc it's cached flags
*
*/
void CDynode::FlagGovernanceItemsAsDirty()
{
    std::vector<uint256> vecDirty;
    {
        std::map<uint256, int>::iterator it = mapGovernanceObjectsVotedOn.begin();
        while(it != mapGovernanceObjectsVotedOn.end()) {
            vecDirty.push_back(it->first);
            ++it;
        }
    }
    for(size_t i = 0; i < vecDirty.size(); ++i) {
        dnodeman.AddDirtyGovernanceObjectHash(vecDirty[i]);
    }
}<|MERGE_RESOLUTION|>--- conflicted
+++ resolved
@@ -6,18 +6,15 @@
 #include "dynode.h"
 
 #include "activedynode.h"
+#include "chain.h"
 #include "dynode-payments.h"
 #include "dynode-sync.h"
 #include "dynodeman.h"
+#include "fluid.h"
 #include "init.h"
 #include "messagesigner.h"
 #include "util.h"
-<<<<<<< HEAD
 #include "consensus/validation.h"
-#include "fluid.h"
-#include "chain.h"
-=======
->>>>>>> 95948068
 
 #include <boost/lexical_cast.hpp>
 
@@ -320,7 +317,7 @@
             if(!ReadBlockFromDisk(block, BlockReading, Params().GetConsensus())) // shouldn't really happen
                 continue;
 
-            CAmount nDynodePayment = getDynodeSubsidyWithOverride(BlockReading->fluidParams.dynodeReward);
+            CAmount nDynodePayment = getDynodeSubsidyWithOverride(BlockReading->fluidParams.dynodeReward); // Fluid rewards
 
             BOOST_FOREACH(CTxOut txout, block.vtx[0].vout)
                 if(dnpayee == txout.scriptPubKey && nDynodePayment == txout.nValue) {
