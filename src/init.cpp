// Copyright (c) 2016-2019 Duality Blockchain Solutions Developers
// Copyright (c) 2014-2019 The Dash Core Developers
// Copyright (c) 2009-2019 The Bitcoin Developers
// Copyright (c) 2009-2019 Satoshi Nakamoto
// Distributed under the MIT/X11 software license, see the accompanying
// file COPYING or http://www.opensource.org/licenses/mit-license.php.

#if defined(HAVE_CONFIG_H)
#include "config/dynamic-config.h"
#endif

#include "init.h"

#include "activedynode.h"
#include "addrman.h"
#include "amount.h"
#include "base58.h"
#include "bdap/auditdb.h"
#include "bdap/domainentrydb.h"
#include "chain.h"
#include "chainparams.h"
#include "checkpoints.h"
#include "compat/sanity.h"
#include "consensus/validation.h"
#include "bdap/domainentrydb.h"
#include "bdap/linkingdb.h"
#include "bdap/linkmanager.h"
#include "dht/ed25519.h"
#include "dht/session.h"
#include "dht/mutabledb.h"
#include "dynode-payments.h"
#include "dynode-sync.h"
#include "dynodeconfig.h"
#include "dynodeman.h"
#include "flat-database.h"
#include "fluid/banaccount.h"
#include "fluid/fluiddynode.h"
#include "fluid/fluidmining.h"
#include "fluid/fluidmint.h"
#include "fluid/fluidsovereign.h"
#include "fluid/fluidstaking.h"
#include "fs.h"
#include "governance.h"
#include "httprpc.h"
#include "httpserver.h"
#include "instantsend.h"
#include "key.h"
#include "messagesigner.h"
#include "miner/internal/miners-controller.h"
#include "miner/miner.h"
#include "net.h"
#include "net_processing.h"
#include "netfulfilledman.h"
#include "policy/feerate.h"
#include "policy/fees.h"
#include "policy/policy.h"
#include "validation.h"
#ifdef ENABLE_WALLET
#include "privatesend-client.h"
#endif // ENABLE_WALLET
#include "pos/staker.h"
#include "privatesend-server.h"
#include "psnotificationinterface.h"
#include "rpc/register.h"
#include "rpc/server.h"
#include "scheduler.h"
#include "script/sigcache.h"
#include "script/standard.h"
#include "spork.h"
#include "timedata.h"
#include "torcontrol.h"
#include "txdb.h"
#include "txmempool.h"
#include "ui_interface.h"
#include "util.h"
#include "utilmoneystr.h"
#include "utilstrencodings.h"
#include "validationinterface.h"
#include "assets/assets.h"
#include "assets/assetdb.h"
#include "assets/snapshotrequestdb.h"
#ifdef ENABLE_WALLET
#include "keepass.h"
#include "wallet/db.h"
#include "wallet/init.h"
#include "wallet/wallet.h"
#include "wallet/walletdb.h"
#endif
#include "warnings.h"

#include <memory>
#include <stdint.h>
#include <stdio.h>

#ifndef WIN32
#include <signal.h>
#endif

#include <openssl/crypto.h>

#include <boost/algorithm/string/classification.hpp>
#include <boost/algorithm/string/predicate.hpp>
#include <boost/algorithm/string/replace.hpp>
#include <boost/algorithm/string/split.hpp>
#include <boost/bind.hpp>
#include <boost/filesystem.hpp>
#include <boost/function.hpp>
#include <boost/interprocess/sync/file_lock.hpp>
#include <boost/thread.hpp>

#if ENABLE_ZMQ
#include "zmq/zmqnotificationinterface.h"
#endif

extern void ThreadSendAlert(CConnman* connman);

bool fFeeEstimatesInitialized = false;

static const bool DEFAULT_PROXYRANDOMIZE = true;
static const bool DEFAULT_REST_ENABLE = false;
static const bool DEFAULT_DISABLE_SAFEMODE = false;
static const bool DEFAULT_STOPAFTERBLOCKIMPORT = false;

std::unique_ptr<CConnman> g_connman;
std::unique_ptr<PeerLogicValidation> peerLogic;

#if ENABLE_ZMQ
static CZMQNotificationInterface* pzmqNotificationInterface = nullptr;
#endif

static CPSNotificationInterface* ppsNotificationInterface = nullptr;

#ifdef WIN32
// Win32 LevelDB doesn't use filedescriptors, and the ones used for
// accessing block files don't count towards the fd_set size limit
// anyway.
#define MIN_CORE_FILEDESCRIPTORS 0
#else
#define MIN_CORE_FILEDESCRIPTORS 150
#endif

static const char* FEE_ESTIMATES_FILENAME = "fee_estimates.dat";

//////////////////////////////////////////////////////////////////////////////
//
// Shutdown
//

//
// Thread management and startup/shutdown:
//
// The network-processing threads are all part of a thread group
// created by AppInit() or the Qt main() function.
//
// A clean exit happens when StartShutdown() or the SIGTERM
// signal handler sets fRequestShutdown, which triggers
// the DetectShutdownThread(), which interrupts the main thread group.
// DetectShutdownThread() then exits, which causes AppInit() to
// continue (it .joins the shutdown thread).
// Shutdown() is then
// called to clean up database connections, and stop other
// threads that should only be stopped after the main network-processing
// threads have exited.
//
// Note that if running -daemon the parent process returns from AppInit2
// before adding any threads to the threadGroup, so .join_all() returns
// immediately and the parent exits from main().
//
// Shutdown for Qt is very similar, only it uses a QTimer to detect
// fRequestShutdown getting set, and then does the normal Qt
// shutdown thing.
//

std::atomic<bool> fRequestShutdown(false);
std::atomic<bool> fRequestRestart(false);
std::atomic<bool> fDumpMempoolLater(false);
std::atomic<bool> fRequestMnemonicRestart(false);


void StartShutdown()
{
    fRequestShutdown = true;
}

void StartRestart()
{
    fRequestShutdown = fRequestRestart = true;
}

void StartMnemonicRestart()
{
    fRequestMnemonicRestart = true;
}


bool ShutdownRequested()
{
    return fRequestShutdown;
}

bool MnemonicRestartRequested()
{
    return fRequestMnemonicRestart;
}


class CCoinsViewErrorCatcher : public CCoinsViewBacked
{
public:
    CCoinsViewErrorCatcher(CCoinsView* view) : CCoinsViewBacked(view) {}
    bool GetCoin(const COutPoint& outpoint, Coin& coin) const override
    {
        try {
            return CCoinsViewBacked::GetCoin(outpoint, coin);
        } catch (const std::runtime_error& e) {
            uiInterface.ThreadSafeMessageBox(_("Error reading from database, shutting down."), "", CClientUIInterface::MSG_ERROR);
            LogPrintf("Error reading from database: %s\n", e.what());
            // Starting the shutdown sequence and returning false to the caller would be
            // interpreted as 'entry not found' (as opposed to unable to read data), and
            // could lead to invalid interpretation. Just exit immediately, as we can't
            // continue anyway, and all writes should be atomic.
            abort();
        }
    }
    // Writes do not need similar protection, as failure to write is handled by the caller.
};

static CCoinsViewErrorCatcher* pcoinscatcher = nullptr;
static std::unique_ptr<ECCVerifyHandle> globalVerifyHandle;

void Interrupt(boost::thread_group& threadGroup)
{
    InterruptHTTPServer();
    InterruptHTTPRPC();
    InterruptRPC();
    InterruptREST();
    InterruptTorControl();
    if (g_connman)
        g_connman->Interrupt();
    threadGroup.interrupt_all();
}


void SwapMnemonicWalletFile()
{

    std::string strWalletFile = DEFAULT_WALLET_DAT;

    boost::filesystem::path pathWallet = GetDataDir() / strWalletFile;
    boost::filesystem::path pathWalletMnemonic = GetDataDir() / DEFAULT_WALLET_DAT_MNEMONIC;

    //TODO / TEST - if existing wallet_mnemonic.dat file already exists.

    //remove existing wallet file
    try {
        boost::filesystem::remove(pathWallet);
    } catch (const boost::filesystem::filesystem_error& e) {
        LogPrintf("%s: Unable to remove wallet file: %s\n", __func__, e.what());
        return;
    }

    //rename wallet mnemonic file to wallet.dat
    try {
        boost::filesystem::rename(pathWalletMnemonic,pathWallet);
    } catch (const boost::filesystem::filesystem_error& e) {
        LogPrintf("%s: Unable to remove wallet file: %s\n", __func__, e.what());
        return;
    }


} //SwapMnemonicWalletFile



/** Preparing steps before shutting down or restarting the wallet */
void PrepareShutdown()
{
    LogPrintf("%s: In progress...\n", __func__);
    static CCriticalSection cs_Shutdown;
    TRY_LOCK(cs_Shutdown, lockShutdown);
    if (!lockShutdown)
        return;

    /// Note: Shutdown() must be able to handle cases in which AppInit2() failed part of the way,
    /// for example if the data directory was found to be locked.
    /// Be sure that anything that writes files or flushes caches only does this if the respective
    /// module was initialized.
    RenameThread("dynamic-shutoff");
    mempool.AddTransactionsUpdated(1);
    StopTorrentDHTNetwork();
    StopHTTPRPC();
    StopREST();
    StopRPC();
    StopHTTPServer();

    // fRPCInWarmup should be `false` if we completed the loading sequence
    // before a shutdown request was received
    std::string statusmessage;
    bool fRPCInWarmup = RPCIsInWarmup(&statusmessage);

#ifdef ENABLE_WALLET
    if (!fLiteMode && !fRPCInWarmup) {
        // Stop PrivateSend, release keys
        privateSendClient.fEnablePrivateSend = false;
        privateSendClient.ResetPool();
    }
    if (pwalletMain)
        pwalletMain->Flush(false);
#endif
    ShutdownMiners();
    MapPort(false);
    UnregisterValidationInterface(peerLogic.get());
    if(g_connman) g_connman->Stop();
    peerLogic.reset();
    g_connman.reset();

    if (!fLiteMode && !fRPCInWarmup) {
        // STORE DATA CACHES INTO SERIALIZED DAT FILES
        CFlatDB<CDynodeMan> flatdb1("dncache.dat", "magicDynodeCache");
        flatdb1.Dump(dnodeman);
        CFlatDB<CDynodePayments> flatdb2("dnpayments.dat", "magicDynodePaymentsCache");
        flatdb2.Dump(dnpayments);
        CFlatDB<CGovernanceManager> flatdb3("governance.dat", "magicGovernanceCache");
        flatdb3.Dump(governance);
        CFlatDB<CNetFulfilledRequestManager> flatdb4("netfulfilled.dat", "magicFulfilledCache");
        flatdb4.Dump(netfulfilledman);
        if (fEnableInstantSend) {
            CFlatDB<CInstantSend> flatdb5("instantsend.dat", "magicInstantSendCache");
            flatdb5.Dump(instantsend);
        }
        CFlatDB<CSporkManager> flatdb6("sporks.dat", "magicSporkCache");
        flatdb6.Dump(sporkManager);
    }

    // Because these depend on each-other, we make sure that neither can be
    // using the other before destroying them.
    UnregisterValidationInterface(peerLogic.get());
    if(g_connman) g_connman->Stop();
    peerLogic.reset();
    g_connman.reset();

    if (fDumpMempoolLater)
        DumpMempool();

    if (fFeeEstimatesInitialized)
    {
        ::feeEstimator.FlushUnconfirmed(::mempool);
        fs::path est_path = GetDataDir() / FEE_ESTIMATES_FILENAME;
        CAutoFile est_fileout(fsbridge::fopen(est_path, "wb"), SER_DISK, CLIENT_VERSION);
        if (!est_fileout.IsNull())
            ::feeEstimator.Write(est_fileout);
        else
            LogPrintf("%s: Failed to write fee estimates to %s\n", __func__, est_path.string());
        fFeeEstimatesInitialized = false;
    }

    {
        LOCK(cs_main);
        if (pcoinsTip != nullptr) {
            FlushStateToDisk();
        }
        delete pcoinsTip;
        pcoinsTip = nullptr;
        delete pcoinscatcher;
        pcoinscatcher = nullptr;
        delete pcoinsdbview;
        pcoinsdbview = nullptr;
        delete pblocktree;
        pblocktree = nullptr;
        // Fluid transaction DB's
        delete pFluidDynodeDB;
        pFluidDynodeDB = nullptr;
        delete pFluidMiningDB;
        pFluidMiningDB = nullptr;
        delete pFluidStakingDB;
        pFluidStakingDB = nullptr;
        delete pFluidMintDB;
        pFluidMintDB = nullptr;
        delete pFluidSovereignDB;
        pFluidSovereignDB = nullptr;
        delete pBanAccountDB;
        pBanAccountDB = nullptr;
        // BDAP Services DB's
        delete pDomainEntryDB;
<<<<<<< HEAD
        delete pAuditDB;
        pAuditDB = NULL;
        pDomainEntryDB = NULL;
=======
        pDomainEntryDB = nullptr;
>>>>>>> 73ea216d
        delete pLinkDB;
        pLinkDB = nullptr;
        delete pLinkManager;
        pLinkManager = nullptr;
        // LibTorrent DHT Netowrk Services
        delete pMutableDataDB;
        pMutableDataDB = nullptr;
/** ASSET START */
        delete passets;
        passets = nullptr;

        delete passetsdb;
        passetsdb = nullptr;

        delete passetsCache;
        passetsCache = nullptr;

        delete pMessagesCache;
        pMessagesCache = nullptr;

        delete pMessageSubscribedChannelsCache;
        pMessageSubscribedChannelsCache = nullptr;

        delete pMessagesSeenAddressCache;
        pMessagesSeenAddressCache = nullptr;

        delete pmessagechanneldb;
        pmessagechanneldb = nullptr;

        delete pmessagedb;
        pmessagedb = nullptr;

        delete pmyrestricteddb;
        pmyrestricteddb = nullptr;

        delete passetsVerifierCache;
        passetsVerifierCache = nullptr;

        delete passetsQualifierCache;
        passetsQualifierCache = nullptr;

        delete passetsRestrictionCache;
        passetsRestrictionCache = nullptr;

        delete passetsGlobalRestrictionCache;
        passetsGlobalRestrictionCache = nullptr;

        delete prestricteddb;
        prestricteddb = nullptr;

        delete pmessagechanneldb;
        pmessagechanneldb = nullptr;

        delete pSnapshotRequestDb;
        pSnapshotRequestDb = nullptr;

        delete pAssetSnapshotDb;
        pAssetSnapshotDb = nullptr;

        delete pDistributeSnapshotDb;
        pDistributeSnapshotDb = nullptr;

        /** ASSET END */
    }
#ifdef ENABLE_WALLET
    if (pwalletMain)
        pwalletMain->Flush(true);
#endif

#if ENABLE_ZMQ
    if (pzmqNotificationInterface) {
        UnregisterValidationInterface(pzmqNotificationInterface);
        delete pzmqNotificationInterface;
        pzmqNotificationInterface = nullptr;
    }
#endif

    if (ppsNotificationInterface) {
        UnregisterValidationInterface(ppsNotificationInterface);
        delete ppsNotificationInterface;
        ppsNotificationInterface = nullptr;
    }

#ifndef WIN32
    try {
        boost::filesystem::remove(GetPidFile());
    } catch (const boost::filesystem::filesystem_error& e) {
        LogPrintf("%s: Unable to remove pidfile: %s\n", __func__, e.what());
    }
#endif
    UnregisterAllValidationInterfaces();
}

/**
* Shutdown is split into 2 parts:
* Part 1: shut down everything but the main wallet instance (done in PrepareShutdown() )
* Part 2: delete wallet instance
*
* In case of a restart PrepareShutdown() was already called before, but this method here gets
* called implicitly when the parent object is deleted. In this case we have to skip the
* PrepareShutdown() part because it was already executed and just delete the wallet instance.
*/
void Shutdown()
{
    // Shutdown part 1: prepare shutdown
    if (!fRequestRestart) {
        PrepareShutdown();
    }
    // Shutdown part 2: Stop TOR thread and delete wallet instance
    StopTorControl();
#ifdef ENABLE_WALLET
    delete pwalletMain;
    pwalletMain = nullptr;
#endif
    globalVerifyHandle.reset();
    ECC_Stop();
    ECC_Stop_Stealth();
    ECC_Ed25519_Stop();
    LogPrintf("%s: done\n", __func__);
}

/**
 * Signal handlers are very limited in what they are allowed to do, so:
 */
void HandleSIGTERM(int)
{
    fRequestShutdown = true;
}

void HandleSIGHUP(int)
{
    fReopenDebugLog = true;
}

#ifndef WIN32
static void registerSignalHandler(int signal, void(*handler)(int))
{
    struct sigaction sa;
    sa.sa_handler = handler;
    sigemptyset(&sa.sa_mask);
    sa.sa_flags = 0;
    sigaction(signal, &sa, nullptr);
}
#endif

void OnRPCStarted()
{
    uiInterface.NotifyBlockTip.connect(&RPCNotifyBlockChange);
}

void OnRPCStopped()
{
    uiInterface.NotifyBlockTip.disconnect(&RPCNotifyBlockChange);
    RPCNotifyBlockChange(false, nullptr);
    g_best_block_cv.notify_all();
    LogPrint("rpc", "RPC stopped.\n");
}

void OnRPCPreCommand(const CRPCCommand& cmd)
{
    // Observe safe mode
    std::string strWarning = GetWarnings("rpc");
    if (strWarning != "" && !gArgs.GetBoolArg("-disablesafemode", DEFAULT_DISABLE_SAFEMODE) &&
        !cmd.okSafeMode)
        throw JSONRPCError(RPC_FORBIDDEN_BY_SAFE_MODE, std::string("Safe mode: ") + strWarning);
}

std::string HelpMessage(HelpMessageMode mode)
{
    const bool showDebug = gArgs.GetBoolArg("-help-debug", false);

    // When adding new options to the categories, please keep and ensure alphabetical ordering.
    // Do not translate _(...) -help-debug options, Many technical terms, and only a very small audience, so is unnecessary stress to translators.
    std::string strUsage = HelpMessageGroup(_("Options:"));
    strUsage += HelpMessageOpt("-?", _("Print this help message and exit"));
    strUsage += HelpMessageOpt("-version", _("Print version and exit"));
    strUsage += HelpMessageOpt("-alerts", strprintf(_("Receive and display P2P network alerts (default: %u)"), DEFAULT_ALERTS));
    strUsage += HelpMessageOpt("-alertnotify=<cmd>", _("Execute command when a relevant alert is received or we see a really long fork (%s in cmd is replaced by message)"));
    strUsage += HelpMessageOpt("-blocknotify=<cmd>", _("Execute command when the best block changes (%s in cmd is replaced by block hash)"));
    if (showDebug)
        strUsage += HelpMessageOpt("-blocksonly", strprintf(_("Whether to operate in a blocks only mode (default: %u)"), DEFAULT_BLOCKSONLY));
    strUsage += HelpMessageOpt("-checkblocks=<n>", strprintf(_("How many blocks to check at startup (default: %u, 0 = all)"), DEFAULT_CHECKBLOCKS));
    strUsage += HelpMessageOpt("-checklevel=<n>", strprintf(_("How thorough the block verification of -checkblocks is (0-4, default: %u)"), DEFAULT_CHECKLEVEL));
    strUsage += HelpMessageOpt("-conf=<file>", strprintf(_("Specify configuration file (default: %s)"), DYNAMIC_CONF_FILENAME));
    if (mode == HMM_DYNAMICD) {
#if HAVE_DECL_DAEMON
        strUsage += HelpMessageOpt("-daemon", _("Run in the background as a daemon and accept commands"));
#endif
    }
    strUsage += HelpMessageOpt("-datadir=<dir>", _("Specify data directory"));
    strUsage += HelpMessageOpt("-dbcache=<n>", strprintf(_("Set database cache size in megabytes (%d to %d, default: %d)"), nMinDbCache, nMaxDbCache, nDefaultDbCache));
    strUsage += HelpMessageOpt("-feefilter", strprintf(_("Tell other nodes to filter invs to us by our mempool min fee (default: %u)"), DEFAULT_FEEFILTER));
    strUsage += HelpMessageOpt("-loadblock=<file>", _("Imports blocks from external blk000??.dat file on startup"));
    strUsage += HelpMessageOpt("-maxorphantx=<n>", strprintf(_("Keep at most <n> unconnectable transactions in memory (default: %u)"), DEFAULT_MAX_ORPHAN_TRANSACTIONS));
    strUsage += HelpMessageOpt("-maxmempool=<n>", strprintf(_("Keep the transaction memory pool below <n> megabytes (default: %u)"), DEFAULT_MAX_MEMPOOL_SIZE));
    strUsage += HelpMessageOpt("-mempoolexpiry=<n>", strprintf(_("Do not keep transactions in the mempool longer than <n> hours (default: %u)"), DEFAULT_MEMPOOL_EXPIRY));
    strUsage += HelpMessageOpt("-par=<n>", strprintf(_("Set the number of script verification threads (%u to %d, 0 = auto, <0 = leave that many cores free, default: %d)"),
                                               -GetNumCores(), MAX_SCRIPTCHECK_THREADS, DEFAULT_SCRIPTCHECK_THREADS));
#ifndef WIN32
    strUsage += HelpMessageOpt("-pid=<file>", strprintf(_("Specify pid file (default: %s)"), DYNAMIC_PID_FILENAME));
#endif
    strUsage += HelpMessageOpt("-prune=<n>", strprintf(_("Reduce storage requirements by enabling pruning (deleting) of old blocks. This allows the pruneblockchain RPC to be called to delete specific blocks, and enables automatic pruning of old blocks if a target size in MiB is provided. This mode is incompatible with -txindex and -rescan. "
                                                         "Warning: Reverting this setting requires re-downloading the entire blockchain. "
                                                         "(default: 0 = disable pruning blocks, 1 = allow manual pruning via RPC, >%u = automatically prune block files to stay under the specified target size in MiB)"),
                                                 MIN_DISK_SPACE_FOR_BLOCK_FILES / 1024 / 1024));
    strUsage += HelpMessageOpt("-reindex-chainstate", _("Rebuild chain state from the currently indexed blocks"));
    strUsage += HelpMessageOpt("-reindex", _("Rebuild chain state and block index from the blk*.dat files on disk"));
#ifndef WIN32
    strUsage += HelpMessageOpt("-sysperms", _("Create new files with system default permissions, instead of umask 077 (only effective with disabled wallet functionality)"));
#endif
    strUsage += HelpMessageOpt("-txindex", strprintf(_("Maintain a full transaction index, used by the getrawtransaction rpc call (default: %u)"), DEFAULT_TXINDEX));

    strUsage += HelpMessageOpt("-addressindex", strprintf(_("Maintain a full address index, used to query for the balance, txids and unspent outputs for addresses (default: %u)"), DEFAULT_ADDRESSINDEX));
    strUsage += HelpMessageOpt("-timestampindex", strprintf(_("Maintain a timestamp index for block hashes, used to query blocks hashes by a range of timestamps (default: %u)"), DEFAULT_TIMESTAMPINDEX));
    strUsage += HelpMessageOpt("-spentindex", strprintf(_("Maintain a full spent index, used to query the spending txid and input index for an outpoint (default: %u)"), DEFAULT_SPENTINDEX));

    strUsage += HelpMessageGroup(_("Connection options:"));
    strUsage += HelpMessageOpt("-addnode=<ip>", _("Add a node to connect to and attempt to keep the connection open"));
    strUsage += HelpMessageOpt("-allowprivatenet", strprintf(_("Allow RFC1918 addresses to be relayed and connected to (default: %u)"), DEFAULT_ALLOWPRIVATENET));
    strUsage += HelpMessageOpt("-banscore=<n>", strprintf(_("Threshold for disconnecting misbehaving peers (default: %u)"), DEFAULT_BANSCORE_THRESHOLD));
    strUsage += HelpMessageOpt("-bantime=<n>", strprintf(_("Number of seconds to keep misbehaving peers from reconnecting (default: %u)"), DEFAULT_MISBEHAVING_BANTIME));
    strUsage += HelpMessageOpt("-bind=<addr>", _("Bind to given address and always listen on it. Use [host]:port notation for IPv6"));
    strUsage += HelpMessageOpt("-connect=<ip>", _("Connect only to the specified node(s); -noconnect or -connect=0 alone to disable automatic connections"));
    strUsage += HelpMessageOpt("-discover", _("Discover own IP addresses (default: 1 when listening and no -externalip or -proxy)"));
    strUsage += HelpMessageOpt("-dns", _("Allow DNS lookups for -addnode, -seednode and -connect") + " " + strprintf(_("(default: %u)"), DEFAULT_NAME_LOOKUP));
    strUsage += HelpMessageOpt("-dnsseed", _("Query for peer addresses via DNS lookup, if low on addresses (default: 1 unless -connect/-noconnect)"));
    strUsage += HelpMessageOpt("-externalip=<ip>", _("Specify your own public address"));
    strUsage += HelpMessageOpt("-forcednsseed", strprintf(_("Always query for peer addresses via DNS lookup (default: %u)"), DEFAULT_FORCEDNSSEED));
    strUsage += HelpMessageOpt("-listen", _("Accept connections from outside (default: 1 if no -proxy or -connect/-noconnect)"));
    strUsage += HelpMessageOpt("-listenonion", strprintf(_("Automatically create Tor hidden service (default: %d)"), DEFAULT_LISTEN_ONION));
    strUsage += HelpMessageOpt("-maxconnections=<n>", strprintf(_("Maintain at most <n> connections to peers (temporary service connections excluded) (default: %u)"), DEFAULT_MAX_PEER_CONNECTIONS));
    strUsage += HelpMessageOpt("-maxreceivebuffer=<n>", strprintf(_("Maximum per-connection receive buffer, <n>*1000 bytes (default: %u)"), DEFAULT_MAXRECEIVEBUFFER));
    strUsage += HelpMessageOpt("-maxsendbuffer=<n>", strprintf(_("Maximum per-connection send buffer, <n>*1000 bytes (default: %u)"), DEFAULT_MAXSENDBUFFER));
    strUsage += HelpMessageOpt("-maxtimeadjustment", strprintf(_("Maximum allowed median peer time offset adjustment. Local perspective of time may be influenced by peers forward or backward by this amount. (default: %u seconds)"), DEFAULT_MAX_TIME_ADJUSTMENT));
    strUsage += HelpMessageOpt("-onion=<ip:port>", strprintf(_("Use separate SOCKS5 proxy to reach peers via Tor hidden services (default: %s)"), "-proxy"));
    strUsage += HelpMessageOpt("-onlynet=<net>", _("Only connect to nodes in network <net> (ipv4, ipv6 or onion)"));
    strUsage += HelpMessageOpt("-permitbaremultisig", strprintf(_("Relay non-P2SH multisig (default: %u)"), DEFAULT_PERMIT_BAREMULTISIG));
    strUsage += HelpMessageOpt("-peerbloomfilters", strprintf(_("Support filtering of blocks and transaction with bloom filters (default: %u)"), DEFAULT_PEERBLOOMFILTERS));
    strUsage += HelpMessageOpt("-port=<port>", strprintf(_("Listen for connections on <port> (default: %u or testnet: %u)"), Params(CBaseChainParams::MAIN).GetDefaultPort(), Params(CBaseChainParams::TESTNET).GetDefaultPort()));
    strUsage += HelpMessageOpt("-proxy=<ip:port>", _("Connect through SOCKS5 proxy"));
    strUsage += HelpMessageOpt("-proxyrandomize", strprintf(_("Randomize credentials for every proxy connection. This enables Tor stream isolation (default: %u)"), DEFAULT_PROXYRANDOMIZE));
    strUsage += HelpMessageOpt("-seednode=<ip>", _("Connect to a node to retrieve peer addresses, and disconnect"));
    strUsage += HelpMessageOpt("-timeout=<n>", strprintf(_("Specify connection timeout in milliseconds (minimum: 1, default: %d)"), DEFAULT_CONNECT_TIMEOUT));
    strUsage += HelpMessageOpt("-torcontrol=<ip>:<port>", strprintf(_("Tor control port to use if onion listening enabled (default: %s)"), DEFAULT_TOR_CONTROL));
    strUsage += HelpMessageOpt("-torpassword=<pass>", _("Tor control port password (default: empty)"));
#ifdef USE_UPNP
#if USE_UPNP
    strUsage += HelpMessageOpt("-upnp", _("Use UPnP to map the listening port (default: 1 when listening and no -proxy)"));
#else
    strUsage += HelpMessageOpt("-upnp", strprintf(_("Use UPnP to map the listening port (default: %u)"), 0));
#endif
#endif
    strUsage += HelpMessageOpt("-whitebind=<addr>", _("Bind to given address and whitelist peers connecting to it. Use [host]:port notation for IPv6"));
    strUsage += HelpMessageOpt("-whitelist=<netmask>", _("Whitelist peers connecting from the given netmask or IP address. Can be specified multiple times.") +
                                                           " " + _("Whitelisted peers cannot be DoS banned and their transactions are always relayed, even if they are already in the mempool, useful e.g. for a gateway"));
    strUsage += HelpMessageOpt("-whitelistrelay", strprintf(_("Accept relayed transactions received from whitelisted peers even when not relaying transactions (default: %d)"), DEFAULT_WHITELISTRELAY));
    strUsage += HelpMessageOpt("-whitelistforcerelay", strprintf(_("Force relay of transactions from whitelisted peers even they violate local relay policy (default: %d)"), DEFAULT_WHITELISTFORCERELAY));
    strUsage += HelpMessageOpt("-maxuploadtarget=<n>", strprintf(_("Tries to keep outbound traffic under the given target (in MiB per 24h), 0 = no limit (default: %d)"), DEFAULT_MAX_UPLOAD_TARGET));

#ifdef ENABLE_WALLET
    strUsage += GetWalletHelpString(showDebug);
    if (mode == HMM_DYNAMIC_QT)
        strUsage += HelpMessageOpt("-windowtitle=<name>", _("Wallet window title"));
#endif

#if ENABLE_ZMQ
    strUsage += HelpMessageGroup(_("ZeroMQ notification options:"));
    strUsage += HelpMessageOpt("-zmqpubhashblock=<address>", _("Enable publish hash block in <address>"));
    strUsage += HelpMessageOpt("-zmqpubhashtx=<address>", _("Enable publish hash transaction in <address>"));
    strUsage += HelpMessageOpt("-zmqpubhashtxlock=<address>", _("Enable publish hash transaction (locked via InstantSend) in <address>"));
    strUsage += HelpMessageOpt("-zmqpubhashgovernancevote=<address>", _("Enable publish hash of governance votes in <address>"));
    strUsage += HelpMessageOpt("-zmqpubhashgovernanceobject=<address>", _("Enable publish hash of governance objects (like proposals) in <address>"));
    strUsage += HelpMessageOpt("-zmqpubhashinstantsenddoublespend=<address>", _("Enable publish transaction hashes of attempted InstantSend double spend in <address>"));
    strUsage += HelpMessageOpt("-zmqpubrawblock=<address>", _("Enable publish raw block in <address>"));
    strUsage += HelpMessageOpt("-zmqpubrawtx=<address>", _("Enable publish raw transaction in <address>"));
    strUsage += HelpMessageOpt("-zmqpubrawtxlock=<address>", _("Enable publish raw transaction (locked via InstantSend) in <address>"));
    strUsage += HelpMessageOpt("-zmqpubrawinstantsenddoublespend=<address>", _("Enable publish raw transactions of attempted InstantSend double spend in <address>"));
#endif

    strUsage += HelpMessageGroup(_("Debugging/Testing options:"));
    strUsage += HelpMessageOpt("-uacomment=<cmt>", _("Append comment to the user agent string"));
    if (showDebug) {
        strUsage += HelpMessageOpt("-checkblockindex", strprintf("Do a full consistency check for mapBlockIndex, setBlockIndexCandidates, chainActive and mapBlocksUnlinked occasionally. Also sets -checkmempool (default: %u)", Params(CBaseChainParams::MAIN).DefaultConsistencyChecks()));
        strUsage += HelpMessageOpt("-checklevel=<n>", strprintf(_("How thorough the block verification of -checkblocks is (0-4, default: %u)"), DEFAULT_CHECKLEVEL));
        strUsage += HelpMessageOpt("-checkblockindex", strprintf("Do a full consistency check for mapBlockIndex, setBlockIndexCandidates, chainActive and mapBlocksUnlinked occasionally. Also sets -checkmempool (default: %u)", Params(CBaseChainParams::MAIN).DefaultConsistencyChecks()));
        strUsage += HelpMessageOpt("-checkmempool=<n>", strprintf("Run checks every <n> transactions (default: %u)", Params(CBaseChainParams::MAIN).DefaultConsistencyChecks()));
        strUsage += HelpMessageOpt("-checkpoints", strprintf("Disable expensive verification for known chain history (default: %u)", DEFAULT_CHECKPOINTS_ENABLED));
        strUsage += HelpMessageOpt("-disablesafemode", strprintf("Disable safemode, override a real safe mode event (default: %u)", DEFAULT_DISABLE_SAFEMODE));
        strUsage += HelpMessageOpt("-testsafemode", strprintf("Force safe mode (default: %u)", DEFAULT_TESTSAFEMODE));
        strUsage += HelpMessageOpt("-dropmessagestest=<n>", "Randomly drop 1 of every <n> network messages");
        strUsage += HelpMessageOpt("-fuzzmessagestest=<n>", "Randomly fuzz 1 of every <n> network messages");
        strUsage += HelpMessageOpt("-stopafterblockimport", strprintf("Stop running after importing blocks from disk (default: %u)", DEFAULT_STOPAFTERBLOCKIMPORT));
        strUsage += HelpMessageOpt("-limitancestorcount=<n>", strprintf("Do not accept transactions if number of in-mempool ancestors is <n> or more (default: %u)", DEFAULT_ANCESTOR_LIMIT));
        strUsage += HelpMessageOpt("-limitancestorsize=<n>", strprintf("Do not accept transactions whose size with all in-mempool ancestors exceeds <n> kilobytes (default: %u)", DEFAULT_ANCESTOR_SIZE_LIMIT));
        strUsage += HelpMessageOpt("-limitdescendantcount=<n>", strprintf("Do not accept transactions if any ancestor would have <n> or more in-mempool descendants (default: %u)", DEFAULT_DESCENDANT_LIMIT));
        strUsage += HelpMessageOpt("-limitdescendantsize=<n>", strprintf("Do not accept transactions if any ancestor would have more than <n> kilobytes of in-mempool descendants (default: %u).", DEFAULT_DESCENDANT_SIZE_LIMIT));
    }
    std::string debugCategories = "addrman, alert, bench, cmpctblock, coindb, db, http, leveldb, libevent, lock, mempool, mempoolrej, net, proxy, prune, rand, reindex, rpc, selectcoins, tor, zmq, "
                                  "dynamic (or specifically: gobject, instantsend, keepass, dynode, dnpayments, dnsync, privatesend, spork)"; // Don't translate these and qt below
    if (mode == HMM_DYNAMIC_QT)
        debugCategories += ", qt";
    strUsage += HelpMessageOpt("-debug=<category>", strprintf(_("Output debugging information (default: %u, supplying <category> is optional)"), 0) + ". " +
                                                        _("If <category> is not supplied or if <category> = 1, output all debugging information.") + _("<category> can be:") + " " + debugCategories + ".");
    if (showDebug)
        strUsage += HelpMessageOpt("-nodebug", "Turn off debugging messages, same as -debug=0");
    strUsage += HelpMessageOpt("-help-debug", _("Show all debugging options (usage: --help -help-debug)"));
    strUsage += HelpMessageOpt("-logips", strprintf(_("Include IP addresses in debug output (default: %u)"), DEFAULT_LOGIPS));
    strUsage += HelpMessageOpt("-logtimestamps", strprintf(_("Prepend debug output with timestamp (default: %u)"), DEFAULT_LOGTIMESTAMPS));
    if (showDebug) {
        strUsage += HelpMessageOpt("-logtimemicros", strprintf("Add microsecond precision to debug timestamps (default: %u)", DEFAULT_LOGTIMEMICROS));
        strUsage += HelpMessageOpt("-logthreadnames", strprintf("Add thread names to debug messages (default: %u)", DEFAULT_LOGTHREADNAMES));
        strUsage += HelpMessageOpt("-mocktime=<n>", "Replace actual time with <n> seconds since epoch (default: 0)");
        strUsage += HelpMessageOpt("-limitfreerelay=<n>", strprintf("Continuously rate-limit free transactions to <n>*1000 bytes per minute (default: %u)", DEFAULT_LIMITFREERELAY));
        strUsage += HelpMessageOpt("-relaypriority", strprintf("Require high priority for relaying free or low-fee transactions (default: %u)", DEFAULT_RELAYPRIORITY));
        strUsage += HelpMessageOpt("-maxsigcachesize=<n>", strprintf("Limit size of signature cache to <n> MiB (default: %u)", DEFAULT_MAX_SIG_CACHE_SIZE));
        strUsage += HelpMessageOpt("-maxtipage=<n>", strprintf("Maximum tip age in seconds to consider node in initial block download (default: %u)", DEFAULT_MAX_TIP_AGE));
    }
    strUsage += HelpMessageOpt("-minrelaytxfee=<amt>", strprintf(_("Fees (in %s/kB) smaller than this are considered zero fee for relaying, mining and transaction creation (default: %s)"),
                                                           CURRENCY_UNIT, FormatMoney(DEFAULT_MIN_RELAY_TX_FEE)));
    strUsage += HelpMessageOpt("-maxtxfee=<amt>", strprintf(_("Maximum total fees (in %s) to use in a single wallet transaction or raw transaction; setting this too low may abort large transactions (default: %s)"),
                                                      CURRENCY_UNIT, FormatMoney(DEFAULT_TRANSACTION_MAXFEE)));
    strUsage += HelpMessageOpt("-printtoconsole", _("Send trace/debug info to console instead of debug.log file"));
    strUsage += HelpMessageOpt("-printtodebuglog", strprintf(_("Send trace/debug info to debug.log file (default: %u)"), 1));
    if (showDebug) {
        strUsage += HelpMessageOpt("-printpriority", strprintf("Log transaction priority and fee per kB when mining blocks (default: %u)", DEFAULT_PRINTPRIORITY));
    }
    strUsage += HelpMessageOpt("-shrinkdebugfile", _("Shrink debug.log file on client startup (default: 1 when no -debug)"));
    AppendParamsHelpMessages(strUsage, showDebug);
    strUsage += HelpMessageOpt("-litemode=<n>", strprintf(_("Disable all Dynamic specific functionality (Dynodes, PrivateSend, InstantSend, Governance) (0-1, default: %u)"), 0));
    strUsage += HelpMessageOpt("-sporkaddr=<hex>", strprintf(_("Override spork address. Only useful for regtest and devnet. Using this on mainnet or testnet will ban you.")));
    strUsage += HelpMessageOpt("-minsporkkeys=<n>", strprintf(_("Overrides minimum spork signers to change spork value. Only useful for regtest and devnet. Using this on mainnet or testnet will ban you.")));

    strUsage += HelpMessageGroup(_("Dynode options:"));
    strUsage += HelpMessageOpt("-dynode=<n>", strprintf(_("Enable the client to act as a Dynode (0-1, default: %u)"), 0));
    strUsage += HelpMessageOpt("-dnconf=<file>", strprintf(_("Specify Dynode configuration file (default: %s)"), "dynode.conf"));
    strUsage += HelpMessageOpt("-dnconflock=<n>", strprintf(_("Lock Dynodes from Dynode configuration file (default: %u)"), 1));
    strUsage += HelpMessageOpt("-dynodepairingkey=<n>", _("Set the Dynode private key"));

#ifdef ENABLE_WALLET
    strUsage += HelpMessageGroup(_("PrivateSend options:"));
    strUsage += HelpMessageOpt("-enableprivatesend=<n>", strprintf(_("Enable use of automated PrivateSend for funds stored in this wallet (0-1, default: %u)"), 0));
    strUsage += HelpMessageOpt("-privatesendmultisession=<n>", strprintf(_("Enable multiple PrivateSend mixing sessions per block, experimental (0-1, default: %u)"), DEFAULT_PRIVATESEND_MULTISESSION));
    strUsage += HelpMessageOpt("-privatesendsessions=<n>", strprintf(_("Use N separate dynodes in parallel to mix funds (%u-%u, default: %u)"), MIN_PRIVATESEND_SESSIONS, MAX_PRIVATESEND_SESSIONS, DEFAULT_PRIVATESEND_SESSIONS));
    strUsage += HelpMessageOpt("-privatesendrounds=<n>", strprintf(_("Use N separate Dynodes for each denominated input to mix funds (2-16, default: %u)"), DEFAULT_PRIVATESEND_ROUNDS));
    strUsage += HelpMessageOpt("-privatesendamount=<n>", strprintf(_("Keep N DYN anonymized (default: %u)"), DEFAULT_PRIVATESEND_AMOUNT));
    strUsage += HelpMessageOpt("-liquidityprovider=<n>", strprintf(_("Provide liquidity to PrivateSend by infrequently mixing coins on a continual basis (%u-%u, default: %u, 1=very frequent, high fees, %u=very infrequent, low fees)"),
                                                             MIN_PRIVATESEND_LIQUIDITY, MAX_PRIVATESEND_LIQUIDITY, DEFAULT_PRIVATESEND_LIQUIDITY, MAX_PRIVATESEND_LIQUIDITY));
#endif // ENABLE_WALLET

    strUsage += HelpMessageGroup(_("InstantSend options:"));
    strUsage += HelpMessageOpt("-enableinstantsend=<n>", strprintf(_("Enable InstantSend, show confirmations for locked transactions (0-1, default: %u)"), 1));
    strUsage += HelpMessageOpt("-instantsendnotify=<cmd>", _("Execute command when a wallet InstantSend transaction is successfully locked (%s in cmd is replaced by TxID)"));


    strUsage += HelpMessageGroup(_("Node relay options:"));
    if (showDebug) {
        strUsage += HelpMessageOpt("-acceptnonstdtxn", strprintf("Relay and mine \"non-standard\" transactions (%sdefault: %u)", "testnet/regtest only; ", !Params(CBaseChainParams::TESTNET).RequireStandard()));
        strUsage += HelpMessageOpt("-incrementalrelayfee=<amt>", strprintf("Fee rate (in %s/kB) used to define cost of relay, used for mempool limiting and BIP 125 replacement. (default: %s)", CURRENCY_UNIT, FormatMoney(DEFAULT_INCREMENTAL_RELAY_FEE)));
        strUsage += HelpMessageOpt("-dustrelayfee=<amt>", strprintf("Fee rate (in %s/kB) used to defined dust, the value of an output such that it will cost about 1/3 of its value in fees at this fee rate to spend it. (default: %s)", CURRENCY_UNIT, FormatMoney(DUST_RELAY_TX_FEE)));
    }
    strUsage += HelpMessageOpt("-bytespersigop", strprintf(_("Minimum bytes per sigop in transactions we relay and mine (default: %u)"), DEFAULT_BYTES_PER_SIGOP));
    strUsage += HelpMessageOpt("-datacarrier", strprintf(_("Relay and mine data carrier transactions (default: %u)"), DEFAULT_ACCEPT_DATACARRIER));
    strUsage += HelpMessageOpt("-datacarriersize", strprintf(_("Maximum size of data in data carrier transactions we relay and mine (default: %u)"), MAX_OP_RETURN_RELAY));
    strUsage += HelpMessageOpt("-mempoolreplacement", strprintf(_("Enable transaction replacement in the memory pool (default: %u)"), DEFAULT_ENABLE_REPLACEMENT));

    strUsage += HelpMessageGroup(_("Block creation options:"));
    strUsage += HelpMessageOpt("-blockmaxsize=<n>", strprintf(_("Set maximum block size in bytes (default: %d)"), DEFAULT_BLOCK_MAX_SIZE));
    strUsage += HelpMessageOpt("-blockprioritysize=<n>", strprintf(_("Set maximum size of high-priority/low-fee transactions in bytes (default: %d)"), DEFAULT_BLOCK_PRIORITY_SIZE));
    strUsage += HelpMessageOpt("-blockmintxfee=<amt>", strprintf(_("Set lowest fee rate (in %s/kB) for transactions to be included in block creation. (default: %s)"), CURRENCY_UNIT, FormatMoney(DEFAULT_BLOCK_MIN_TX_FEE)));
    if (showDebug)
        strUsage += HelpMessageOpt("-blockversion=<n>", "Override block version to test forking scenarios");

    strUsage += HelpMessageGroup(_("RPC server options:"));
    strUsage += HelpMessageOpt("-server", _("Accept command line and JSON-RPC commands"));
    strUsage += HelpMessageOpt("-rest", strprintf(_("Accept public REST requests (default: %u)"), DEFAULT_REST_ENABLE));
    strUsage += HelpMessageOpt("-rpcbind=<addr>", _("Bind to given address to listen for JSON-RPC connections. Use [host]:port notation for IPv6. This option can be specified multiple times (default: bind to all interfaces)"));
    strUsage += HelpMessageOpt("-rpccookiefile=<loc>", _("Location of the auth cookie (default: data dir)"));
    strUsage += HelpMessageOpt("-rpcuser=<user>", _("Username for JSON-RPC connections"));
    strUsage += HelpMessageOpt("-rpcpassword=<pw>", _("Password for JSON-RPC connections"));
    strUsage += HelpMessageOpt("-rpcauth=<userpw>", _("Username and hashed password for JSON-RPC connections. The field <userpw> comes in the format: <USERNAME>:<SALT>$<HASH>. A canonical python script is included in share/rpcuser. The client then connects normally using the rpcuser=<USERNAME>/rpcpassword=<PASSWORD> pair of arguments. This option can be specified multiple times"));
    strUsage += HelpMessageOpt("-rpcport=<port>", strprintf(_("Listen for JSON-RPC connections on <port> (default: %u or testnet: %u)"), BaseParams(CBaseChainParams::MAIN).RPCPort(), BaseParams(CBaseChainParams::TESTNET).RPCPort()));
    strUsage += HelpMessageOpt("-rpcallowip=<ip>", _("Allow JSON-RPC connections from specified source. Valid for <ip> are a single IP (e.g. 1.2.3.4), a network/netmask (e.g. 1.2.3.4/255.255.255.0) or a network/CIDR (e.g. 1.2.3.4/24). This option can be specified multiple times"));
    strUsage += HelpMessageOpt("-rpcthreads=<n>", strprintf(_("Set the number of threads to service RPC calls (default: %d)"), DEFAULT_HTTP_THREADS));
    if (showDebug) {
        strUsage += HelpMessageOpt("-rpcworkqueue=<n>", strprintf("Set the depth of the work queue to service RPC calls (default: %d)", DEFAULT_HTTP_WORKQUEUE));
        strUsage += HelpMessageOpt("-rpcservertimeout=<n>", strprintf("Timeout during HTTP requests (default: %d)", DEFAULT_HTTP_SERVER_TIMEOUT));
    }

    return strUsage;
}

std::string LicenseInfo()
{
    return FormatParagraph(strprintf(_("Copyright (C) 2016-%i Duality Blockchain Solutions Developers"), COPYRIGHT_YEAR)) + "\n" +
           "\n" +
           FormatParagraph(strprintf(_("Copyright (C) 2009-%i The Bitcoin Core Developers"), COPYRIGHT_YEAR)) + "\n" +
           "\n" +
           FormatParagraph(strprintf(_("Copyright (C) 2014-%i The Dash Developers"), COPYRIGHT_YEAR)) + "\n" +
           "\n" +
           FormatParagraph(strprintf(_("Copyright (C) 2017-%i The Particl Core developers"), COPYRIGHT_YEAR)) + "\n" +
           "\n" +
           FormatParagraph(strprintf(_("Copyright (C) 2003-%i Arvid Norberg"), COPYRIGHT_YEAR)) + "\n" +
           "\n" +
           FormatParagraph(_("This is experimental software.")) + "\n" +
           "\n" +
           FormatParagraph(_("Distributed under the MIT software license, see the accompanying file COPYING or <http://www.opensource.org/licenses/mit-license.php>.")) + "\n" +
           "\n" +
           FormatParagraph(_("This product includes software developed by the OpenSSL Project for use in the OpenSSL Toolkit <https://www.openssl.org/> and cryptographic software written by Eric Young and UPnP software written by Thomas Bernard.")) +
           "\n";
}

static void BlockNotifyCallback(bool initialSync, const CBlockIndex* pBlockIndex)
{
    if (initialSync || !pBlockIndex)
        return;

    std::string strCmd = gArgs.GetArg("-blocknotify", "");

    boost::replace_all(strCmd, "%s", pBlockIndex->GetBlockHash().GetHex());
    boost::thread t(runCommand, strCmd); // thread runs free
}

static bool fHaveGenesis = false;
static Mutex g_genesis_wait_mutex;
static std::condition_variable g_genesis_wait_cv;

static void BlockNotifyGenesisWait(bool, const CBlockIndex *pBlockIndex)
{
    if (pBlockIndex != nullptr) {
        {
            LOCK(g_genesis_wait_mutex);
            fHaveGenesis = true;
        }
        g_genesis_wait_cv.notify_all();
    }
}

struct CImportingNow {
    CImportingNow()
    {
        assert(fImporting == false);
        fImporting = true;
    }

    ~CImportingNow()
    {
        assert(fImporting == true);
        fImporting = false;
    }
};


// If we're using -prune with -reindex, then delete block files that will be ignored by the
// reindex.  Since reindexing works by starting at block file 0 and looping until a blockfile
// is missing, do the same here to delete any later block files after a gap.  Also delete all
// rev files since they'll be rewritten by the reindex anyway.  This ensures that vinfoBlockFile
// is in sync with what's actually on disk by the time we start downloading, so that pruning
// works correctly.
void CleanupBlockRevFiles()
{
    std::map<std::string, boost::filesystem::path> mapBlockFiles;

    // Glob all blk?????.dat and rev?????.dat files from the blocks directory.
    // Remove the rev files immediately and insert the blk file paths into an
    // ordered map keyed by block file index.
    LogPrintf("Removing unusable blk?????.dat and rev?????.dat files for -reindex with -prune\n");
    boost::filesystem::path blocksdir = GetDataDir() / "blocks";
    for (boost::filesystem::directory_iterator it(blocksdir); it != boost::filesystem::directory_iterator(); it++) {
        if (is_regular_file(*it) &&
            it->path().filename().string().length() == 12 &&
            it->path().filename().string().substr(8, 4) == ".dat") {
            if (it->path().filename().string().substr(0, 3) == "blk")
                mapBlockFiles[it->path().filename().string().substr(3, 5)] = it->path();
            else if (it->path().filename().string().substr(0, 3) == "rev")
                remove(it->path());
        }
    }

    // Remove all block files that aren't part of a contiguous set starting at
    // zero by walking the ordered map (keys are block file indices) by
    // keeping a separate counter.  Once we hit a gap (or if 0 doesn't exist)
    // start removing block files.
    int nContigCounter = 0;
    BOOST_FOREACH (const PAIRTYPE(std::string, boost::filesystem::path) & item, mapBlockFiles) {
        if (atoi(item.first) == nContigCounter) {
            nContigCounter++;
            continue;
        }
        remove(item.second);
    }
}

void ThreadImport(std::vector<boost::filesystem::path> vImportFiles)
{
    const CChainParams& chainparams = Params();
    RenameThread("dynamic-loadblk");

    {
        CImportingNow imp;

        // -reindex
        if (fReindex) {
            int nFile = 0;
            while (true) {
                CDiskBlockPos pos(nFile, 0);
                if (!boost::filesystem::exists(GetBlockPosFilename(pos, "blk")))
                    break; // No block files left to reindex
                FILE* file = OpenBlockFile(pos, true);
                if (!file)
                    break; // This error is logged in OpenBlockFile
                LogPrintf("Reindexing block file blk%05u.dat...\n", (unsigned int)nFile);
                LoadExternalBlockFile(chainparams, file, &pos);
                nFile++;
            }
            pblocktree->WriteReindexing(false);
            fReindex = false;
            LogPrintf("Reindexing finished\n");
            // To avoid ending up in a situation without genesis block, re-try initializing (no-op if reindexing worked):
            InitBlockIndex(chainparams);
        }

        // hardcoded $DATADIR/bootstrap.dat
        boost::filesystem::path pathBootstrap = GetDataDir() / "bootstrap.dat";
        if (boost::filesystem::exists(pathBootstrap)) {
            FILE* file = fopen(pathBootstrap.string().c_str(), "rb");
            if (file) {
                boost::filesystem::path pathBootstrapOld = GetDataDir() / "bootstrap.dat.old";
                LogPrintf("Importing bootstrap.dat...\n");
                LoadExternalBlockFile(chainparams, file);
                RenameOver(pathBootstrap, pathBootstrapOld);
            } else {
                LogPrintf("Warning: Could not open bootstrap file %s\n", pathBootstrap.string());
            }
        }

        // -loadblock=
        BOOST_FOREACH (const boost::filesystem::path& path, vImportFiles) {
            FILE* file = fopen(path.string().c_str(), "rb");
            if (file) {
                LogPrintf("Importing blocks file %s...\n", path.string());
                LoadExternalBlockFile(chainparams, file);
            } else {
                LogPrintf("Warning: Could not open blocks file %s\n", path.string());
            }
        }

        // scan for better chains in the block chain database, that are not yet connected in the active best chain
        CValidationState state;
        if (!ActivateBestChain(state, chainparams)) {
            LogPrintf("Failed to connect best block");
            StartShutdown();
        }

        if (gArgs.GetBoolArg("-stopafterblockimport", DEFAULT_STOPAFTERBLOCKIMPORT)) {
            LogPrintf("Stopping after block import\n");
            StartShutdown();
        }
    } // End scope of CImportingNow

    // force UpdatedBlockTip to initialize nCachedBlockHeight for PS, DN payments and budgets
    // but don't call it directly to prevent triggering of other listeners like zmq etc.
    // GetMainSignals().UpdatedBlockTip(chainActive.Tip());
    ppsNotificationInterface->InitializeCurrentBlockTip();

    LoadMempool();
    fDumpMempoolLater = !fRequestShutdown;
}

/** Sanity checks
 *  Ensure that Dynamic is running in a usable environment with all
 *  necessary library support.
 */
bool InitSanityCheck(void)
{
    if (!ECC_InitSanityCheck()) {
        InitError("Elliptic curve cryptography sanity check failure. Aborting.");
        return false;
    }
    if (!glibc_sanity_test() || !glibcxx_sanity_test())
        return false;

    return true;
}

bool AppInitServers(boost::thread_group& threadGroup)
{
    RPCServer::OnStarted(&OnRPCStarted);
    RPCServer::OnStopped(&OnRPCStopped);
    RPCServer::OnPreCommand(&OnRPCPreCommand);
    if (!InitHTTPServer())
        return false;
    if (!StartRPC())
        return false;
    if (!StartHTTPRPC())
        return false;
    if (gArgs.GetBoolArg("-rest", DEFAULT_REST_ENABLE) && !StartREST())
        return false;
    if (!StartHTTPServer())
        return false;
    return true;
}

// Parameter interaction based on rules
void InitParameterInteraction()
{
    // when specifying an explicit binding address, you want to listen on it
    // even when -connect or -proxy is specified
    if (gArgs.IsArgSet("-bind")) {
        if (gArgs.SoftSetBoolArg("-listen", true))
            LogPrintf("%s: parameter interaction: -bind set -> setting -listen=1\n", __func__);
    }
    if (gArgs.IsArgSet("-whitebind")) {
        if (gArgs.SoftSetBoolArg("-listen", true))
            LogPrintf("%s: parameter interaction: -whitebind set -> setting -listen=1\n", __func__);
    }

    if (gArgs.GetBoolArg("-dynode", false)) {
        // Dynodes MUST accept connections from outside
        gArgs.ForceSetArg("-listen", "1");
        LogPrintf("%s: parameter interaction: -dynode=1 -> setting -listen=1\n", __func__);
        if (gArgs.GetArg("-maxconnections", DEFAULT_MAX_PEER_CONNECTIONS) < DEFAULT_MAX_PEER_CONNECTIONS) {
            // Dynodes MUST be able to handle at least DEFAULT_MAX_PEER_CONNECTIONS connections
            gArgs.ForceSetArg("-maxconnections", itostr(DEFAULT_MAX_PEER_CONNECTIONS));
            LogPrintf("%s: parameter interaction: -dynode=1 -> setting -maxconnections=%d\n", __func__, DEFAULT_MAX_PEER_CONNECTIONS);
        }
    }

    if (mapMultiArgs.count("-connect") && mapMultiArgs.at("-connect").size() > 0) {
        // when only connecting to trusted nodes, do not seed via DNS, or listen by default
        if (gArgs.SoftSetBoolArg("-dnsseed", false))
            LogPrintf("%s: parameter interaction: -connect set -> setting -dnsseed=0\n", __func__);
        if (gArgs.SoftSetBoolArg("-listen", false))
            LogPrintf("%s: parameter interaction: -connect set -> setting -listen=0\n", __func__);
    }

    if (gArgs.IsArgSet("-proxy")) {
        // to protect privacy, do not listen by default if a default proxy server is specified
        if (gArgs.SoftSetBoolArg("-listen", false))
            LogPrintf("%s: parameter interaction: -proxy set -> setting -listen=0\n", __func__);
        // to protect privacy, do not use UPNP when a proxy is set. The user may still specify -listen=1
        // to listen locally, so don't rely on this happening through -listen below.
        if (gArgs.SoftSetBoolArg("-upnp", false))
            LogPrintf("%s: parameter interaction: -proxy set -> setting -upnp=0\n", __func__);
        // to protect privacy, do not discover addresses by default
        if (gArgs.SoftSetBoolArg("-discover", false))
            LogPrintf("%s: parameter interaction: -proxy set -> setting -discover=0\n", __func__);
    }

    if (!gArgs.GetBoolArg("-listen", DEFAULT_LISTEN)) {
        // do not map ports or try to retrieve public IP when not listening (pointless)
        if (gArgs.SoftSetBoolArg("-upnp", false))
            LogPrintf("%s: parameter interaction: -listen=0 -> setting -upnp=0\n", __func__);
        if (gArgs.SoftSetBoolArg("-discover", false))
            LogPrintf("%s: parameter interaction: -listen=0 -> setting -discover=0\n", __func__);
        if (gArgs.SoftSetBoolArg("-listenonion", false))
            LogPrintf("%s: parameter interaction: -listen=0 -> setting -listenonion=0\n", __func__);
    }

    if (gArgs.IsArgSet("-externalip")) {
        // if an explicit public IP is specified, do not try to find others
        if (gArgs.SoftSetBoolArg("-discover", false))
            LogPrintf("%s: parameter interaction: -externalip set -> setting -discover=0\n", __func__);
    }

    // disable whitelistrelay in blocksonly mode
    if (gArgs.GetBoolArg("-blocksonly", DEFAULT_BLOCKSONLY)) {
        if (gArgs.SoftSetBoolArg("-whitelistrelay", false))
            LogPrintf("%s: parameter interaction: -blocksonly=1 -> setting -whitelistrelay=0\n", __func__);
    }

    // disable whitelistrelay in blocksonly mode
    if (gArgs.GetBoolArg("-whitelistforcerelay", DEFAULT_WHITELISTFORCERELAY)) {
        if (gArgs.SoftSetBoolArg("-whitelistrelay", true))
            LogPrintf("%s: parameter interaction: -whitelistforcerelay=1 -> setting -whitelistrelay=1\n", __func__);
    }

#ifdef ENABLE_WALLET
    int nLiqProvTmp = gArgs.GetArg("-liquidityprovider", DEFAULT_PRIVATESEND_LIQUIDITY);
    if (nLiqProvTmp > 0) {
        gArgs.ForceSetArg("-enableprivatesend", "1");
        LogPrintf("%s: parameter interaction: -liquidityprovider=%d -> setting -enableprivatesend=1\n", __func__, nLiqProvTmp);
        gArgs.ForceSetArg("-privatesendsessions", itostr(MIN_PRIVATESEND_SESSIONS));
        LogPrintf("%s: parameter interaction: -liquidityprovider=%d -> setting -privatesendsessions=%d\n", __func__, nLiqProvTmp, itostr(std::numeric_limits<int>::max()));
        gArgs.ForceSetArg("-privatesendrounds", itostr(std::numeric_limits<int>::max()));
        LogPrintf("%s: parameter interaction: -liquidityprovider=%d -> setting -privatesendrounds=%d\n", __func__, nLiqProvTmp, itostr(std::numeric_limits<int>::max()));
        gArgs.ForceSetArg("-privatesendamount", itostr(MAX_PRIVATESEND_AMOUNT));
        LogPrintf("%s: parameter interaction: -liquidityprovider=%d -> setting -privatesendamount=%d\n", __func__, nLiqProvTmp, MAX_PRIVATESEND_AMOUNT);
        gArgs.ForceSetArg("-privatesendmultisession", "0");
        LogPrintf("%s: parameter interaction: -liquidityprovider=%d -> setting -privatesendmultisession=0\n", __func__, nLiqProvTmp);
    }

    if (gArgs.IsArgSet("-hdseed") && IsHex(gArgs.GetArg("-hdseed", "not hex")) && (gArgs.IsArgSet("-mnemonic") || gArgs.IsArgSet("-mnemonicpassphrase"))) {
        gArgs.ForceRemoveArg("-mnemonic");
        gArgs.ForceRemoveArg("-mnemonicpassphrase");
        LogPrintf("%s: parameter interaction: can't use -hdseed and -mnemonic/-mnemonicpassphrase together, will prefer -seed\n", __func__);
    }
#endif // ENABLE_WALLET

    // Make sure additional indexes are recalculated correctly in VerifyDB
    // (we must reconnect blocks whenever we disconnect them for these indexes to work)
    bool fAdditionalIndexes =
        gArgs.GetBoolArg("-addressindex", DEFAULT_ADDRESSINDEX) ||
        gArgs.GetBoolArg("-spentindex", DEFAULT_SPENTINDEX) ||
        gArgs.GetBoolArg("-timestampindex", DEFAULT_TIMESTAMPINDEX);

    if (fAdditionalIndexes && gArgs.GetArg("-checklevel", DEFAULT_CHECKLEVEL) < 4) {
        gArgs.ForceSetArg("-checklevel", "4");
        LogPrintf("%s: parameter interaction: additional indexes -> setting -checklevel=4\n", __func__);
    }
}

static std::string ResolveErrMsg(const char* const optname, const std::string& strBind)
{
    return strprintf(_("Cannot resolve -%s address: '%s'"), optname, strBind);
}

void InitLogging()
{
    fPrintToConsole = gArgs.GetBoolArg("-printtoconsole", false);
    fPrintToDebugLog = gArgs.GetBoolArg("-printtodebuglog", true) && !fPrintToConsole;
    fLogTimestamps = gArgs.GetBoolArg("-logtimestamps", DEFAULT_LOGTIMESTAMPS);
    fLogTimeMicros = gArgs.GetBoolArg("-logtimemicros", DEFAULT_LOGTIMEMICROS);
    fLogThreadNames = gArgs.GetBoolArg("-logthreadnames", DEFAULT_LOGTHREADNAMES);
    fLogIPs = gArgs.GetBoolArg("-logips", DEFAULT_LOGIPS);

    LogPrintf("\n\n\n\n\n\n\n\n\n\n\n\n\n\n\n\n\n\n\n\n");
    LogPrintf("Dynamic version %s\n", FormatFullVersion());
}

namespace
{ // Variables internal to initialization process only

ServiceFlags nRelevantServices = NODE_NETWORK;
int nMaxConnections;
int nUserMaxConnections;
int nFD;
ServiceFlags nLocalServices = NODE_NETWORK;

} // namespace

[[noreturn]] static void new_handler_terminate()
{
    // Rather than throwing std::bad-alloc if allocation fails, terminate
    // immediately to (try to) avoid chain corruption.
    // Since LogPrintf may itself allocate memory, set the handler directly
    // to terminate first.
    std::set_new_handler(std::terminate);
    LogPrintf("Error: Out of memory. Terminating.\n");

    // The log was successful, terminate now.
    std::terminate();
};

bool AppInitBasicSetup()
{
    // ********************************************************* Step 1: setup
#ifdef _MSC_VER
    // Turn off Microsoft heap dump noise
    _CrtSetReportMode(_CRT_WARN, _CRTDBG_MODE_FILE);
    _CrtSetReportFile(_CRT_WARN, CreateFileA("NUL", GENERIC_WRITE, 0, nullptr, OPEN_EXISTING, 0, 0));
    // Disable confusing "helpful" text message on abort, Ctrl-C
    _set_abort_behavior(0, _WRITE_ABORT_MSG | _CALL_REPORTFAULT);
#endif
#ifdef WIN32
    // Enable Data Execution Prevention (DEP)
    // Minimum supported OS versions: WinXP SP3, WinVista >= SP1, Win Server 2008
    // A failure is non-critical and needs no further attention!
#ifndef PROCESS_DEP_ENABLE
    // We define this here, because GCCs winbase.h limits this to _WIN32_WINNT >= 0x0601 (Windows 7),
    // which is not correct. Can be removed, when GCCs winbase.h is fixed!
#define PROCESS_DEP_ENABLE 0x00000001
#endif
    typedef BOOL (WINAPI *PSETPROCDEPPOL)(DWORD);
    PSETPROCDEPPOL setProcDEPPol = (PSETPROCDEPPOL)GetProcAddress(GetModuleHandleA("Kernel32.dll"), "SetProcessDEPPolicy");
    if (setProcDEPPol != nullptr) setProcDEPPol(PROCESS_DEP_ENABLE);
#endif

    if (!SetupNetworking())
        return InitError("Initializing networking failed");

#ifndef WIN32
    if (!gArgs.GetBoolArg("-sysperms", false)) {
        umask(077);
    }

    // Clean shutdown on SIGTERM
    registerSignalHandler(SIGTERM, HandleSIGTERM);
    registerSignalHandler(SIGINT, HandleSIGTERM);

    // Reopen debug.log on SIGHUP
    registerSignalHandler(SIGHUP, HandleSIGHUP);

    // Ignore SIGPIPE, otherwise it will bring the daemon down if the client closes unexpectedly
    signal(SIGPIPE, SIG_IGN);
#endif

    std::set_new_handler(new_handler_terminate);

    return true;
}

bool AppInitParameterInteraction()
{

    //Check to see if a wallet file was generated by importmnemonic. If so, swap out the wallet files
    //accordingly, and force a recover transactions scan
    boost::filesystem::path pathWalletMnemonic = GetDataDir() / DEFAULT_WALLET_DAT_MNEMONIC;

    if (FileExists(pathWalletMnemonic.string())) {
        gArgs.SoftSetBoolArg("-zapwallettxes", true);
        gArgs.SoftSetBoolArg("-skipmnemoniccheck", true);
        gArgs.SoftSetBoolArg("-skipmnemonicbackup", true);
        //SoftSetBoolArg("-reindex", true);
        SwapMnemonicWalletFile();
        MilliSleep(333); //pause slightly in case wallet is .locked from restarting
    }

    const CChainParams& chainparams = Params();
    // ********************************************************* Step 2: parameter interactions

    // also see: InitParameterInteraction()

    // if using block pruning, then disallow txindex
    if (gArgs.GetArg("-prune", 0)) {
        if (gArgs.GetBoolArg("-txindex", DEFAULT_TXINDEX))
            return InitError(_("Prune mode is incompatible with -txindex."));
    }

    fAllowPrivateNet = gArgs.GetBoolArg("-allowprivatenet", DEFAULT_ALLOWPRIVATENET);

    // Make sure enough file descriptors are available
    int nBind = std::max(
        (mapMultiArgs.count("-bind") ? mapMultiArgs.at("-bind").size() : 0) +
            (mapMultiArgs.count("-whitebind") ? mapMultiArgs.at("-whitebind").size() : 0),
        size_t(1));
    nUserMaxConnections = gArgs.GetArg("-maxconnections", DEFAULT_MAX_PEER_CONNECTIONS);
    nMaxConnections = std::max(nUserMaxConnections, 0);

    // Trim requested connection counts, to fit into system limitations
    nMaxConnections = std::max(std::min(nMaxConnections, (int)(FD_SETSIZE - nBind - MIN_CORE_FILEDESCRIPTORS - MAX_ADDNODE_CONNECTIONS)), 0);
    nFD = RaiseFileDescriptorLimit(nMaxConnections + MIN_CORE_FILEDESCRIPTORS + MAX_ADDNODE_CONNECTIONS);
    if (nFD < MIN_CORE_FILEDESCRIPTORS)
        return InitError(_("Not enough file descriptors available."));
    nMaxConnections = std::min(nFD - MIN_CORE_FILEDESCRIPTORS - MAX_ADDNODE_CONNECTIONS, nMaxConnections);

    if (nMaxConnections < nUserMaxConnections)
        InitWarning(strprintf(_("Reducing -maxconnections from %d to %d, because of system limitations."), nUserMaxConnections, nMaxConnections));

    // ********************************************************* Step 3: parameter-to-internal-flags

    fDebug = mapMultiArgs.count("-debug");
    // Special-case: if -debug=0/-nodebug is set, turn off debugging messages
    if (fDebug) {
        const std::vector<std::string>& categories = mapMultiArgs.at("-debug");
        if (gArgs.GetBoolArg("-nodebug", false) || find(categories.begin(), categories.end(), std::string("0")) != categories.end())
            fDebug = false;
    }

    // Check for -debugnet
    if (gArgs.GetBoolArg("-debugnet", false))
        InitWarning(_("Unsupported argument -debugnet ignored, use -debug=net."));
    // Check for -socks - as this is a privacy risk to continue, exit here
    if (gArgs.IsArgSet("-socks"))
        return InitError(_("Unsupported argument -socks found. Setting SOCKS version isn't possible anymore, only SOCKS5 proxies are supported."));
    // Check for -tor - as this is a privacy risk to continue, exit here
    if (gArgs.GetBoolArg("-tor", false))
        return InitError(_("Unsupported argument -tor found, use -onion."));

    if (gArgs.GetBoolArg("-benchmark", false))
        InitWarning(_("Unsupported argument -benchmark ignored, use -debug=bench."));

    if (gArgs.GetBoolArg("-whitelistalwaysrelay", false))
        InitWarning(_("Unsupported argument -whitelistalwaysrelay ignored, use -whitelistrelay and/or -whitelistforcerelay."));

    if (gArgs.IsArgSet("-blockminsize"))
        InitWarning("Unsupported argument -blockminsize ignored.");

    // Checkmempool and checkblockindex default to true in regtest mode
    int ratio = std::min<int>(std::max<int>(gArgs.GetArg("-checkmempool", chainparams.DefaultConsistencyChecks() ? 1 : 0), 0), 1000000);
    if (ratio != 0) {
        mempool.setSanityCheck(1.0 / ratio);
    }
    fCheckBlockIndex = gArgs.GetBoolArg("-checkblockindex", chainparams.DefaultConsistencyChecks());
    fCheckpointsEnabled = gArgs.GetBoolArg("-checkpoints", DEFAULT_CHECKPOINTS_ENABLED);

    hashAssumeValid = uint256S(gArgs.GetArg("-assumevalid", chainparams.GetConsensus().defaultAssumeValid.GetHex()));
    if (!hashAssumeValid.IsNull())
        LogPrintf("Assuming ancestors of block %s have valid signatures.\n", hashAssumeValid.GetHex());
    else
        LogPrintf("Validating signatures for all blocks.\n");

    // mempool limits
    int64_t nMempoolSizeMax = gArgs.GetArg("-maxmempool", DEFAULT_MAX_MEMPOOL_SIZE) * 1000000;
    int64_t nMempoolSizeMin = gArgs.GetArg("-limitdescendantsize", DEFAULT_DESCENDANT_SIZE_LIMIT) * 1000 * 40;
    if (nMempoolSizeMax < 0 || nMempoolSizeMax < nMempoolSizeMin)
        return InitError(strprintf(_("-maxmempool must be at least %d MB"), std::ceil(nMempoolSizeMin / 1000000.0)));
    // incremental relay fee sets the minimimum feerate increase necessary for BIP 125 replacement in the mempool
    // and the amount the mempool min fee increases above the feerate of txs evicted due to mempool limiting.
    if (gArgs.IsArgSet("-incrementalrelayfee")) {
        CAmount n = 0;
        if (!ParseMoney(gArgs.GetArg("-incrementalrelayfee", ""), n))
            return InitError(AmountErrMsg("incrementalrelayfee", gArgs.GetArg("-incrementalrelayfee", "")));
        incrementalRelayFee = CFeeRate(n);
    }

    // -par=0 means autodetect, but nScriptCheckThreads==0 means no concurrency
    nScriptCheckThreads = gArgs.GetArg("-par", DEFAULT_SCRIPTCHECK_THREADS);
    if (nScriptCheckThreads <= 0)
        nScriptCheckThreads += GetNumCores();
    if (nScriptCheckThreads <= 1)
        nScriptCheckThreads = 0;
    else if (nScriptCheckThreads > MAX_SCRIPTCHECK_THREADS)
        nScriptCheckThreads = MAX_SCRIPTCHECK_THREADS;

    // block pruning; get the amount of disk space (in MiB) to allot for block & undo files
    int64_t nPruneArg = gArgs.GetArg("-prune", 0);
    if (nPruneArg < 0) {
        return InitError(_("Prune cannot be configured with a negative value."));
    }
    nPruneTarget = (uint64_t)nPruneArg * 1024 * 1024;
    if (nPruneArg == 1) { // manual pruning: -prune=1
        LogPrintf("Block pruning enabled.  Use RPC call pruneblockchain(height) to manually prune block and undo files.\n");
        nPruneTarget = std::numeric_limits<uint64_t>::max();
        fPruneMode = true;
    } else if (nPruneTarget) {
        if (nPruneTarget < MIN_DISK_SPACE_FOR_BLOCK_FILES) {
            return InitError(strprintf(_("Prune configured below the minimum of %d MiB.  Please use a higher number."), MIN_DISK_SPACE_FOR_BLOCK_FILES / 1024 / 1024));
        }
        LogPrintf("Prune configured to target %uMiB on disk for block and undo files.\n", nPruneTarget / 1024 / 1024);
        fPruneMode = true;
    }


    RegisterAllCoreRPCCommands(tableRPC);
#ifdef ENABLE_WALLET
    RegisterWalletRPCCommands(tableRPC);
#endif

    if (gArgs.IsArgSet("-reservebalance")) {
        if (!ParseMoney(gArgs.GetArg("-reservebalance", ""), nReserveBalance)) {
            InitError(_("Invalid amount for -reservebalance=<amount>"));
            return false;
        }
    }
    
    nConnectTimeout = gArgs.GetArg("-timeout", DEFAULT_CONNECT_TIMEOUT);
    if (nConnectTimeout <= 0)
        nConnectTimeout = DEFAULT_CONNECT_TIMEOUT;

    // Fee-per-kilobyte amount considered the same as "free"
    // If you are mining, be careful setting this:
    // if you set it to zero then
    // a transaction spammer can cheaply fill blocks using
    // 1-satoshi-fee transactions. It should be set above the real
    // cost to you of processing a transaction.
    if (gArgs.IsArgSet("-minrelaytxfee")) {
        CAmount n = 0;
        if (!ParseMoney(gArgs.GetArg("-minrelaytxfee", ""), n) || 0 == n)
            return InitError(AmountErrMsg("minrelaytxfee", gArgs.GetArg("-minrelaytxfee", "")));
        // High fee check is done afterward in WalletParameterInteraction()
        ::minRelayTxFee = CFeeRate(n);
    } else if (incrementalRelayFee > ::minRelayTxFee) {
        // Allow only setting incrementalRelayFee to control both
        ::minRelayTxFee = incrementalRelayFee;
        LogPrintf("Increasing minrelaytxfee to %s to match incrementalrelayfee\n", ::minRelayTxFee.ToString());
    }

    // Sanity check argument for min fee for including tx in block
    // TODO: Harmonize which arguments need sanity checking and where that happens
    if (gArgs.IsArgSet("-blockmintxfee")) {
        CAmount n = 0;
        if (!ParseMoney(gArgs.GetArg("-blockmintxfee", ""), n))
            return InitError(AmountErrMsg("blockmintxfee", gArgs.GetArg("-blockmintxfee", "")));
    }

    // Feerate used to define dust.  Shouldn't be changed lightly as old
    // implementations may inadvertently create non-standard transactions
    if (gArgs.IsArgSet("-dustrelayfee")) {
        CAmount n = 0;
        if (!ParseMoney(gArgs.GetArg("-dustrelayfee", ""), n) || 0 == n)
            return InitError(AmountErrMsg("dustrelayfee", gArgs.GetArg("-dustrelayfee", "")));
        dustRelayFee = CFeeRate(n);
    }

    fRequireStandard = !gArgs.GetBoolArg("-acceptnonstdtxn", !chainparams.RequireStandard());
    if (chainparams.RequireStandard() && !fRequireStandard)
        return InitError(strprintf("acceptnonstdtxn is not currently supported for %s chain", chainparams.NetworkIDString()));
    nBytesPerSigOp = gArgs.GetArg("-bytespersigop", nBytesPerSigOp);

#ifdef ENABLE_WALLET
    if (!WalletParameterInteraction())
        return false;
#endif // ENABLE_WALLET

    fIsBareMultisigStd = gArgs.GetBoolArg("-permitbaremultisig", DEFAULT_PERMIT_BAREMULTISIG);
    fAcceptDatacarrier = gArgs.GetBoolArg("-datacarrier", DEFAULT_ACCEPT_DATACARRIER);
    nMaxDatacarrierBytes = gArgs.GetArg("-datacarriersize", nMaxDatacarrierBytes);

    fAlerts = gArgs.GetBoolArg("-alerts", DEFAULT_ALERTS);

    // Option to startup with mocktime set (used for regression testing):
    SetMockTime(gArgs.GetArg("-mocktime", 0)); // SetMockTime(0) is a no-op

    if (gArgs.GetBoolArg("-peerbloomfilters", DEFAULT_PEERBLOOMFILTERS))
        nLocalServices = ServiceFlags(nLocalServices | NODE_BLOOM);

    nMaxTipAge = gArgs.GetArg("-maxtipage", DEFAULT_MAX_TIP_AGE);

    fEnableReplacement = gArgs.GetBoolArg("-mempoolreplacement", DEFAULT_ENABLE_REPLACEMENT);
    if ((!fEnableReplacement) && gArgs.IsArgSet("-mempoolreplacement")) {
        // Minimal effort at forwards compatibility
        std::string strReplacementModeList = gArgs.GetArg("-mempoolreplacement", ""); // default is impossible
        std::vector<std::string> vstrReplacementModes;
        boost::split(vstrReplacementModes, strReplacementModeList, boost::is_any_of(","));
        fEnableReplacement = (std::find(vstrReplacementModes.begin(), vstrReplacementModes.end(), "fee") != vstrReplacementModes.end());
    }

    if (mapMultiArgs.count("-bip9params")) {
        // Allow overriding BIP9 parameters for testing
        if (!chainparams.MineBlocksOnDemand()) {
            return InitError("BIP9 parameters may only be overridden on regtest.");
        }
        const std::vector<std::string>& deployments = mapMultiArgs.at("-bip9params");
        for (auto i : deployments) {
            std::vector<std::string> vDeploymentParams;
            boost::split(vDeploymentParams, i, boost::is_any_of(":"));
            if (vDeploymentParams.size() != 3) {
                return InitError("BIP9 parameters malformed, expecting deployment:start:end");
            }
            int64_t nStartTime, nTimeout;
            if (!ParseInt64(vDeploymentParams[1], &nStartTime)) {
                return InitError(strprintf("Invalid nStartTime (%s)", vDeploymentParams[1]));
            }
            if (!ParseInt64(vDeploymentParams[2], &nTimeout)) {
                return InitError(strprintf("Invalid nTimeout (%s)", vDeploymentParams[2]));
            }
            bool found = false;
            if (!found) {
                return InitError(strprintf("Invalid deployment (%s)", vDeploymentParams[0]));
            }
        }
    }

    return true;
}

static bool LockDataDirectory(bool probeOnly)
{
    std::string strDataDir = GetDataDir().string();

    // Make sure only a single Dynamic process is using the data directory.
    boost::filesystem::path pathLockFile = GetDataDir() / ".lock";
    FILE* file = fopen(pathLockFile.string().c_str(), "a"); // empty lock file; created if it doesn't exist.
    if (file)
        fclose(file);

    try {
        static boost::interprocess::file_lock lock(pathLockFile.string().c_str());
        if (!lock.try_lock()) {
            return InitError(strprintf(_("Cannot obtain a lock on data directory %s. Dynamic is probably already running."), strDataDir));
        }
        if (probeOnly) {
            lock.unlock();
        }
    } catch (const boost::interprocess::interprocess_exception& e) {
        return InitError(strprintf(_("Cannot obtain a lock on data directory %s. Dynamic is probably already running.") + " %s.", strDataDir, e.what()));
    }
    return true;
}

bool AppInitLockDataDirectory()
{
    // After daemonization get the data directory lock again and hold on to it until exit
    // This creates a slight window for a race condition to happen, however this condition is harmless: it
    // will at most make us exit without printing a message to console.
    if (!LockDataDirectory(false)) {
        // Detailed error printed inside LockDataDirectory
        return false;
    }
    return true;
}

bool AppInitSanityChecks()
{
    // ********************************************************* Step 4: sanity checks
    RandomInit();
    // Initialize elliptic curve code
    ECC_Start();
    ECC_Start_Stealth();
    ECC_Ed25519_Start();
    globalVerifyHandle.reset(new ECCVerifyHandle());

    // Sanity check
    if (!InitSanityCheck())
        return InitError(strprintf(_("Initialization sanity check failed. %s is shutting down."), _(PACKAGE_NAME)));

    // Probe the data directory lock to give an early error message, if possible
    return LockDataDirectory(true);
}

bool AppInitMain(boost::thread_group& threadGroup, CScheduler& scheduler)
{
    const CChainParams& chainparams = Params();
    // ********************************************************* Step 4a: application initialization
#ifndef WIN32
    CreatePidFile(GetPidFile(), getpid());
#endif
    if (gArgs.GetBoolArg("-shrinkdebugfile", !fDebug)) {
        // Do this first since it both loads a bunch of debug.log into memory,
        // and because this needs to happen before any other debug.log printing
        ShrinkDebugFile();
    }

    if (fPrintToDebugLog)
        OpenDebugLog();

#ifdef ENABLE_WALLET
    LogPrintf("Using BerkeleyDB version %s\n", DbEnv::version(0, 0, 0));
#endif
    if (!fLogTimestamps)
        LogPrintf("Startup time: %s\n", DateTimeStrFormat("%Y-%m-%d %H:%M:%S", GetTime()));
    LogPrintf("Default data directory %s\n", GetDefaultDataDir().string());
    LogPrintf("Using data directory %s\n", GetDataDir().string());
    LogPrintf("Using config file %s\n", GetConfigFile(gArgs.GetArg("-conf", DYNAMIC_CONF_FILENAME)).string());
    LogPrintf("Using at most %i connections (%i file descriptors available)\n", nMaxConnections, nFD);
    std::ostringstream strErrors;

    InitSignatureCache();
    InitScriptExecutionCache();

    LogPrintf("Using %u threads for script verification\n", nScriptCheckThreads);
    if (nScriptCheckThreads) {
        for (int i = 0; i < nScriptCheckThreads - 1; i++)
            threadGroup.create_thread(&ThreadScriptCheck);
    }

    std::vector<std::string> vSporkAddresses;
    if (mapMultiArgs.count("-sporkaddr")) {
        vSporkAddresses = mapMultiArgs.at("-sporkaddr");
    } else {
        vSporkAddresses = Params().SporkAddresses();
    }
    for (const auto& address : vSporkAddresses) {
        if (!sporkManager.SetSporkAddress(address)) {
            return InitError(_("Invalid spork address specified with -sporkaddr"));
        }
    }

    int minsporkkeys = gArgs.GetArg("-minsporkkeys", Params().MinSporkKeys());
    if (!sporkManager.SetMinSporkKeys(minsporkkeys)) {
        return InitError(_("Invalid minimum number of spork signers specified with -minsporkkeys"));
    }

    if (gArgs.IsArgSet("-sporkkey")) { // spork priv key
        if (!sporkManager.SetPrivKey(gArgs.GetArg("-sporkkey", ""))) {
            return InitError(_("Unable to sign spork message, wrong key?"));
        }
    }

    // Start the lightweight task scheduler thread
    CScheduler::Function serviceLoop = boost::bind(&CScheduler::serviceQueue, &scheduler);
    threadGroup.create_thread(boost::bind(&TraceThread<CScheduler::Function>, "scheduler", serviceLoop));

    /* Start the RPC server already.  It will be started in "warmup" mode
     * and not really process calls already (but it will signify connections
     * that the server is there and will be ready later).  Warmup mode will
     * be disabled when initialisation is finished.
     */
    if (gArgs.GetBoolArg("-server", false)) {
        uiInterface.InitMessage.connect(SetRPCWarmupStatus);
        if (!AppInitServers(threadGroup))
            return InitError(_("Unable to start HTTP server. See debug log for details."));
    }

    int64_t nStart;
    
    // ********************************************************* Step 5: Backup wallet and verify wallet database integrity
#ifdef ENABLE_WALLET
    if (!CWallet::InitAutoBackup())
        return false;

    if (!CWallet::Verify())
        return false;

    // Initialize KeePass Integration
    keePassInt.init();
#endif // ENABLE_WALLET
    // ********************************************************* Step 6: network initialization

    assert(!g_connman);
    g_connman = std::unique_ptr<CConnman>(new CConnman(GetRand(std::numeric_limits<uint64_t>::max()), GetRand(std::numeric_limits<uint64_t>::max())));
    CConnman& connman = *g_connman;

    peerLogic.reset(new PeerLogicValidation(&connman, scheduler));
    RegisterValidationInterface(peerLogic.get());

    // sanitize comments per BIP-0014, format user agent and check total size
    std::vector<std::string> uacomments;

    if (mapMultiArgs.count("-uacomment")) {
        BOOST_FOREACH (std::string cmt, mapMultiArgs.at("-uacomment")) {
            if (cmt != SanitizeString(cmt, SAFE_CHARS_UA_COMMENT))
                return InitError(strprintf(_("User Agent comment (%s) contains unsafe characters."), cmt));
            uacomments.push_back(cmt);
        }
    }

    strSubVersion = FormatSubVersion(CLIENT_NAME, CLIENT_VERSION, uacomments);
    if (strSubVersion.size() > MAX_SUBVERSION_LENGTH) {
        return InitError(strprintf(_("Total length of network version string (%i) exceeds maximum length (%i). Reduce the number or size of uacomments."),
            strSubVersion.size(), MAX_SUBVERSION_LENGTH));
    }

    if (mapMultiArgs.count("-onlynet")) {
        std::set<enum Network> nets;
        BOOST_FOREACH (const std::string& snet, mapMultiArgs.at("-onlynet")) {
            enum Network net = ParseNetwork(snet);
            if (net == NET_UNROUTABLE)
                return InitError(strprintf(_("Unknown network specified in -onlynet: '%s'"), snet));
            nets.insert(net);
        }
        for (int n = 0; n < NET_MAX; n++) {
            enum Network net = (enum Network)n;
            if (!nets.count(net))
                SetLimited(net);
        }
    }

    if (mapMultiArgs.count("-whitelist")) {
        BOOST_FOREACH (const std::string& net, mapMultiArgs.at("-whitelist")) {
            CSubNet subnet;
            LookupSubNet(net.c_str(), subnet);
            if (!subnet.IsValid())
                return InitError(strprintf(_("Invalid netmask specified in -whitelist: '%s'"), net));
            connman.AddWhitelistedRange(subnet);
        }
    }

    bool proxyRandomize = gArgs.GetBoolArg("-proxyrandomize", DEFAULT_PROXYRANDOMIZE);
    // -proxy sets a proxy for all outgoing network traffic
    // -noproxy (or -proxy=0) as well as the empty string can be used to not set a proxy, this is the default
    std::string proxyArg = gArgs.GetArg("-proxy", "");
    SetLimited(NET_TOR);
    if (proxyArg != "" && proxyArg != "0") {
        CService resolved(LookupNumeric(proxyArg.c_str(), 9050));
        proxyType addrProxy = proxyType(resolved, proxyRandomize);
        if (!addrProxy.IsValid())
            return InitError(strprintf(_("Invalid -proxy address: '%s'"), proxyArg));

        SetProxy(NET_IPV4, addrProxy);
        SetProxy(NET_IPV6, addrProxy);
        SetProxy(NET_TOR, addrProxy);
        SetNameProxy(addrProxy);
        SetLimited(NET_TOR, false); // by default, -proxy sets onion as reachable, unless -noonion later
    }

    // -onion can be used to set only a proxy for .onion, or override normal proxy for .onion addresses
    // -noonion (or -onion=0) disables connecting to .onion entirely
    // An empty string is used to not override the onion proxy (in which case it defaults to -proxy set above, or none)
    std::string onionArg = gArgs.GetArg("-onion", "");
    if (onionArg != "") {
        if (onionArg == "0") {   // Handle -noonion/-onion=0
            SetLimited(NET_TOR); // set onions as unreachable
        } else {
            CService resolved(LookupNumeric(onionArg.c_str(), 9050));
            proxyType addrOnion = proxyType(resolved, proxyRandomize);
            if (!addrOnion.IsValid())
                return InitError(strprintf(_("Invalid -onion address: '%s'"), onionArg));
            SetProxy(NET_TOR, addrOnion);
            SetLimited(NET_TOR, false);
        }
    }

    // see Step 2: parameter interactions for more information about these
    fListen = gArgs.GetBoolArg("-listen", DEFAULT_LISTEN);
    fDiscover = gArgs.GetBoolArg("-discover", true);
    fNameLookup = gArgs.GetBoolArg("-dns", DEFAULT_NAME_LOOKUP);
    fRelayTxes = !gArgs.GetBoolArg("-blocksonly", DEFAULT_BLOCKSONLY);

    for (const std::string& strAddr : gArgs.GetArgs("-externalip")) {
        CService addrLocal;
        if (Lookup(strAddr.c_str(), addrLocal, GetListenPort(), fNameLookup) && addrLocal.IsValid())
            AddLocal(addrLocal, LOCAL_MANUAL);
        else
            return InitError(ResolveErrMsg("externalip", strAddr));
    }

#if ENABLE_ZMQ
    pzmqNotificationInterface = CZMQNotificationInterface::Create();

    if (pzmqNotificationInterface) {
        RegisterValidationInterface(pzmqNotificationInterface);
    }
#endif

    ppsNotificationInterface = new CPSNotificationInterface(&connman);
    RegisterValidationInterface(ppsNotificationInterface);

    uint64_t nMaxOutboundLimit = 0; //unlimited unless -maxuploadtarget is set
    uint64_t nMaxOutboundTimeframe = MAX_UPLOAD_TIMEFRAME;

    if (gArgs.IsArgSet("-maxuploadtarget")) {
        nMaxOutboundLimit = gArgs.GetArg("-maxuploadtarget", DEFAULT_MAX_UPLOAD_TARGET) * 1024 * 1024;
    }

    // ********************************************************* Step 7: load block chain

    fReindex = gArgs.GetBoolArg("-reindex", false);
    bool fReindexChainState = gArgs.GetBoolArg("-reindex-chainstate", false);
    fStealthTx = gArgs.GetBoolArg("-stealthtx", false);
    // Upgrading to 0.8; hard-link the old blknnnn.dat files into /blocks/
    boost::filesystem::path blocksDir = GetDataDir() / "blocks";
    if (!boost::filesystem::exists(blocksDir)) {
        boost::filesystem::create_directories(blocksDir);
        bool linked = false;
        for (unsigned int i = 1; i < 10000; i++) {
            boost::filesystem::path source = GetDataDir() / strprintf("blk%04u.dat", i);
            if (!boost::filesystem::exists(source))
                break;
            boost::filesystem::path dest = blocksDir / strprintf("blk%05u.dat", i - 1);
            try {
                boost::filesystem::create_hard_link(source, dest);
                LogPrintf("Hardlinked %s -> %s\n", source.string(), dest.string());
                linked = true;
            } catch (const boost::filesystem::filesystem_error& e) {
                // Note: hardlink creation failing is not a disaster, it just means
                // blocks will get re-downloaded from peers.
                LogPrintf("Error hardlinking blk%04u.dat: %s\n", i, e.what());
                break;
            }
        }
        if (linked) {
            fReindex = true;
        }
    }

    // cache size calculations
    int64_t nTotalCache = (gArgs.GetArg("-dbcache", nDefaultDbCache) << 20);
    nTotalCache = std::max(nTotalCache, nMinDbCache << 20); // total cache cannot be less than nMinDbCache
    nTotalCache = std::min(nTotalCache, nMaxDbCache << 20); // total cache cannot be greated than nMaxDbcache
    int64_t nBlockTreeDBCache = nTotalCache / 8;
    nBlockTreeDBCache = std::min(nBlockTreeDBCache, (gArgs.GetBoolArg("-txindex", DEFAULT_TXINDEX) ? nMaxBlockDBAndTxIndexCache : nMaxBlockDBCache) << 20);
    nTotalCache -= nBlockTreeDBCache;
    int64_t nCoinDBCache = std::min(nTotalCache / 2, (nTotalCache / 4) + (1 << 23)); // use 25%-50% of the remainder for disk cache
    nCoinDBCache = std::min(nCoinDBCache, nMaxCoinsDBCache << 20);                   // cap total coins db cache
    nTotalCache -= nCoinDBCache;
    nCoinCacheUsage = nTotalCache; // the rest goes to in-memory cache
    int64_t nMempoolSizeMax = gArgs.GetArg("-maxmempool", DEFAULT_MAX_MEMPOOL_SIZE) * 1000000;
    LogPrintf("Cache configuration:\n");
    LogPrintf("* Using %.1fMiB for block index database\n", nBlockTreeDBCache * (1.0 / 1024 / 1024));
    LogPrintf("* Using %.1fMiB for chain state database\n", nCoinDBCache * (1.0 / 1024 / 1024));
    LogPrintf("* Using %.1fMiB for in-memory UTXO set (plus up to %.1fMiB of unused mempool space)\n", nCoinCacheUsage * (1.0 / 1024 / 1024), nMempoolSizeMax * (1.0 / 1024 / 1024));

    bool fLoaded = false;
    while (!fLoaded && !fRequestShutdown) {
        bool fReset = fReindex;
        std::string strLoadError;

        uiInterface.InitMessage(_("Loading block index..."));

        nStart = GetTimeMillis();
        do {
            try {
                UnloadBlockIndex();
                delete pcoinsTip;
                delete pcoinsdbview;
                delete pcoinscatcher;
                delete pblocktree;
                // Fluid transaction DB's
                delete pFluidDynodeDB;
                delete pFluidMiningDB;
                delete pFluidStakingDB;
                delete pFluidMintDB;
                delete pFluidSovereignDB;
                delete pBanAccountDB;
                // BDAP Services DB's
                delete pDomainEntryDB;
                delete pAuditDB;
                delete pLinkDB;
                delete pLinkManager;
                // LibTorrent DHT Netowrk Services
                delete pMutableDataDB;

                pblocktree = new CBlockTreeDB(nBlockTreeDBCache, false, fReindex);
                pcoinsdbview = new CCoinsViewDB(nCoinDBCache, false, fReindex || fReindexChainState);
                pcoinscatcher = new CCoinsViewErrorCatcher(pcoinsdbview);
                pcoinsTip = new CCoinsViewCache(pcoinscatcher);

                bool obfuscate = false;
                // Init Fluid transaction DB's
                pFluidDynodeDB = new CFluidDynodeDB(nTotalCache * 35, false, fReindex, obfuscate);
                pFluidMiningDB = new CFluidMiningDB(nTotalCache * 35, false, fReindex, obfuscate);
                pFluidStakingDB = new CFluidStakingDB(nTotalCache * 35, false, fReindex, obfuscate);
                pFluidMintDB = new CFluidMintDB(nTotalCache * 35, false, fReindex, obfuscate);
                pFluidSovereignDB = new CFluidSovereignDB(nTotalCache * 35, false, fReindex, obfuscate);
                pBanAccountDB = new CBanAccountDB(nTotalCache * 35, false, fReindex, obfuscate);
                // Init BDAP Services DBs 
                pDomainEntryDB = new CDomainEntryDB(nTotalCache * 35, false, fReindex, obfuscate);
                pAuditDB = new CAuditDB(nTotalCache * 35, false, fReindex, obfuscate);
                pLinkDB = new CLinkDB(nTotalCache * 35, false, fReindex, obfuscate);
                pLinkManager = new CLinkManager();
                // Init DHT Services DB
                pMutableDataDB = new CMutableDataDB(nTotalCache * 35, false, fReindex, obfuscate);

                /** ASSET START */
                {
                    // Basic assets
                    delete passets;
                    delete passetsdb;
                    delete passetsCache;

                    // Messaging assets
                    delete pmessagedb;
                    delete pmessagechanneldb;
                    delete pMessagesCache;
                    delete pMessagesSeenAddressCache;
                    delete pMessageSubscribedChannelsCache;

                    // My restricted assets
                    delete pmyrestricteddb;

                    // Restricted assets
                    delete prestricteddb;
                    delete passetsVerifierCache;
                    delete passetsQualifierCache;
                    delete passetsRestrictionCache;
                    delete passetsGlobalRestrictionCache;

                    //  Rewards
                    delete pSnapshotRequestDb;
                    delete pAssetSnapshotDb;
                    delete pDistributeSnapshotDb;

                    // Basic assets
                    passetsdb = new CAssetsDB(nBlockTreeDBCache, false, fReset);
                    passets = new CAssetsCache();
                    passetsCache = new CLRUCache<std::string, CDatabasedAssetData>(MAX_CACHE_ASSETS_SIZE);

                    // Messaging assets
                    pMessagesCache = new CLRUCache<std::string, CMessage>(1000);
                    pMessageSubscribedChannelsCache = new CLRUCache<std::string, int>(1000);
                    pMessagesSeenAddressCache = new CLRUCache<std::string, int>(1000);
                    pmessagedb = new CMessageDB(nBlockTreeDBCache, false, false);
                    pmessagechanneldb = new CMessageChannelDB(nBlockTreeDBCache, false, false);

                    // My restricted assets
                    pmyrestricteddb = new CMyRestrictedDB(nBlockTreeDBCache, false, false);

                    // Restricted assets
                    prestricteddb = new CRestrictedDB(nBlockTreeDBCache, false, fReset);
                    passetsVerifierCache = new CLRUCache<std::string, CNullAssetTxVerifierString>(
                            MAX_CACHE_ASSETS_SIZE);
                    passetsQualifierCache = new CLRUCache<std::string, int8_t>(MAX_CACHE_ASSETS_SIZE);
                    passetsRestrictionCache = new CLRUCache<std::string, int8_t>(MAX_CACHE_ASSETS_SIZE);
                    passetsGlobalRestrictionCache = new CLRUCache<std::string, int8_t>(MAX_CACHE_ASSETS_SIZE);

                    // Rewards
                    pSnapshotRequestDb = new CSnapshotRequestDB(nBlockTreeDBCache, false, false);
                    pAssetSnapshotDb = new CAssetSnapshotDB(nBlockTreeDBCache, false, false);
                    pDistributeSnapshotDb = new CDistributeSnapshotRequestDB(nBlockTreeDBCache, false, false);

                    // Read for fAssetIndex to make sure that we only load asset address balances if it if true
                    pblocktree->ReadFlag("assetindex", fAssetIndex);
                    // Need to load assets before we verify the database
                    if (!passetsdb->LoadAssets()) {
                        strLoadError = _("Failed to load Assets Database");
                        break;
                    }

                    if (!passetsdb->ReadReissuedMempoolState())
                        LogPrintf(
                                "Database failed to load last Reissued Mempool State. Will have to start from empty state");

                    LogPrintf("Loaded Assets from database without error\nCache of assets size: %d\n",
                              passetsCache->Size());

                    // Check for changed -disablemessaging state
                    if (gArgs.GetBoolArg("-disablemessaging", false)) {
                        LogPrintf("Messaging is disabled\n");
                        fMessaging = false;
                    } else {
                        LogPrintf("Messaging is enabled\n");
                    }
                }
                /** ASSET END */

                if (fReindex) {
                    pblocktree->WriteReindexing(true);
                    //If we're reindexing in prune mode, wipe away unusable block files and all undo data files
                    if (fPruneMode)
                        CleanupBlockRevFiles();
                } else {
                    // If necessary, upgrade from older database format.
                    if (!pcoinsdbview->Upgrade()) {
                        strLoadError = _("Error upgrading chainstate database");
                        break;
                    }
                }
                if (fRequestShutdown)
                    break;

                if (!LoadBlockIndex(chainparams)) {
                    strLoadError = _("Error loading block database");
                    break;
                }

                // If the loaded chain has a wrong genesis, bail out immediately
                // (we're likely using a testnet datadir, or the other way around).
                if (!mapBlockIndex.empty() && mapBlockIndex.count(chainparams.GetConsensus().hashGenesisBlock) == 0)
                    return InitError(_("Incorrect or no genesis block found. Wrong datadir for network?"));

                // Initialize the block index (no-op if non-empty database was already loaded)
                if (!InitBlockIndex(chainparams)) {
                    strLoadError = _("Error initializing block database");
                    break;
                }

                // Check for changed -txindex state
                if (fTxIndex != gArgs.GetBoolArg("-txindex", DEFAULT_TXINDEX)) {
                    strLoadError = _("You need to rebuild the database using -reindex-chainstate to change -txindex");
                    break;
                }

                // Check for changed -prune state.  What we are concerned about is a user who has pruned blocks
                // in the past, but is now trying to run unpruned.
                if (fHavePruned && !fPruneMode) {
                    strLoadError = _("You need to rebuild the database using -reindex to go back to unpruned mode.  This will redownload the entire blockchain");
                    break;
                }

                uiInterface.InitMessage(_("Verifying blocks..."));
                if (fHavePruned && gArgs.GetArg("-checkblocks", DEFAULT_CHECKBLOCKS) > MIN_BLOCKS_TO_KEEP) {
                    LogPrintf("Prune: pruned datadir may not have more than %d blocks; only checking available blocks",
                        MIN_BLOCKS_TO_KEEP);
                }

                {
                    LOCK(cs_main);
                    CBlockIndex* tip = chainActive.Tip();
                    if (tip && tip->nTime > GetAdjustedTime() + 2 * 60 * 60) {
                        strLoadError = _("The block database contains a block which appears to be from the future. "
                                         "This may be due to your computer's date and time being set incorrectly. "
                                         "Only rebuild the block database if you are sure that your computer's date and time are correct");
                        break;
                    }
                }

                if (!CVerifyDB().VerifyDB(chainparams, pcoinsdbview, gArgs.GetArg("-checklevel", DEFAULT_CHECKLEVEL),
                        gArgs.GetArg("-checkblocks", DEFAULT_CHECKBLOCKS))) {
                    strLoadError = _("Corrupted block database detected");
                    break;
                }
            } catch (const std::exception& e) {
                if (fDebug)
                    LogPrintf("%s\n", e.what());
                strLoadError = _("Error opening block database");
                break;
            }

            fLoaded = true;
        } while (false);

        if (!fLoaded && !fRequestShutdown) {
            // first suggest a reindex
            if (!fReset) {
                bool fRet = uiInterface.ThreadSafeQuestion(
                    strLoadError + ".\n\n" + _("Do you want to rebuild the block database now?"),
                    strLoadError + ".\nPlease restart with -reindex or -reindex-chainstate to recover.",
                    "", CClientUIInterface::MSG_ERROR | CClientUIInterface::BTN_ABORT);
                if (fRet) {
                    fReindex = true;
                    fRequestShutdown = false;
                } else {
                    LogPrintf("Aborted block database rebuild. Exiting.\n");
                    return false;
                }
            } else {
                return InitError(strLoadError);
            }
        }
    }

    // As LoadBlockIndex can take several minutes, it's possible the user
    // requested to kill the GUI during the last operation. If so, exit.
    // As the program has not fully started yet, Shutdown() is possibly overkill.
    if (fRequestShutdown)
    {
        LogPrintf("Shutdown requested. Exiting.\n");
        return false;
    }
    if (fLoaded) {
        LogPrintf(" block index %15dms\n", GetTimeMillis() - nStart);
    }

    fs::path est_path = GetDataDir() / FEE_ESTIMATES_FILENAME;
    CAutoFile est_filein(fsbridge::fopen(est_path, "rb"), SER_DISK, CLIENT_VERSION);
    // Allowed to fail as this file IS missing on first startup.
    if (!est_filein.IsNull())
        ::feeEstimator.Read(est_filein);
    fFeeEstimatesInitialized = true;

    // ********************************************************* Step 8: load wallet
#ifdef ENABLE_WALLET
    if (!CWallet::InitLoadWallet())
        return false;
#else
    LogPrintf("No wallet support compiled in!\n");
#endif

    // ********************************************************* Step 9: data directory maintenance

    // if pruning, unset the service bit and perform the initial blockstore prune
    // after any wallet rescanning has taken place.
    if (fPruneMode) {
        LogPrintf("Unsetting NODE_NETWORK on prune mode\n");
        nLocalServices = ServiceFlags(nLocalServices & ~NODE_NETWORK);
        if (!fReindex && chainActive.Tip() != nullptr) {
            uiInterface.InitMessage(_("Pruning blockstore..."));
            PruneAndFlush();
        }
    }

    // ********************************************************* Step 10: import blocks

    if (!CheckDiskSpace())
        return false;

    // Either install a handler to notify us when genesis activates, or set fHaveGenesis directly.
    // No locking, as this happens before any background thread is started.
    if (chainActive.Tip() == nullptr) {
        uiInterface.NotifyBlockTip.connect(BlockNotifyGenesisWait);
    } else {
        fHaveGenesis = true;
    }

    if (gArgs.IsArgSet("-blocknotify"))
        uiInterface.NotifyBlockTip.connect(BlockNotifyCallback);

    std::vector<boost::filesystem::path> vImportFiles;
    if (mapMultiArgs.count("-loadblock")) {
        BOOST_FOREACH (const std::string& strFile, mapMultiArgs.at("-loadblock"))
            vImportFiles.push_back(strFile);
    }
    threadGroup.create_thread(boost::bind(&ThreadImport, vImportFiles));
    // Wait for genesis block to be processed
    {
        WAIT_LOCK(g_genesis_wait_mutex, lock);
        // We previously could hang here if StartShutdown() is called prior to
        // ThreadImport getting started, so instead we just wait on a timer to
        // check ShutdownRequested() regularly.
        // TODO (stealth): implement ShutdownRequestedMainThread
        while (!fHaveGenesis) {
            g_genesis_wait_cv.wait_for(lock, std::chrono::milliseconds(500));
        }
        uiInterface.NotifyBlockTip.disconnect(BlockNotifyGenesisWait);
    }

    // ********************************************************* Step 11a: setup PrivateSend
    fDynodeMode = gArgs.GetBoolArg("-dynode", false);
    // TODO: dynode should have no wallet

    //lite mode disables all Dynamic-specific functionality
    fLiteMode = gArgs.GetBoolArg("-litemode", false);

    if (fLiteMode) {
        InitWarning(_("You are starting in lite mode, all Dynamic-specific functionality is disabled."));
    }

    if ((!fLiteMode && fTxIndex == false) && chainparams.NetworkIDString() != CBaseChainParams::REGTEST) {
        return InitError(_("Transaction index can't be disabled in full mode. Either start with -litemode command line switch or enable transaction index."));
    }

    if (fLiteMode && fDynodeMode) {
        return InitError(_("You can not start a dynode in lite mode."));
    }

    if (fDynodeMode) {
        LogPrintf("DYNODE:\n");

        std::string strdynodepairingkey = gArgs.GetArg("-dynodepairingkey", "");
        if (!strdynodepairingkey.empty()) {
            if (!CMessageSigner::GetKeysFromSecret(strdynodepairingkey, activeDynode.keyDynode, activeDynode.pubKeyDynode))
                return InitError(_("Invalid dynodepairingkey. Please see documenation."));

            LogPrintf("  pubKeyDynode: %s\n", CDynamicAddress(activeDynode.pubKeyDynode.GetID()).ToString());
        } else {
            return InitError(_("You must specify a dynodepairingkey in the configuration. Please see documentation for help."));
        }
    }

#ifdef ENABLE_WALLET
    LogPrintf("Using Dynode config file %s\n", GetDynodeConfigFile().string());

    if (gArgs.GetBoolArg("-dnconflock", true) && pwalletMain && (dynodeConfig.getCount() > 0)) {
        LOCK(pwalletMain->cs_wallet);
        LogPrintf("Locking Dynodes:\n");
        uint256 dnTxHash;
        uint32_t outputIndex;
        for (const auto& dne : dynodeConfig.getEntries()) {
            dnTxHash.SetHex(dne.getTxHash());
            outputIndex = (uint32_t)atoi(dne.getOutputIndex());
            COutPoint outpoint = COutPoint(dnTxHash, outputIndex);
            // don't lock non-spendable outpoint (i.e. it's already spent or it's not from this wallet at all)
            if (pwalletMain->IsMine(CTxIn(outpoint)) != ISMINE_SPENDABLE) {
                LogPrintf("  %s %s - IS NOT SPENDABLE, was not locked\n", dne.getTxHash(), dne.getOutputIndex());
                continue;
            }
            pwalletMain->LockCoin(outpoint);
            LogPrintf("  %s %s - locked successfully\n", dne.getTxHash(), dne.getOutputIndex());
        }
    }


    privateSendClient.nLiquidityProvider = std::min(std::max((int)gArgs.GetArg("-liquidityprovider", DEFAULT_PRIVATESEND_LIQUIDITY), 0), 100);
    int nMaxRounds = MAX_PRIVATESEND_ROUNDS;
    if (privateSendClient.nLiquidityProvider) {
        // special case for liquidity providers only, normal clients should use default value
        privateSendClient.SetMinBlocksToWait(privateSendClient.nLiquidityProvider * 15);
        nMaxRounds = std::numeric_limits<int>::max();
    }

    privateSendClient.fEnablePrivateSend = gArgs.GetBoolArg("-enableprivatesend", false);
    privateSendClient.fPrivateSendMultiSession = gArgs.GetBoolArg("-privatesendmultisession", DEFAULT_PRIVATESEND_MULTISESSION);
    privateSendClient.nPrivateSendSessions = std::min(std::max((int)gArgs.GetArg("-privatesendsessions", DEFAULT_PRIVATESEND_SESSIONS), MIN_PRIVATESEND_SESSIONS), MAX_PRIVATESEND_SESSIONS);
    privateSendClient.nPrivateSendRounds = std::min(std::max((int)gArgs.GetArg("-privatesendrounds", DEFAULT_PRIVATESEND_ROUNDS), MIN_PRIVATESEND_ROUNDS), nMaxRounds);
    privateSendClient.nPrivateSendAmount = std::min(std::max((int)gArgs.GetArg("-privatesendamount", DEFAULT_PRIVATESEND_AMOUNT), MIN_PRIVATESEND_AMOUNT), MAX_PRIVATESEND_AMOUNT);
#endif // ENABLE_WALLET

    fEnableInstantSend = gArgs.GetBoolArg("-enableinstantsend", 1);

    LogPrintf("fLiteMode %d\n", fLiteMode);
#ifdef ENABLE_WALLET
    LogPrintf("PrivateSend liquidityprovider: %d\n", privateSendClient.nLiquidityProvider);
    LogPrintf("PrivateSend rounds: %d\n", privateSendClient.nPrivateSendRounds);
    LogPrintf("PrivateSend amount: %d\n", privateSendClient.nPrivateSendAmount);
#endif // ENABLE_WALLET

    CPrivateSend::InitStandardDenominations();

    // ********************************************************* Step 11b: Load cache data

    // LOAD SERIALIZED DAT FILES INTO DATA CACHES FOR INTERNAL USE

    if (!fLiteMode) {
        boost::filesystem::path pathDB = GetDataDir();
        std::string strDBName;

        strDBName = "dncache.dat";
        uiInterface.InitMessage(_("Loading Dynode cache..."));
        CFlatDB<CDynodeMan> flatdb1(strDBName, "magicDynodeCache");
        if (!flatdb1.Load(dnodeman)) {
            return InitError(_("Failed to load Dynode cache from") + "\n" + (pathDB / strDBName).string());
        }

        if (dnodeman.size()) {
            strDBName = "dnpayments.dat";
            uiInterface.InitMessage(_("Loading Dynode payment cache..."));
            CFlatDB<CDynodePayments> flatdb2(strDBName, "magicDynodePaymentsCache");
            if (!flatdb2.Load(dnpayments)) {
                return InitError(_("Failed to load Dynode payments cache from") + "\n" + (pathDB / strDBName).string());
            }

            strDBName = "governance.dat";
            uiInterface.InitMessage(_("Loading governance cache..."));
            CFlatDB<CGovernanceManager> flatdb3(strDBName, "magicGovernanceCache");
            if (!flatdb3.Load(governance)) {
                return InitError(_("Failed to load governance cache from") + "\n" + (pathDB / strDBName).string());
            }
            governance.InitOnLoad();
        } else {
            uiInterface.InitMessage(_("Dynode cache is empty, skipping payments and governance cache..."));
        }
        governance.InitOnLoad();

        strDBName = "netfulfilled.dat";
        uiInterface.InitMessage(_("Loading fulfilled requests cache..."));
        CFlatDB<CNetFulfilledRequestManager> flatdb4(strDBName, "magicFulfilledCache");
        if (!flatdb4.Load(netfulfilledman)) {
            return InitError(_("Failed to load fulfilled requests cache from") + "\n" + (pathDB / strDBName).string());
        }

        if (fEnableInstantSend) {
            strDBName = "instantsend.dat";
            uiInterface.InitMessage(_("Loading InstantSend data cache..."));
            CFlatDB<CInstantSend> flatdb5(strDBName, "magicInstantSendCache");
            if (!flatdb5.Load(instantsend)) {
                return InitError(_("Failed to load InstantSend data cache from") + "\n" + (pathDB / strDBName).string());
            }
        }

        strDBName = "sporks.dat";
        uiInterface.InitMessage(_("Loading sporks cache..."));
        CFlatDB<CSporkManager> flatdb6(strDBName, "magicSporkCache");
        if (!flatdb6.Load(sporkManager)) {
            return InitError(_("Failed to load sporks cache from") + "\n" + (pathDB / strDBName).string());
        }
    }

    // ********************************************************* Step 11d: start dynamic-ps-<smth> threads

    if (!fLiteMode) {
        scheduler.scheduleEvery(boost::bind(&CNetFulfilledRequestManager::DoMaintenance, boost::ref(netfulfilledman)), 60);
        scheduler.scheduleEvery(boost::bind(&CDynodeSync::DoMaintenance, boost::ref(dynodeSync), g_connman.get()), DYNODE_SYNC_TICK_SECONDS);
        scheduler.scheduleEvery(boost::bind(&CDynodeMan::DoMaintenance, boost::ref(dnodeman), g_connman.get()), 1);
        scheduler.scheduleEvery(boost::bind(&CActiveDynode::DoMaintenance, boost::ref(activeDynode), g_connman.get()), DYNODE_MIN_DNP_SECONDS);

        scheduler.scheduleEvery(boost::bind(&CDynodePayments::DoMaintenance, boost::ref(dnpayments)), 60);
        scheduler.scheduleEvery(boost::bind(&CGovernanceManager::DoMaintenance, boost::ref(governance), g_connman.get()), 60 * 5);

        scheduler.scheduleEvery(boost::bind(&CInstantSend::DoMaintenance, boost::ref(instantsend)), 60);

        if (fDynodeMode)
            scheduler.scheduleEvery(boost::bind(&CPrivateSendServer::DoMaintenance, boost::ref(privateSendServer), g_connman.get()), 1);
#ifdef ENABLE_WALLET
        else
            scheduler.scheduleEvery(boost::bind(&CPrivateSendClientManager::DoMaintenance, boost::ref(privateSendClient), g_connman.get()), 1);
#endif // ENABLE_WALLET
    }

    // ********************************************************* Step 12: start node


    if (!strErrors.str().empty())
        return InitError(strErrors.str());

    //// debug print
    LogPrintf("mapBlockIndex.size() = %u\n", mapBlockIndex.size());
    LogPrintf("chainActive.Height() = %d\n", chainActive.Height());
    if (gArgs.GetBoolArg("-listenonion", DEFAULT_LISTEN_ONION))
        StartTorControl(threadGroup, scheduler);

    Discover(threadGroup);

    // Map ports with UPnP
    MapPort(gArgs.GetBoolArg("-upnp", DEFAULT_UPNP));

    std::string strNodeError;
    CConnman::Options connOptions;
    connOptions.nLocalServices = nLocalServices;
    connOptions.nRelevantServices = nRelevantServices;
    connOptions.nMaxConnections = nMaxConnections;
    connOptions.nMaxOutbound = std::min(MAX_OUTBOUND_CONNECTIONS, connOptions.nMaxConnections);
    connOptions.nMaxAddnode = MAX_ADDNODE_CONNECTIONS;
    connOptions.nMaxFeeler = 1;
    connOptions.nBestHeight = chainActive.Height();
    connOptions.uiInterface = &uiInterface;
    connOptions.m_msgproc = peerLogic.get();
    connOptions.nSendBufferMaxSize = 1000 * gArgs.GetArg("-maxsendbuffer", DEFAULT_MAXSENDBUFFER);
    connOptions.nReceiveFloodSize = 1000 * gArgs.GetArg("-maxreceivebuffer", DEFAULT_MAXRECEIVEBUFFER);
    connOptions.m_added_nodes = gArgs.GetArgs("-addnode");

    connOptions.nMaxOutboundTimeframe = nMaxOutboundTimeframe;
    connOptions.nMaxOutboundLimit = nMaxOutboundLimit;

    for (const std::string& strBind : gArgs.GetArgs("-bind")) {
        CService addrBind;
        if (!Lookup(strBind.c_str(), addrBind, GetListenPort(), false)) {
            return InitError(ResolveErrMsg("bind", strBind));
        }
        connOptions.vBinds.push_back(addrBind);
    }
    for (const std::string& strBind : gArgs.GetArgs("-whitebind")) {
        CService addrBind;
        if (!Lookup(strBind.c_str(), addrBind, 0, false)) {
            return InitError(ResolveErrMsg("whitebind", strBind));
        }
        if (addrBind.GetPort() == 0) {
            return InitError(strprintf(_("Need to specify a port with -whitebind: '%s'"), strBind));
        }
        connOptions.vWhiteBinds.push_back(addrBind);
    }

    for (const auto& net : gArgs.GetArgs("-whitelist")) {
        CSubNet subnet;
        LookupSubNet(net.c_str(), subnet);
        if (!subnet.IsValid())
            return InitError(strprintf(_("Invalid netmask specified in -whitelist: '%s'"), net));
        connOptions.vWhitelistedRange.push_back(subnet);
    }

    connOptions.vSeedNodes = gArgs.GetArgs("-seednode");

    // Initiate outbound connections unless connect=0
    connOptions.m_use_addrman_outgoing = !gArgs.IsArgSet("-connect");
    if (!connOptions.m_use_addrman_outgoing) {
        const auto connect = gArgs.GetArgs("-connect");
        if (connect.size() != 1 || connect[0] != "0") {
            connOptions.m_specified_outgoing = connect;
        }
    }
    if (!connman.Start(scheduler, connOptions)) {
        return false;
    }

    // Generate coins in the background
    if (gArgs.GetBoolArg("-gen", DEFAULT_GENERATE)) {
        InitMiners(chainparams, &connman);
        SetCPUMinerThreads(gArgs.GetArg("-genproclimit-cpu", DEFAULT_GENERATE_THREADS_CPU));
        SetGPUMinerThreads(gArgs.GetArg("-genproclimit-gpu", DEFAULT_GENERATE_THREADS_GPU));
        StartMiners();
    }

    // Start the DHT Torrent networks in the background
    const bool fMultiSessions = gArgs.GetArg("-multidhtsessions", true);
    StartTorrentDHTNetwork(fMultiSessions, chainparams, &connman);

    SetRPCWarmupFinished();

#ifdef ENABLE_WALLET
    if (pwalletMain)
        pwalletMain->postInitProcess(threadGroup);

    if (gArgs.GetBoolArg("-staking", false)) {
        // ppcoin:mint proof-of-stake blocks in the background
        threadGroup.create_thread(boost::bind(&ThreadStakeMinter));
    }

    // ********************************************************* Step 12: Init Msg Channel list
    if (!fReindex && fLoaded && fMessaging && pmessagechanneldb && !gArgs.GetBoolArg("-disablewallet", false)) {
        bool found;
        if (!pmessagechanneldb->ReadFlag("init", found)) {
            uiInterface.InitMessage(_("Init Message Channels - Scanning Asset Transactions"));
            std::string strLoadError;
            if (!ScanForMessageChannels(strLoadError)) {
                LogPrintf("%s : Failed to scan for message channels, %s\n", __func__, strLoadError);
            } else {
                pmessagechanneldb->WriteFlag("init", true);
            }
        }
    }
#endif

    threadGroup.create_thread(boost::bind(&ThreadSendAlert, &connman));

    // ********************************************************* Step 13: finished
    uiInterface.InitMessage(_("Done Loading"));

    return !fRequestShutdown;
}<|MERGE_RESOLUTION|>--- conflicted
+++ resolved
@@ -382,13 +382,9 @@
         pBanAccountDB = nullptr;
         // BDAP Services DB's
         delete pDomainEntryDB;
-<<<<<<< HEAD
         delete pAuditDB;
-        pAuditDB = NULL;
-        pDomainEntryDB = NULL;
-=======
+        pAuditDB = nullptr;
         pDomainEntryDB = nullptr;
->>>>>>> 73ea216d
         delete pLinkDB;
         pLinkDB = nullptr;
         delete pLinkManager;
