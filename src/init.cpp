// Copyright (c) 2016-2018 Duality Blockchain Solutions Developers
// Copyright (c) 2014-2018 The Dash Core Developers
// Copyright (c) 2009-2018 The Bitcoin Developers
// Copyright (c) 2009-2018 Satoshi Nakamoto
// Distributed under the MIT/X11 software license, see the accompanying
// file COPYING or http://www.opensource.org/licenses/mit-license.php.

#if defined(HAVE_CONFIG_H)
#include "config/dynamic-config.h"
#endif

#include "init.h"

#include "activedynode.h"
#include "addrman.h"
#include "amount.h"
#include "base58.h"
#include "bdap/domainentrydb.h"
#include "chain.h"
#include "chainparams.h"
#include "checkpoints.h"
<<<<<<< HEAD
#include "bdap/domainentrydb.h"
#include "dht/ed25519.h"
#include "dht/session.h"
#include "dht/mutabledb.h"
=======
>>>>>>> d9a50852
#include "dynode-payments.h"
#include "dynode-sync.h"
#include "dynodeconfig.h"
#include "dynodeman.h"
#include "flat-database.h"
#include "fluid/fluiddynode.h"
#include "fluid/fluidmining.h"
#include "fluid/fluidmint.h"
#include "fluid/fluidsovereign.h"
#include "governance.h"
#include "httprpc.h"
#include "httpserver.h"
#include "instantsend.h"
#include "key.h"
#include "messagesigner.h"
#include "miner.h"
#include "net.h"
#include "net_processing.h"
#include "netfulfilledman.h"
#include "policy/policy.h"
#include "validation.h"
#ifdef ENABLE_WALLET
#include "privatesend-client.h"
#endif // ENABLE_WALLET
#include "compat/sanity.h"
#include "consensus/validation.h"
#include "privatesend-server.h"
#include "psnotificationinterface.h"
#include "rpcregister.h"
#include "rpcserver.h"
#include "scheduler.h"
#include "script/sigcache.h"
#include "script/standard.h"
#include "spork.h"
#include "timedata.h"
#include "torcontrol.h"
#include "txdb.h"
#include "txmempool.h"
#include "ui_interface.h"
#include "util.h"
#include "utilmoneystr.h"
#include "utilstrencodings.h"
#include "validationinterface.h"
#ifdef ENABLE_WALLET
#include "keepass.h"
#include "wallet/db.h"
#include "wallet/wallet.h"
#include "wallet/walletdb.h"
#endif
#include "warnings.h"

#include <memory>
#include <stdint.h>
#include <stdio.h>

#ifndef WIN32
#include <signal.h>
#endif

#include <openssl/crypto.h>

#include <boost/algorithm/string/classification.hpp>
#include <boost/algorithm/string/predicate.hpp>
#include <boost/algorithm/string/replace.hpp>
#include <boost/algorithm/string/split.hpp>
#include <boost/bind.hpp>
#include <boost/filesystem.hpp>
#include <boost/function.hpp>
#include <boost/interprocess/sync/file_lock.hpp>
#include <boost/thread.hpp>

#if ENABLE_ZMQ
#include "zmq/zmqnotificationinterface.h"
#endif

extern void ThreadSendAlert(CConnman& connman);

bool fFeeEstimatesInitialized = false;

static const bool DEFAULT_PROXYRANDOMIZE = true;
static const bool DEFAULT_REST_ENABLE = false;
static const bool DEFAULT_DISABLE_SAFEMODE = false;
static const bool DEFAULT_STOPAFTERBLOCKIMPORT = false;

std::unique_ptr<CConnman> g_connman;
std::unique_ptr<PeerLogicValidation> peerLogic;

#if ENABLE_ZMQ
static CZMQNotificationInterface* pzmqNotificationInterface = NULL;
#endif

static CPSNotificationInterface* ppsNotificationInterface = NULL;

#ifdef WIN32
// Win32 LevelDB doesn't use filedescriptors, and the ones used for
// accessing block files don't count towards the fd_set size limit
// anyway.
#define MIN_CORE_FILEDESCRIPTORS 0
#else
#define MIN_CORE_FILEDESCRIPTORS 150
#endif

/** Used to pass flags to the Bind() function */
enum BindFlags {
    BF_NONE = 0,
    BF_EXPLICIT = (1U << 0),
    BF_REPORT_ERROR = (1U << 1),
    BF_WHITELIST = (1U << 2),
};

static const char* FEE_ESTIMATES_FILENAME = "fee_estimates.dat";

//////////////////////////////////////////////////////////////////////////////
//
// Shutdown
//

//
// Thread management and startup/shutdown:
//
// The network-processing threads are all part of a thread group
// created by AppInit() or the Qt main() function.
//
// A clean exit happens when StartShutdown() or the SIGTERM
// signal handler sets fRequestShutdown, which triggers
// the DetectShutdownThread(), which interrupts the main thread group.
// DetectShutdownThread() then exits, which causes AppInit() to
// continue (it .joins the shutdown thread).
// Shutdown() is then
// called to clean up database connections, and stop other
// threads that should only be stopped after the main network-processing
// threads have exited.
//
// Note that if running -daemon the parent process returns from AppInit2
// before adding any threads to the threadGroup, so .join_all() returns
// immediately and the parent exits from main().
//
// Shutdown for Qt is very similar, only it uses a QTimer to detect
// fRequestShutdown getting set, and then does the normal Qt
// shutdown thing.
//

std::atomic<bool> fRequestShutdown(false);
std::atomic<bool> fRequestRestart(false);
std::atomic<bool> fDumpMempoolLater(false);


void StartShutdown()
{
    fRequestShutdown = true;
}

void StartRestart()
{
    fRequestShutdown = fRequestRestart = true;
}

bool ShutdownRequested()
{
    return fRequestShutdown;
}

class CCoinsViewErrorCatcher : public CCoinsViewBacked
{
public:
    CCoinsViewErrorCatcher(CCoinsView* view) : CCoinsViewBacked(view) {}
    bool GetCoin(const COutPoint& outpoint, Coin& coin) const override
    {
        try {
            return CCoinsViewBacked::GetCoin(outpoint, coin);
        } catch (const std::runtime_error& e) {
            uiInterface.ThreadSafeMessageBox(_("Error reading from database, shutting down."), "", CClientUIInterface::MSG_ERROR);
            LogPrintf("Error reading from database: %s\n", e.what());
            // Starting the shutdown sequence and returning false to the caller would be
            // interpreted as 'entry not found' (as opposed to unable to read data), and
            // could lead to invalid interpretation. Just exit immediately, as we can't
            // continue anyway, and all writes should be atomic.
            abort();
        }
    }
    // Writes do not need similar protection, as failure to write is handled by the caller.
};

static CCoinsViewErrorCatcher* pcoinscatcher = NULL;
static std::unique_ptr<ECCVerifyHandle> globalVerifyHandle;

void Interrupt(boost::thread_group& threadGroup)
{
    InterruptHTTPServer();
    InterruptHTTPRPC();
    InterruptRPC();
    InterruptREST();
    InterruptTorControl();
    if (g_connman)
        g_connman->Interrupt();
    threadGroup.interrupt_all();
}

/** Preparing steps before shutting down or restarting the wallet */
void PrepareShutdown()
{
    LogPrintf("%s: In progress...\n", __func__);
    static CCriticalSection cs_Shutdown;
    TRY_LOCK(cs_Shutdown, lockShutdown);
    if (!lockShutdown)
        return;

    /// Note: Shutdown() must be able to handle cases in which AppInit2() failed part of the way,
    /// for example if the data directory was found to be locked.
    /// Be sure that anything that writes files or flushes caches only does this if the respective
    /// module was initialized.
    RenameThread("dynamic-shutoff");
    mempool.AddTransactionsUpdated(1);
    StopTorrentDHTNetwork();
    StopHTTPRPC();
    StopREST();
    StopRPC();
    StopHTTPServer();
#ifdef ENABLE_WALLET
    if (pwalletMain)
        pwalletMain->Flush(false);
#endif
    ShutdownMiners();
    MapPort(false);
    UnregisterValidationInterface(peerLogic.get());
    peerLogic.reset();
    g_connman.reset();

    if (!fLiteMode) {
#ifdef ENABLE_WALLET
        // Stop PrivateSend, release keys
        privateSendClient.fEnablePrivateSend = false;
        privateSendClient.ResetPool();
#endif

        // STORE DATA CACHES INTO SERIALIZED DAT FILES
        CFlatDB<CDynodeMan> flatdb1("dncache.dat", "magicDynodeCache");
        flatdb1.Dump(dnodeman);
        CFlatDB<CDynodePayments> flatdb2("dnpayments.dat", "magicDynodePaymentsCache");
        flatdb2.Dump(dnpayments);
        CFlatDB<CGovernanceManager> flatdb3("governance.dat", "magicGovernanceCache");
        flatdb3.Dump(governance);
        CFlatDB<CNetFulfilledRequestManager> flatdb4("netfulfilled.dat", "magicFulfilledCache");
        flatdb4.Dump(netfulfilledman);
        if (fEnableInstantSend) {
            CFlatDB<CInstantSend> flatdb5("instantsend.dat", "magicInstantSendCache");
            flatdb5.Dump(instantsend);
        }
        CFlatDB<CSporkManager> flatdb6("sporks.dat", "magicSporkCache");
        flatdb6.Dump(sporkManager);
    }

    UnregisterNodeSignals(GetNodeSignals());
    if (fDumpMempoolLater)
        DumpMempool();

    if (fFeeEstimatesInitialized) {
        boost::filesystem::path est_path = GetDataDir() / FEE_ESTIMATES_FILENAME;
        CAutoFile est_fileout(fopen(est_path.string().c_str(), "wb"), SER_DISK, CLIENT_VERSION);
        if (!est_fileout.IsNull())
            mempool.WriteFeeEstimates(est_fileout);
        else
            LogPrintf("%s: Failed to write fee estimates to %s\n", __func__, est_path.string());
        fFeeEstimatesInitialized = false;
    }

    {
        LOCK(cs_main);
        if (pcoinsTip != NULL) {
            FlushStateToDisk();
        }
        delete pcoinsTip;
        pcoinsTip = NULL;
        delete pcoinscatcher;
        pcoinscatcher = NULL;
        delete pcoinsdbview;
        pcoinsdbview = NULL;
        delete pblocktree;
        pblocktree = NULL;
    }
#ifdef ENABLE_WALLET
    if (pwalletMain)
        pwalletMain->Flush(true);
#endif

#if ENABLE_ZMQ
    if (pzmqNotificationInterface) {
        UnregisterValidationInterface(pzmqNotificationInterface);
        delete pzmqNotificationInterface;
        pzmqNotificationInterface = NULL;
    }
#endif

    if (ppsNotificationInterface) {
        UnregisterValidationInterface(ppsNotificationInterface);
        delete ppsNotificationInterface;
        ppsNotificationInterface = NULL;
    }

#ifndef WIN32
    try {
        boost::filesystem::remove(GetPidFile());
    } catch (const boost::filesystem::filesystem_error& e) {
        LogPrintf("%s: Unable to remove pidfile: %s\n", __func__, e.what());
    }
#endif
    UnregisterAllValidationInterfaces();
}

/**
* Shutdown is split into 2 parts:
* Part 1: shut down everything but the main wallet instance (done in PrepareShutdown() )
* Part 2: delete wallet instance
*
* In case of a restart PrepareShutdown() was already called before, but this method here gets
* called implicitly when the parent object is deleted. In this case we have to skip the
* PrepareShutdown() part because it was already executed and just delete the wallet instance.
*/
void Shutdown()
{
    // Shutdown part 1: prepare shutdown
    if (!fRequestRestart) {
        PrepareShutdown();
    }
    // Shutdown part 2: Stop TOR thread and delete wallet instance
    StopTorControl();
#ifdef ENABLE_WALLET
    delete pwalletMain;
    pwalletMain = NULL;
#endif
    globalVerifyHandle.reset();
    ECC_Stop();
    ECC_Ed25519_Stop();
    LogPrintf("%s: done\n", __func__);
}

/**
 * Signal handlers are very limited in what they are allowed to do, so:
 */
void HandleSIGTERM(int)
{
    fRequestShutdown = true;
}

void HandleSIGHUP(int)
{
    fReopenDebugLog = true;
}

bool static Bind(CConnman& connman, const CService& addr, unsigned int flags)
{
    if (!(flags & BF_EXPLICIT) && IsLimited(addr))
        return false;
    std::string strError;
    if (!connman.BindListenPort(addr, strError, (flags & BF_WHITELIST) != 0)) {
        if (flags & BF_REPORT_ERROR)
            return InitError(strError);
        return false;
    }
    return true;
}

void OnRPCStarted()
{
    uiInterface.NotifyBlockTip.connect(&RPCNotifyBlockChange);
}

void OnRPCStopped()
{
    uiInterface.NotifyBlockTip.disconnect(&RPCNotifyBlockChange);
    RPCNotifyBlockChange(false, nullptr);
    cvBlockChange.notify_all();
    LogPrint("rpc", "RPC stopped.\n");
}

void OnRPCPreCommand(const CRPCCommand& cmd)
{
    // Observe safe mode
    std::string strWarning = GetWarnings("rpc");
    if (strWarning != "" && !GetBoolArg("-disablesafemode", DEFAULT_DISABLE_SAFEMODE) &&
        !cmd.okSafeMode)
        throw JSONRPCError(RPC_FORBIDDEN_BY_SAFE_MODE, std::string("Safe mode: ") + strWarning);
}

std::string HelpMessage(HelpMessageMode mode)
{
    const bool showDebug = GetBoolArg("-help-debug", false);

    // When adding new options to the categories, please keep and ensure alphabetical ordering.
    // Do not translate _(...) -help-debug options, Many technical terms, and only a very small audience, so is unnecessary stress to translators.
    std::string strUsage = HelpMessageGroup(_("Options:"));
    strUsage += HelpMessageOpt("-?", _("Print this help message and exit"));
    strUsage += HelpMessageOpt("-version", _("Print version and exit"));
    strUsage += HelpMessageOpt("-alerts", strprintf(_("Receive and display P2P network alerts (default: %u)"), DEFAULT_ALERTS));
    strUsage += HelpMessageOpt("-alertnotify=<cmd>", _("Execute command when a relevant alert is received or we see a really long fork (%s in cmd is replaced by message)"));
    strUsage += HelpMessageOpt("-blocknotify=<cmd>", _("Execute command when the best block changes (%s in cmd is replaced by block hash)"));
    if (showDebug)
        strUsage += HelpMessageOpt("-blocksonly", strprintf(_("Whether to operate in a blocks only mode (default: %u)"), DEFAULT_BLOCKSONLY));
    strUsage += HelpMessageOpt("-checkblocks=<n>", strprintf(_("How many blocks to check at startup (default: %u, 0 = all)"), DEFAULT_CHECKBLOCKS));
    strUsage += HelpMessageOpt("-checklevel=<n>", strprintf(_("How thorough the block verification of -checkblocks is (0-4, default: %u)"), DEFAULT_CHECKLEVEL));
    strUsage += HelpMessageOpt("-conf=<file>", strprintf(_("Specify configuration file (default: %s)"), DYNAMIC_CONF_FILENAME));
    if (mode == HMM_DYNAMICD) {
#if HAVE_DECL_DAEMON
        strUsage += HelpMessageOpt("-daemon", _("Run in the background as a daemon and accept commands"));
#endif
    }
    strUsage += HelpMessageOpt("-datadir=<dir>", _("Specify data directory"));
    strUsage += HelpMessageOpt("-dbcache=<n>", strprintf(_("Set database cache size in megabytes (%d to %d, default: %d)"), nMinDbCache, nMaxDbCache, nDefaultDbCache));
    strUsage += HelpMessageOpt("-feefilter", strprintf(_("Tell other nodes to filter invs to us by our mempool min fee (default: %u)"), DEFAULT_FEEFILTER));
    strUsage += HelpMessageOpt("-loadblock=<file>", _("Imports blocks from external blk000??.dat file on startup"));
    strUsage += HelpMessageOpt("-maxorphantx=<n>", strprintf(_("Keep at most <n> unconnectable transactions in memory (default: %u)"), DEFAULT_MAX_ORPHAN_TRANSACTIONS));
    strUsage += HelpMessageOpt("-maxmempool=<n>", strprintf(_("Keep the transaction memory pool below <n> megabytes (default: %u)"), DEFAULT_MAX_MEMPOOL_SIZE));
    strUsage += HelpMessageOpt("-mempoolexpiry=<n>", strprintf(_("Do not keep transactions in the mempool longer than <n> hours (default: %u)"), DEFAULT_MEMPOOL_EXPIRY));
    strUsage += HelpMessageOpt("-par=<n>", strprintf(_("Set the number of script verification threads (%u to %d, 0 = auto, <0 = leave that many cores free, default: %d)"),
                                               -GetNumCores(), MAX_SCRIPTCHECK_THREADS, DEFAULT_SCRIPTCHECK_THREADS));
#ifndef WIN32
    strUsage += HelpMessageOpt("-pid=<file>", strprintf(_("Specify pid file (default: %s)"), DYNAMIC_PID_FILENAME));
#endif
    strUsage += HelpMessageOpt("-prune=<n>", strprintf(_("Reduce storage requirements by enabling pruning (deleting) of old blocks. This allows the pruneblockchain RPC to be called to delete specific blocks, and enables automatic pruning of old blocks if a target size in MiB is provided. This mode is incompatible with -txindex and -rescan. "
                                                         "Warning: Reverting this setting requires re-downloading the entire blockchain. "
                                                         "(default: 0 = disable pruning blocks, 1 = allow manual pruning via RPC, >%u = automatically prune block files to stay under the specified target size in MiB)"),
                                                 MIN_DISK_SPACE_FOR_BLOCK_FILES / 1024 / 1024));
    strUsage += HelpMessageOpt("-reindex-chainstate", _("Rebuild chain state from the currently indexed blocks"));
    strUsage += HelpMessageOpt("-reindex", _("Rebuild chain state and block index from the blk*.dat files on disk"));
#ifndef WIN32
    strUsage += HelpMessageOpt("-sysperms", _("Create new files with system default permissions, instead of umask 077 (only effective with disabled wallet functionality)"));
#endif
    strUsage += HelpMessageOpt("-txindex", strprintf(_("Maintain a full transaction index, used by the getrawtransaction rpc call (default: %u)"), DEFAULT_TXINDEX));

    strUsage += HelpMessageOpt("-addressindex", strprintf(_("Maintain a full address index, used to query for the balance, txids and unspent outputs for addresses (default: %u)"), DEFAULT_ADDRESSINDEX));
    strUsage += HelpMessageOpt("-timestampindex", strprintf(_("Maintain a timestamp index for block hashes, used to query blocks hashes by a range of timestamps (default: %u)"), DEFAULT_TIMESTAMPINDEX));
    strUsage += HelpMessageOpt("-spentindex", strprintf(_("Maintain a full spent index, used to query the spending txid and input index for an outpoint (default: %u)"), DEFAULT_SPENTINDEX));

    strUsage += HelpMessageGroup(_("Connection options:"));
    strUsage += HelpMessageOpt("-addnode=<ip>", _("Add a node to connect to and attempt to keep the connection open"));
    strUsage += HelpMessageOpt("-allowprivatenet", strprintf(_("Allow RFC1918 addresses to be relayed and connected to (default: %u)"), DEFAULT_ALLOWPRIVATENET));
    strUsage += HelpMessageOpt("-banscore=<n>", strprintf(_("Threshold for disconnecting misbehaving peers (default: %u)"), DEFAULT_BANSCORE_THRESHOLD));
    strUsage += HelpMessageOpt("-bantime=<n>", strprintf(_("Number of seconds to keep misbehaving peers from reconnecting (default: %u)"), DEFAULT_MISBEHAVING_BANTIME));
    strUsage += HelpMessageOpt("-bind=<addr>", _("Bind to given address and always listen on it. Use [host]:port notation for IPv6"));
    strUsage += HelpMessageOpt("-connect=<ip>", _("Connect only to the specified node(s); -noconnect or -connect=0 alone to disable automatic connections"));
    strUsage += HelpMessageOpt("-discover", _("Discover own IP addresses (default: 1 when listening and no -externalip or -proxy)"));
    strUsage += HelpMessageOpt("-dns", _("Allow DNS lookups for -addnode, -seednode and -connect") + " " + strprintf(_("(default: %u)"), DEFAULT_NAME_LOOKUP));
    strUsage += HelpMessageOpt("-dnsseed", _("Query for peer addresses via DNS lookup, if low on addresses (default: 1 unless -connect/-noconnect)"));
    strUsage += HelpMessageOpt("-externalip=<ip>", _("Specify your own public address"));
    strUsage += HelpMessageOpt("-forcednsseed", strprintf(_("Always query for peer addresses via DNS lookup (default: %u)"), DEFAULT_FORCEDNSSEED));
    strUsage += HelpMessageOpt("-listen", _("Accept connections from outside (default: 1 if no -proxy or -connect/-noconnect)"));
    strUsage += HelpMessageOpt("-listenonion", strprintf(_("Automatically create Tor hidden service (default: %d)"), DEFAULT_LISTEN_ONION));
    strUsage += HelpMessageOpt("-maxconnections=<n>", strprintf(_("Maintain at most <n> connections to peers (temporary service connections excluded) (default: %u)"), DEFAULT_MAX_PEER_CONNECTIONS));
    strUsage += HelpMessageOpt("-maxreceivebuffer=<n>", strprintf(_("Maximum per-connection receive buffer, <n>*1000 bytes (default: %u)"), DEFAULT_MAXRECEIVEBUFFER));
    strUsage += HelpMessageOpt("-maxsendbuffer=<n>", strprintf(_("Maximum per-connection send buffer, <n>*1000 bytes (default: %u)"), DEFAULT_MAXSENDBUFFER));
    strUsage += HelpMessageOpt("-maxtimeadjustment", strprintf(_("Maximum allowed median peer time offset adjustment. Local perspective of time may be influenced by peers forward or backward by this amount. (default: %u seconds)"), DEFAULT_MAX_TIME_ADJUSTMENT));
    strUsage += HelpMessageOpt("-onion=<ip:port>", strprintf(_("Use separate SOCKS5 proxy to reach peers via Tor hidden services (default: %s)"), "-proxy"));
    strUsage += HelpMessageOpt("-onlynet=<net>", _("Only connect to nodes in network <net> (ipv4, ipv6 or onion)"));
    strUsage += HelpMessageOpt("-permitbaremultisig", strprintf(_("Relay non-P2SH multisig (default: %u)"), DEFAULT_PERMIT_BAREMULTISIG));
    strUsage += HelpMessageOpt("-peerbloomfilters", strprintf(_("Support filtering of blocks and transaction with bloom filters (default: %u)"), DEFAULT_PEERBLOOMFILTERS));
    strUsage += HelpMessageOpt("-port=<port>", strprintf(_("Listen for connections on <port> (default: %u or testnet: %u)"), Params(CBaseChainParams::MAIN).GetDefaultPort(), Params(CBaseChainParams::TESTNET).GetDefaultPort()));
    strUsage += HelpMessageOpt("-proxy=<ip:port>", _("Connect through SOCKS5 proxy"));
    strUsage += HelpMessageOpt("-proxyrandomize", strprintf(_("Randomize credentials for every proxy connection. This enables Tor stream isolation (default: %u)"), DEFAULT_PROXYRANDOMIZE));
    strUsage += HelpMessageOpt("-seednode=<ip>", _("Connect to a node to retrieve peer addresses, and disconnect"));
    strUsage += HelpMessageOpt("-timeout=<n>", strprintf(_("Specify connection timeout in milliseconds (minimum: 1, default: %d)"), DEFAULT_CONNECT_TIMEOUT));
    strUsage += HelpMessageOpt("-torcontrol=<ip>:<port>", strprintf(_("Tor control port to use if onion listening enabled (default: %s)"), DEFAULT_TOR_CONTROL));
    strUsage += HelpMessageOpt("-torpassword=<pass>", _("Tor control port password (default: empty)"));
#ifdef USE_UPNP
#if USE_UPNP
    strUsage += HelpMessageOpt("-upnp", _("Use UPnP to map the listening port (default: 1 when listening and no -proxy)"));
#else
    strUsage += HelpMessageOpt("-upnp", strprintf(_("Use UPnP to map the listening port (default: %u)"), 0));
#endif
#endif
    strUsage += HelpMessageOpt("-whitebind=<addr>", _("Bind to given address and whitelist peers connecting to it. Use [host]:port notation for IPv6"));
    strUsage += HelpMessageOpt("-whitelist=<netmask>", _("Whitelist peers connecting from the given netmask or IP address. Can be specified multiple times.") +
                                                           " " + _("Whitelisted peers cannot be DoS banned and their transactions are always relayed, even if they are already in the mempool, useful e.g. for a gateway"));
    strUsage += HelpMessageOpt("-whitelistrelay", strprintf(_("Accept relayed transactions received from whitelisted peers even when not relaying transactions (default: %d)"), DEFAULT_WHITELISTRELAY));
    strUsage += HelpMessageOpt("-whitelistforcerelay", strprintf(_("Force relay of transactions from whitelisted peers even they violate local relay policy (default: %d)"), DEFAULT_WHITELISTFORCERELAY));
    strUsage += HelpMessageOpt("-maxuploadtarget=<n>", strprintf(_("Tries to keep outbound traffic under the given target (in MiB per 24h), 0 = no limit (default: %d)"), DEFAULT_MAX_UPLOAD_TARGET));

#ifdef ENABLE_WALLET
    strUsage += CWallet::GetWalletHelpString(showDebug);
    if (mode == HMM_DYNAMIC_QT)
        strUsage += HelpMessageOpt("-windowtitle=<name>", _("Wallet window title"));
#endif

#if ENABLE_ZMQ
    strUsage += HelpMessageGroup(_("ZeroMQ notification options:"));
    strUsage += HelpMessageOpt("-zmqpubhashblock=<address>", _("Enable publish hash block in <address>"));
    strUsage += HelpMessageOpt("-zmqpubhashtx=<address>", _("Enable publish hash transaction in <address>"));
    strUsage += HelpMessageOpt("-zmqpubhashtxlock=<address>", _("Enable publish hash transaction (locked via InstantSend) in <address>"));
    strUsage += HelpMessageOpt("-zmqpubhashgovernancevote=<address>", _("Enable publish hash of governance votes in <address>"));
    strUsage += HelpMessageOpt("-zmqpubhashgovernanceobject=<address>", _("Enable publish hash of governance objects (like proposals) in <address>"));
    strUsage += HelpMessageOpt("-zmqpubrawblock=<address>", _("Enable publish raw block in <address>"));
    strUsage += HelpMessageOpt("-zmqpubrawtx=<address>", _("Enable publish raw transaction in <address>"));
    strUsage += HelpMessageOpt("-zmqpubrawtxlock=<address>", _("Enable publish raw transaction (locked via InstantSend) in <address>"));
#endif

    strUsage += HelpMessageGroup(_("Debugging/Testing options:"));
    strUsage += HelpMessageOpt("-uacomment=<cmt>", _("Append comment to the user agent string"));
    if (showDebug) {
        strUsage += HelpMessageOpt("-checkblockindex", strprintf("Do a full consistency check for mapBlockIndex, setBlockIndexCandidates, chainActive and mapBlocksUnlinked occasionally. Also sets -checkmempool (default: %u)", Params(CBaseChainParams::MAIN).DefaultConsistencyChecks()));
        strUsage += HelpMessageOpt("-checklevel=<n>", strprintf(_("How thorough the block verification of -checkblocks is (0-4, default: %u)"), DEFAULT_CHECKLEVEL));
        strUsage += HelpMessageOpt("-checkblockindex", strprintf("Do a full consistency check for mapBlockIndex, setBlockIndexCandidates, chainActive and mapBlocksUnlinked occasionally. Also sets -checkmempool (default: %u)", Params(CBaseChainParams::MAIN).DefaultConsistencyChecks()));
        strUsage += HelpMessageOpt("-checkmempool=<n>", strprintf("Run checks every <n> transactions (default: %u)", Params(CBaseChainParams::MAIN).DefaultConsistencyChecks()));
        strUsage += HelpMessageOpt("-checkpoints", strprintf("Disable expensive verification for known chain history (default: %u)", DEFAULT_CHECKPOINTS_ENABLED));
        strUsage += HelpMessageOpt("-disablesafemode", strprintf("Disable safemode, override a real safe mode event (default: %u)", DEFAULT_DISABLE_SAFEMODE));
        strUsage += HelpMessageOpt("-testsafemode", strprintf("Force safe mode (default: %u)", DEFAULT_TESTSAFEMODE));
        strUsage += HelpMessageOpt("-dropmessagestest=<n>", "Randomly drop 1 of every <n> network messages");
        strUsage += HelpMessageOpt("-fuzzmessagestest=<n>", "Randomly fuzz 1 of every <n> network messages");
        strUsage += HelpMessageOpt("-stopafterblockimport", strprintf("Stop running after importing blocks from disk (default: %u)", DEFAULT_STOPAFTERBLOCKIMPORT));
        strUsage += HelpMessageOpt("-limitancestorcount=<n>", strprintf("Do not accept transactions if number of in-mempool ancestors is <n> or more (default: %u)", DEFAULT_ANCESTOR_LIMIT));
        strUsage += HelpMessageOpt("-limitancestorsize=<n>", strprintf("Do not accept transactions whose size with all in-mempool ancestors exceeds <n> kilobytes (default: %u)", DEFAULT_ANCESTOR_SIZE_LIMIT));
        strUsage += HelpMessageOpt("-limitdescendantcount=<n>", strprintf("Do not accept transactions if any ancestor would have <n> or more in-mempool descendants (default: %u)", DEFAULT_DESCENDANT_LIMIT));
        strUsage += HelpMessageOpt("-limitdescendantsize=<n>", strprintf("Do not accept transactions if any ancestor would have more than <n> kilobytes of in-mempool descendants (default: %u).", DEFAULT_DESCENDANT_SIZE_LIMIT));
    }
    std::string debugCategories = "addrman, alert, bench, cmpctblock, coindb, db, http, leveldb, libevent, lock, mempool, mempoolrej, net, proxy, prune, rand, reindex, rpc, selectcoins, tor, zmq, "
                                  "dynamic (or specifically: gobject, instantsend, keepass, dynode, dnpayments, dnsync, privatesend, spork)"; // Don't translate these and qt below
    if (mode == HMM_DYNAMIC_QT)
        debugCategories += ", qt";
    strUsage += HelpMessageOpt("-debug=<category>", strprintf(_("Output debugging information (default: %u, supplying <category> is optional)"), 0) + ". " +
                                                        _("If <category> is not supplied or if <category> = 1, output all debugging information.") + _("<category> can be:") + " " + debugCategories + ".");
    if (showDebug)
        strUsage += HelpMessageOpt("-nodebug", "Turn off debugging messages, same as -debug=0");
    strUsage += HelpMessageOpt("-help-debug", _("Show all debugging options (usage: --help -help-debug)"));
    strUsage += HelpMessageOpt("-logips", strprintf(_("Include IP addresses in debug output (default: %u)"), DEFAULT_LOGIPS));
    strUsage += HelpMessageOpt("-logtimestamps", strprintf(_("Prepend debug output with timestamp (default: %u)"), DEFAULT_LOGTIMESTAMPS));
    if (showDebug) {
        strUsage += HelpMessageOpt("-logtimemicros", strprintf("Add microsecond precision to debug timestamps (default: %u)", DEFAULT_LOGTIMEMICROS));
        strUsage += HelpMessageOpt("-logthreadnames", strprintf("Add thread names to debug messages (default: %u)", DEFAULT_LOGTHREADNAMES));
        strUsage += HelpMessageOpt("-mocktime=<n>", "Replace actual time with <n> seconds since epoch (default: 0)");
        strUsage += HelpMessageOpt("-limitfreerelay=<n>", strprintf("Continuously rate-limit free transactions to <n>*1000 bytes per minute (default: %u)", DEFAULT_LIMITFREERELAY));
        strUsage += HelpMessageOpt("-relaypriority", strprintf("Require high priority for relaying free or low-fee transactions (default: %u)", DEFAULT_RELAYPRIORITY));
        strUsage += HelpMessageOpt("-maxsigcachesize=<n>", strprintf("Limit size of signature cache to <n> MiB (default: %u)", DEFAULT_MAX_SIG_CACHE_SIZE));
        strUsage += HelpMessageOpt("-maxtipage=<n>", strprintf("Maximum tip age in seconds to consider node in initial block download (default: %u)", DEFAULT_MAX_TIP_AGE));
    }
    strUsage += HelpMessageOpt("-minrelaytxfee=<amt>", strprintf(_("Fees (in %s/kB) smaller than this are considered zero fee for relaying, mining and transaction creation (default: %s)"),
                                                           CURRENCY_UNIT, FormatMoney(DEFAULT_MIN_RELAY_TX_FEE)));
    strUsage += HelpMessageOpt("-maxtxfee=<amt>", strprintf(_("Maximum total fees (in %s) to use in a single wallet transaction or raw transaction; setting this too low may abort large transactions (default: %s)"),
                                                      CURRENCY_UNIT, FormatMoney(DEFAULT_TRANSACTION_MAXFEE)));
    strUsage += HelpMessageOpt("-printtoconsole", _("Send trace/debug info to console instead of debug.log file"));
    strUsage += HelpMessageOpt("-printtodebuglog", strprintf(_("Send trace/debug info to debug.log file (default: %u)"), 1));
    if (showDebug) {
        strUsage += HelpMessageOpt("-printpriority", strprintf("Log transaction priority and fee per kB when mining blocks (default: %u)", DEFAULT_PRINTPRIORITY));
    }
    strUsage += HelpMessageOpt("-shrinkdebugfile", _("Shrink debug.log file on client startup (default: 1 when no -debug)"));
    AppendParamsHelpMessages(strUsage, showDebug);
    strUsage += HelpMessageOpt("-litemode=<n>", strprintf(_("Disable all Dynamic specific functionality (Dynodes, PrivateSend, InstantSend, Governance) (0-1, default: %u)"), 0));
    strUsage += HelpMessageOpt("-sporkaddr=<hex>", strprintf(_("Override spork address. Only useful for regtest and devnet. Using this on mainnet or testnet will ban you.")));
    strUsage += HelpMessageOpt("-minsporkkeys=<n>", strprintf(_("Overrides minimum spork signers to change spork value. Only useful for regtest and devnet. Using this on mainnet or testnet will ban you.")));

    strUsage += HelpMessageGroup(_("Dynode options:"));
    strUsage += HelpMessageOpt("-dynode=<n>", strprintf(_("Enable the client to act as a Dynode (0-1, default: %u)"), 0));
    strUsage += HelpMessageOpt("-dnconf=<file>", strprintf(_("Specify Dynode configuration file (default: %s)"), "dynode.conf"));
    strUsage += HelpMessageOpt("-dnconflock=<n>", strprintf(_("Lock Dynodes from Dynode configuration file (default: %u)"), 1));
    strUsage += HelpMessageOpt("-dynodepairingkey=<n>", _("Set the Dynode private key"));

#ifdef ENABLE_WALLET
    strUsage += HelpMessageGroup(_("PrivateSend options:"));
    strUsage += HelpMessageOpt("-enableprivatesend=<n>", strprintf(_("Enable use of automated PrivateSend for funds stored in this wallet (0-1, default: %u)"), 0));
    strUsage += HelpMessageOpt("-privatesendmultisession=<n>", strprintf(_("Enable multiple PrivateSend mixing sessions per block, experimental (0-1, default: %u)"), DEFAULT_PRIVATESEND_MULTISESSION));
    strUsage += HelpMessageOpt("-privatesendsessions=<n>", strprintf(_("Use N separate dynodes in parallel to mix funds (%u-%u, default: %u)"), MIN_PRIVATESEND_SESSIONS, MAX_PRIVATESEND_SESSIONS, DEFAULT_PRIVATESEND_SESSIONS));
    strUsage += HelpMessageOpt("-privatesendrounds=<n>", strprintf(_("Use N separate Dynodes for each denominated input to mix funds (2-16, default: %u)"), DEFAULT_PRIVATESEND_ROUNDS));
    strUsage += HelpMessageOpt("-privatesendamount=<n>", strprintf(_("Keep N DYN anonymized (default: %u)"), DEFAULT_PRIVATESEND_AMOUNT));
    strUsage += HelpMessageOpt("-liquidityprovider=<n>", strprintf(_("Provide liquidity to PrivateSend by infrequently mixing coins on a continual basis (%u-%u, default: %u, 1=very frequent, high fees, %u=very infrequent, low fees)"),
                                                             MIN_PRIVATESEND_LIQUIDITY, MAX_PRIVATESEND_LIQUIDITY, DEFAULT_PRIVATESEND_LIQUIDITY, MAX_PRIVATESEND_LIQUIDITY));
#endif // ENABLE_WALLET

    strUsage += HelpMessageGroup(_("InstantSend options:"));
    strUsage += HelpMessageOpt("-enableinstantsend=<n>", strprintf(_("Enable InstantSend, show confirmations for locked transactions (0-1, default: %u)"), 1));
    strUsage += HelpMessageOpt("-instantsenddepth=<n>", strprintf(_("Show N confirmations for a successfully locked transaction (0-9999, default: %u)"), DEFAULT_INSTANTSEND_DEPTH));
    strUsage += HelpMessageOpt("-instantsendnotify=<cmd>", _("Execute command when a wallet InstantSend transaction is successfully locked (%s in cmd is replaced by TxID)"));


    strUsage += HelpMessageGroup(_("Node relay options:"));
    if (showDebug) {
        strUsage += HelpMessageOpt("-acceptnonstdtxn", strprintf("Relay and mine \"non-standard\" transactions (%sdefault: %u)", "testnet/regtest only; ", !Params(CBaseChainParams::TESTNET).RequireStandard()));
        strUsage += HelpMessageOpt("-incrementalrelayfee=<amt>", strprintf("Fee rate (in %s/kB) used to define cost of relay, used for mempool limiting and BIP 125 replacement. (default: %s)", CURRENCY_UNIT, FormatMoney(DEFAULT_INCREMENTAL_RELAY_FEE)));
        strUsage += HelpMessageOpt("-dustrelayfee=<amt>", strprintf("Fee rate (in %s/kB) used to defined dust, the value of an output such that it will cost about 1/3 of its value in fees at this fee rate to spend it. (default: %s)", CURRENCY_UNIT, FormatMoney(DUST_RELAY_TX_FEE)));
    }
    strUsage += HelpMessageOpt("-bytespersigop", strprintf(_("Minimum bytes per sigop in transactions we relay and mine (default: %u)"), DEFAULT_BYTES_PER_SIGOP));
    strUsage += HelpMessageOpt("-datacarrier", strprintf(_("Relay and mine data carrier transactions (default: %u)"), DEFAULT_ACCEPT_DATACARRIER));
    strUsage += HelpMessageOpt("-datacarriersize", strprintf(_("Maximum size of data in data carrier transactions we relay and mine (default: %u)"), MAX_OP_RETURN_RELAY));
    strUsage += HelpMessageOpt("-mempoolreplacement", strprintf(_("Enable transaction replacement in the memory pool (default: %u)"), DEFAULT_ENABLE_REPLACEMENT));

    strUsage += HelpMessageGroup(_("Block creation options:"));
    strUsage += HelpMessageOpt("-blockmaxsize=<n>", strprintf(_("Set maximum block size in bytes (default: %d)"), DEFAULT_BLOCK_MAX_SIZE));
    strUsage += HelpMessageOpt("-blockprioritysize=<n>", strprintf(_("Set maximum size of high-priority/low-fee transactions in bytes (default: %d)"), DEFAULT_BLOCK_PRIORITY_SIZE));
    strUsage += HelpMessageOpt("-blockmintxfee=<amt>", strprintf(_("Set lowest fee rate (in %s/kB) for transactions to be included in block creation. (default: %s)"), CURRENCY_UNIT, FormatMoney(DEFAULT_BLOCK_MIN_TX_FEE)));
    if (showDebug)
        strUsage += HelpMessageOpt("-blockversion=<n>", "Override block version to test forking scenarios");

    strUsage += HelpMessageGroup(_("RPC server options:"));
    strUsage += HelpMessageOpt("-server", _("Accept command line and JSON-RPC commands"));
    strUsage += HelpMessageOpt("-rest", strprintf(_("Accept public REST requests (default: %u)"), DEFAULT_REST_ENABLE));
    strUsage += HelpMessageOpt("-rpcbind=<addr>", _("Bind to given address to listen for JSON-RPC connections. Use [host]:port notation for IPv6. This option can be specified multiple times (default: bind to all interfaces)"));
    strUsage += HelpMessageOpt("-rpccookiefile=<loc>", _("Location of the auth cookie (default: data dir)"));
    strUsage += HelpMessageOpt("-rpcuser=<user>", _("Username for JSON-RPC connections"));
    strUsage += HelpMessageOpt("-rpcpassword=<pw>", _("Password for JSON-RPC connections"));
    strUsage += HelpMessageOpt("-rpcauth=<userpw>", _("Username and hashed password for JSON-RPC connections. The field <userpw> comes in the format: <USERNAME>:<SALT>$<HASH>. A canonical python script is included in share/rpcuser. The client then connects normally using the rpcuser=<USERNAME>/rpcpassword=<PASSWORD> pair of arguments. This option can be specified multiple times"));
    strUsage += HelpMessageOpt("-rpcport=<port>", strprintf(_("Listen for JSON-RPC connections on <port> (default: %u or testnet: %u)"), BaseParams(CBaseChainParams::MAIN).RPCPort(), BaseParams(CBaseChainParams::TESTNET).RPCPort()));
    strUsage += HelpMessageOpt("-rpcallowip=<ip>", _("Allow JSON-RPC connections from specified source. Valid for <ip> are a single IP (e.g. 1.2.3.4), a network/netmask (e.g. 1.2.3.4/255.255.255.0) or a network/CIDR (e.g. 1.2.3.4/24). This option can be specified multiple times"));
    strUsage += HelpMessageOpt("-rpcthreads=<n>", strprintf(_("Set the number of threads to service RPC calls (default: %d)"), DEFAULT_HTTP_THREADS));
    if (showDebug) {
        strUsage += HelpMessageOpt("-rpcworkqueue=<n>", strprintf("Set the depth of the work queue to service RPC calls (default: %d)", DEFAULT_HTTP_WORKQUEUE));
        strUsage += HelpMessageOpt("-rpcservertimeout=<n>", strprintf("Timeout during HTTP requests (default: %d)", DEFAULT_HTTP_SERVER_TIMEOUT));
    }

    return strUsage;
}

std::string LicenseInfo()
{
    return FormatParagraph(strprintf(_("Copyright (C) 2016-%i Duality Blockchain Solutions Developers"), COPYRIGHT_YEAR)) + "\n" +
           "\n" +
           FormatParagraph(strprintf(_("Copyright (C) 2009-%i The Bitcoin Core Developers"), COPYRIGHT_YEAR)) + "\n" +
           "\n" +
           FormatParagraph(strprintf(_("Copyright (C) 2014-%i The Dash Developers"), COPYRIGHT_YEAR)) + "\n" +
           "\n" +
           FormatParagraph(_("This is experimental software.")) + "\n" +
           "\n" +
           FormatParagraph(_("Distributed under the MIT software license, see the accompanying file COPYING or <http://www.opensource.org/licenses/mit-license.php>.")) + "\n" +
           "\n" +
           FormatParagraph(_("This product includes software developed by the OpenSSL Project for use in the OpenSSL Toolkit <https://www.openssl.org/> and cryptographic software written by Eric Young and UPnP software written by Thomas Bernard.")) +
           "\n";
}

static void BlockNotifyCallback(bool initialSync, const CBlockIndex* pBlockIndex)
{
    if (initialSync || !pBlockIndex)
        return;

    std::string strCmd = GetArg("-blocknotify", "");

    boost::replace_all(strCmd, "%s", pBlockIndex->GetBlockHash().GetHex());
    boost::thread t(runCommand, strCmd); // thread runs free
}

static bool fHaveGenesis = false;
static boost::mutex cs_GenesisWait;
static CConditionVariable condvar_GenesisWait;

static void BlockNotifyGenesisWait(bool, const CBlockIndex* pBlockIndex)
{
    if (pBlockIndex != NULL) {
        {
            boost::unique_lock<boost::mutex> lock_GenesisWait(cs_GenesisWait);
            fHaveGenesis = true;
        }
        condvar_GenesisWait.notify_all();
    }
}

struct CImportingNow {
    CImportingNow()
    {
        assert(fImporting == false);
        fImporting = true;
    }

    ~CImportingNow()
    {
        assert(fImporting == true);
        fImporting = false;
    }
};


// If we're using -prune with -reindex, then delete block files that will be ignored by the
// reindex.  Since reindexing works by starting at block file 0 and looping until a blockfile
// is missing, do the same here to delete any later block files after a gap.  Also delete all
// rev files since they'll be rewritten by the reindex anyway.  This ensures that vinfoBlockFile
// is in sync with what's actually on disk by the time we start downloading, so that pruning
// works correctly.
void CleanupBlockRevFiles()
{
    std::map<std::string, boost::filesystem::path> mapBlockFiles;

    // Glob all blk?????.dat and rev?????.dat files from the blocks directory.
    // Remove the rev files immediately and insert the blk file paths into an
    // ordered map keyed by block file index.
    LogPrintf("Removing unusable blk?????.dat and rev?????.dat files for -reindex with -prune\n");
    boost::filesystem::path blocksdir = GetDataDir() / "blocks";
    for (boost::filesystem::directory_iterator it(blocksdir); it != boost::filesystem::directory_iterator(); it++) {
        if (is_regular_file(*it) &&
            it->path().filename().string().length() == 12 &&
            it->path().filename().string().substr(8, 4) == ".dat") {
            if (it->path().filename().string().substr(0, 3) == "blk")
                mapBlockFiles[it->path().filename().string().substr(3, 5)] = it->path();
            else if (it->path().filename().string().substr(0, 3) == "rev")
                remove(it->path());
        }
    }

    // Remove all block files that aren't part of a contiguous set starting at
    // zero by walking the ordered map (keys are block file indices) by
    // keeping a separate counter.  Once we hit a gap (or if 0 doesn't exist)
    // start removing block files.
    int nContigCounter = 0;
    BOOST_FOREACH (const PAIRTYPE(std::string, boost::filesystem::path) & item, mapBlockFiles) {
        if (atoi(item.first) == nContigCounter) {
            nContigCounter++;
            continue;
        }
        remove(item.second);
    }
}

void ThreadImport(std::vector<boost::filesystem::path> vImportFiles)
{
    const CChainParams& chainparams = Params();
    RenameThread("dynamic-loadblk");

    {
        CImportingNow imp;

        // -reindex
        if (fReindex) {
            int nFile = 0;
            while (true) {
                CDiskBlockPos pos(nFile, 0);
                if (!boost::filesystem::exists(GetBlockPosFilename(pos, "blk")))
                    break; // No block files left to reindex
                FILE* file = OpenBlockFile(pos, true);
                if (!file)
                    break; // This error is logged in OpenBlockFile
                LogPrintf("Reindexing block file blk%05u.dat...\n", (unsigned int)nFile);
                LoadExternalBlockFile(chainparams, file, &pos);
                nFile++;
            }
            pblocktree->WriteReindexing(false);
            fReindex = false;
            LogPrintf("Reindexing finished\n");
            // To avoid ending up in a situation without genesis block, re-try initializing (no-op if reindexing worked):
            InitBlockIndex(chainparams);
        }

        // hardcoded $DATADIR/bootstrap.dat
        boost::filesystem::path pathBootstrap = GetDataDir() / "bootstrap.dat";
        if (boost::filesystem::exists(pathBootstrap)) {
            FILE* file = fopen(pathBootstrap.string().c_str(), "rb");
            if (file) {
                boost::filesystem::path pathBootstrapOld = GetDataDir() / "bootstrap.dat.old";
                LogPrintf("Importing bootstrap.dat...\n");
                LoadExternalBlockFile(chainparams, file);
                RenameOver(pathBootstrap, pathBootstrapOld);
            } else {
                LogPrintf("Warning: Could not open bootstrap file %s\n", pathBootstrap.string());
            }
        }

        // -loadblock=
        BOOST_FOREACH (const boost::filesystem::path& path, vImportFiles) {
            FILE* file = fopen(path.string().c_str(), "rb");
            if (file) {
                LogPrintf("Importing blocks file %s...\n", path.string());
                LoadExternalBlockFile(chainparams, file);
            } else {
                LogPrintf("Warning: Could not open blocks file %s\n", path.string());
            }
        }

        // scan for better chains in the block chain database, that are not yet connected in the active best chain
        CValidationState state;
        if (!ActivateBestChain(state, chainparams)) {
            LogPrintf("Failed to connect best block");
            StartShutdown();
        }

        if (GetBoolArg("-stopafterblockimport", DEFAULT_STOPAFTERBLOCKIMPORT)) {
            LogPrintf("Stopping after block import\n");
            StartShutdown();
        }
    } // End scope of CImportingNow
    LoadMempool();
    fDumpMempoolLater = !fRequestShutdown;
}

/** Sanity checks
 *  Ensure that Dynamic is running in a usable environment with all
 *  necessary library support.
 */
bool InitSanityCheck(void)
{
    if (!ECC_InitSanityCheck()) {
        InitError("Elliptic curve cryptography sanity check failure. Aborting.");
        return false;
    }
    if (!glibc_sanity_test() || !glibcxx_sanity_test())
        return false;

    return true;
}

bool AppInitServers(boost::thread_group& threadGroup)
{
    RPCServer::OnStarted(&OnRPCStarted);
    RPCServer::OnStopped(&OnRPCStopped);
    RPCServer::OnPreCommand(&OnRPCPreCommand);
    if (!InitHTTPServer())
        return false;
    if (!StartRPC())
        return false;
    if (!StartHTTPRPC())
        return false;
    if (GetBoolArg("-rest", DEFAULT_REST_ENABLE) && !StartREST())
        return false;
    if (!StartHTTPServer())
        return false;
    return true;
}

// Parameter interaction based on rules
void InitParameterInteraction()
{
    // when specifying an explicit binding address, you want to listen on it
    // even when -connect or -proxy is specified
    if (IsArgSet("-bind")) {
        if (SoftSetBoolArg("-listen", true))
            LogPrintf("%s: parameter interaction: -bind set -> setting -listen=1\n", __func__);
    }
    if (IsArgSet("-whitebind")) {
        if (SoftSetBoolArg("-listen", true))
            LogPrintf("%s: parameter interaction: -whitebind set -> setting -listen=1\n", __func__);
    }

    if (GetBoolArg("-dynode", false)) {
        // Dynodes MUST accept connections from outside
        ForceSetArg("-listen", "1");
        LogPrintf("%s: parameter interaction: -dynode=1 -> setting -listen=1\n", __func__);
        if (GetArg("-maxconnections", DEFAULT_MAX_PEER_CONNECTIONS) < DEFAULT_MAX_PEER_CONNECTIONS) {
            // Dynodes MUST be able to handle at least DEFAULT_MAX_PEER_CONNECTIONS connections
            ForceSetArg("-maxconnections", itostr(DEFAULT_MAX_PEER_CONNECTIONS));
            LogPrintf("%s: parameter interaction: -dynode=1 -> setting -maxconnections=%d\n", __func__, DEFAULT_MAX_PEER_CONNECTIONS);
        }
    }

    if (mapMultiArgs.count("-connect") && mapMultiArgs.at("-connect").size() > 0) {
        // when only connecting to trusted nodes, do not seed via DNS, or listen by default
        if (SoftSetBoolArg("-dnsseed", false))
            LogPrintf("%s: parameter interaction: -connect set -> setting -dnsseed=0\n", __func__);
        if (SoftSetBoolArg("-listen", false))
            LogPrintf("%s: parameter interaction: -connect set -> setting -listen=0\n", __func__);
    }

    if (IsArgSet("-proxy")) {
        // to protect privacy, do not listen by default if a default proxy server is specified
        if (SoftSetBoolArg("-listen", false))
            LogPrintf("%s: parameter interaction: -proxy set -> setting -listen=0\n", __func__);
        // to protect privacy, do not use UPNP when a proxy is set. The user may still specify -listen=1
        // to listen locally, so don't rely on this happening through -listen below.
        if (SoftSetBoolArg("-upnp", false))
            LogPrintf("%s: parameter interaction: -proxy set -> setting -upnp=0\n", __func__);
        // to protect privacy, do not discover addresses by default
        if (SoftSetBoolArg("-discover", false))
            LogPrintf("%s: parameter interaction: -proxy set -> setting -discover=0\n", __func__);
    }

    if (!GetBoolArg("-listen", DEFAULT_LISTEN)) {
        // do not map ports or try to retrieve public IP when not listening (pointless)
        if (SoftSetBoolArg("-upnp", false))
            LogPrintf("%s: parameter interaction: -listen=0 -> setting -upnp=0\n", __func__);
        if (SoftSetBoolArg("-discover", false))
            LogPrintf("%s: parameter interaction: -listen=0 -> setting -discover=0\n", __func__);
        if (SoftSetBoolArg("-listenonion", false))
            LogPrintf("%s: parameter interaction: -listen=0 -> setting -listenonion=0\n", __func__);
    }

    if (IsArgSet("-externalip")) {
        // if an explicit public IP is specified, do not try to find others
        if (SoftSetBoolArg("-discover", false))
            LogPrintf("%s: parameter interaction: -externalip set -> setting -discover=0\n", __func__);
    }

    // disable whitelistrelay in blocksonly mode
    if (GetBoolArg("-blocksonly", DEFAULT_BLOCKSONLY)) {
        if (SoftSetBoolArg("-whitelistrelay", false))
            LogPrintf("%s: parameter interaction: -blocksonly=1 -> setting -whitelistrelay=0\n", __func__);
    }

    // disable whitelistrelay in blocksonly mode
    if (GetBoolArg("-whitelistforcerelay", DEFAULT_WHITELISTFORCERELAY)) {
        if (SoftSetBoolArg("-whitelistrelay", true))
            LogPrintf("%s: parameter interaction: -whitelistforcerelay=1 -> setting -whitelistrelay=1\n", __func__);
    }

    if (!GetBoolArg("-enableinstantsend", fEnableInstantSend)) {
        if (SoftSetArg("-instantsenddepth", "0"))
            LogPrintf("%s: parameter interaction: -enableinstantsend=false -> setting -nInstantSendDepth=0\n", __func__);
    }

#ifdef ENABLE_WALLET
    int nLiqProvTmp = GetArg("-liquidityprovider", DEFAULT_PRIVATESEND_LIQUIDITY);
    if (nLiqProvTmp > 0) {
        ForceSetArg("-enableprivatesend", "1");
        LogPrintf("%s: parameter interaction: -liquidityprovider=%d -> setting -enableprivatesend=1\n", __func__, nLiqProvTmp);
        ForceSetArg("-privatesendsessions", itostr(MIN_PRIVATESEND_SESSIONS));
        LogPrintf("%s: parameter interaction: -liquidityprovider=%d -> setting -privatesendsessions=%d\n", __func__, nLiqProvTmp, itostr(std::numeric_limits<int>::max()));
        ForceSetArg("-privatesendrounds", itostr(std::numeric_limits<int>::max()));
        LogPrintf("%s: parameter interaction: -liquidityprovider=%d -> setting -privatesendrounds=%d\n", __func__, nLiqProvTmp, itostr(std::numeric_limits<int>::max()));
        ForceSetArg("-privatesendamount", itostr(MAX_PRIVATESEND_AMOUNT));
        LogPrintf("%s: parameter interaction: -liquidityprovider=%d -> setting -privatesendamount=%d\n", __func__, nLiqProvTmp, MAX_PRIVATESEND_AMOUNT);
        ForceSetArg("-privatesendmultisession", "0");
        LogPrintf("%s: parameter interaction: -liquidityprovider=%d -> setting -privatesendmultisession=0\n", __func__, nLiqProvTmp);
    }

    if (IsArgSet("-hdseed") && IsHex(GetArg("-hdseed", "not hex")) && (IsArgSet("-mnemonic") || IsArgSet("-mnemonicpassphrase"))) {
        ForceRemoveArg("-mnemonic");
        ForceRemoveArg("-mnemonicpassphrase");
        LogPrintf("%s: parameter interaction: can't use -hdseed and -mnemonic/-mnemonicpassphrase together, will prefer -seed\n", __func__);
    }
#endif // ENABLE_WALLET

    // Make sure additional indexes are recalculated correctly in VerifyDB
    // (we must reconnect blocks whenever we disconnect them for these indexes to work)
    bool fAdditionalIndexes =
        GetBoolArg("-addressindex", DEFAULT_ADDRESSINDEX) ||
        GetBoolArg("-spentindex", DEFAULT_SPENTINDEX) ||
        GetBoolArg("-timestampindex", DEFAULT_TIMESTAMPINDEX);

    if (fAdditionalIndexes && GetArg("-checklevel", DEFAULT_CHECKLEVEL) < 4) {
        ForceSetArg("-checklevel", "4");
        LogPrintf("%s: parameter interaction: additional indexes -> setting -checklevel=4\n", __func__);
    }
}

static std::string ResolveErrMsg(const char* const optname, const std::string& strBind)
{
    return strprintf(_("Cannot resolve -%s address: '%s'"), optname, strBind);
}

void InitLogging()
{
    fPrintToConsole = GetBoolArg("-printtoconsole", false);
    fPrintToDebugLog = GetBoolArg("-printtodebuglog", true) && !fPrintToConsole;
    fLogTimestamps = GetBoolArg("-logtimestamps", DEFAULT_LOGTIMESTAMPS);
    fLogTimeMicros = GetBoolArg("-logtimemicros", DEFAULT_LOGTIMEMICROS);
    fLogThreadNames = GetBoolArg("-logthreadnames", DEFAULT_LOGTHREADNAMES);
    fLogIPs = GetBoolArg("-logips", DEFAULT_LOGIPS);

    LogPrintf("\n\n\n\n\n\n\n\n\n\n\n\n\n\n\n\n\n\n\n\n");
    LogPrintf("Dynamic version %s\n", FormatFullVersion());
}

namespace
{ // Variables internal to initialization process only

ServiceFlags nRelevantServices = NODE_NETWORK;
int nMaxConnections;
int nUserMaxConnections;
int nFD;
ServiceFlags nLocalServices = NODE_NETWORK;

} // namespace

[[noreturn]] static void new_handler_terminate()
{
    // Rather than throwing std::bad-alloc if allocation fails, terminate
    // immediately to (try to) avoid chain corruption.
    // Since LogPrintf may itself allocate memory, set the handler directly
    // to terminate first.
    std::set_new_handler(std::terminate);
    LogPrintf("Error: Out of memory. Terminating.\n");

    // The log was successful, terminate now.
    std::terminate();
};

bool AppInitBasicSetup()
{
    // ********************************************************* Step 1: setup
#ifdef _MSC_VER
    // Turn off Microsoft heap dump noise
    _CrtSetReportMode(_CRT_WARN, _CRTDBG_MODE_FILE);
    _CrtSetReportFile(_CRT_WARN, CreateFileA("NUL", GENERIC_WRITE, 0, NULL, OPEN_EXISTING, 0, 0));
#endif
#if _MSC_VER >= 1400
    // Disable confusing "helpful" text message on abort, Ctrl-C
    _set_abort_behavior(0, _WRITE_ABORT_MSG | _CALL_REPORTFAULT);
#endif
#ifdef WIN32
    // Enable Data Execution Prevention (DEP)
    // Minimum supported OS versions: WinXP SP3, WinVista >= SP1, Win Server 2008
    // A failure is non-critical and needs no further attention!
#ifndef PROCESS_DEP_ENABLE
    // We define this here, because GCCs winbase.h limits this to _WIN32_WINNT >= 0x0601 (Windows 7),
    // which is not correct. Can be removed, when GCCs winbase.h is fixed!
#define PROCESS_DEP_ENABLE 0x00000001
#endif
    typedef BOOL(WINAPI * PSETPROCDEPPOL)(DWORD);
    PSETPROCDEPPOL setProcDEPPol = (PSETPROCDEPPOL)GetProcAddress(GetModuleHandleA("Kernel32.dll"), "SetProcessDEPPolicy");
    if (setProcDEPPol != NULL)
        setProcDEPPol(PROCESS_DEP_ENABLE);
#endif

    if (!SetupNetworking())
        return InitError("Initializing networking failed");

#ifndef WIN32
    if (!GetBoolArg("-sysperms", false)) {
        umask(077);
    }

    // Clean shutdown on SIGTERM
    struct sigaction sa;
    sa.sa_handler = HandleSIGTERM;
    sigemptyset(&sa.sa_mask);
    sa.sa_flags = 0;
    sigaction(SIGTERM, &sa, NULL);
    sigaction(SIGINT, &sa, NULL);

    // Reopen debug.log on SIGHUP
    struct sigaction sa_hup;
    sa_hup.sa_handler = HandleSIGHUP;
    sigemptyset(&sa_hup.sa_mask);
    sa_hup.sa_flags = 0;
    sigaction(SIGHUP, &sa_hup, NULL);

    // Ignore SIGPIPE, otherwise it will bring the daemon down if the client closes unexpectedly
    signal(SIGPIPE, SIG_IGN);
#endif

    std::set_new_handler(new_handler_terminate);

    return true;
}
bool AppInitParameterInteraction()
{
    const CChainParams& chainparams = Params();
    // ********************************************************* Step 2: parameter interactions

    // also see: InitParameterInteraction()

    // if using block pruning, then disallow txindex
    if (GetArg("-prune", 0)) {
        if (GetBoolArg("-txindex", DEFAULT_TXINDEX))
            return InitError(_("Prune mode is incompatible with -txindex."));
    }

    fAllowPrivateNet = GetBoolArg("-allowprivatenet", DEFAULT_ALLOWPRIVATENET);

    // Make sure enough file descriptors are available
    int nBind = std::max(
        (mapMultiArgs.count("-bind") ? mapMultiArgs.at("-bind").size() : 0) +
            (mapMultiArgs.count("-whitebind") ? mapMultiArgs.at("-whitebind").size() : 0),
        size_t(1));
    nUserMaxConnections = GetArg("-maxconnections", DEFAULT_MAX_PEER_CONNECTIONS);
    nMaxConnections = std::max(nUserMaxConnections, 0);

    // Trim requested connection counts, to fit into system limitations
    nMaxConnections = std::max(std::min(nMaxConnections, (int)(FD_SETSIZE - nBind - MIN_CORE_FILEDESCRIPTORS - MAX_ADDNODE_CONNECTIONS)), 0);
    nFD = RaiseFileDescriptorLimit(nMaxConnections + MIN_CORE_FILEDESCRIPTORS + MAX_ADDNODE_CONNECTIONS);
    if (nFD < MIN_CORE_FILEDESCRIPTORS)
        return InitError(_("Not enough file descriptors available."));
    nMaxConnections = std::min(nFD - MIN_CORE_FILEDESCRIPTORS - MAX_ADDNODE_CONNECTIONS, nMaxConnections);

    if (nMaxConnections < nUserMaxConnections)
        InitWarning(strprintf(_("Reducing -maxconnections from %d to %d, because of system limitations."), nUserMaxConnections, nMaxConnections));

    // ********************************************************* Step 3: parameter-to-internal-flags

    fDebug = mapMultiArgs.count("-debug");
    // Special-case: if -debug=0/-nodebug is set, turn off debugging messages
    if (fDebug) {
        const std::vector<std::string>& categories = mapMultiArgs.at("-debug");
        if (GetBoolArg("-nodebug", false) || find(categories.begin(), categories.end(), std::string("0")) != categories.end())
            fDebug = false;
    }

    // Check for -debugnet
    if (GetBoolArg("-debugnet", false))
        InitWarning(_("Unsupported argument -debugnet ignored, use -debug=net."));
    // Check for -socks - as this is a privacy risk to continue, exit here
    if (IsArgSet("-socks"))
        return InitError(_("Unsupported argument -socks found. Setting SOCKS version isn't possible anymore, only SOCKS5 proxies are supported."));
    // Check for -tor - as this is a privacy risk to continue, exit here
    if (GetBoolArg("-tor", false))
        return InitError(_("Unsupported argument -tor found, use -onion."));

    if (GetBoolArg("-benchmark", false))
        InitWarning(_("Unsupported argument -benchmark ignored, use -debug=bench."));

    if (GetBoolArg("-whitelistalwaysrelay", false))
        InitWarning(_("Unsupported argument -whitelistalwaysrelay ignored, use -whitelistrelay and/or -whitelistforcerelay."));

    if (IsArgSet("-blockminsize"))
        InitWarning("Unsupported argument -blockminsize ignored.");

    // Checkmempool and checkblockindex default to true in regtest mode
    int ratio = std::min<int>(std::max<int>(GetArg("-checkmempool", chainparams.DefaultConsistencyChecks() ? 1 : 0), 0), 1000000);
    if (ratio != 0) {
        mempool.setSanityCheck(1.0 / ratio);
    }
    fCheckBlockIndex = GetBoolArg("-checkblockindex", chainparams.DefaultConsistencyChecks());
    fCheckpointsEnabled = GetBoolArg("-checkpoints", DEFAULT_CHECKPOINTS_ENABLED);

    hashAssumeValid = uint256S(GetArg("-assumevalid", chainparams.GetConsensus().defaultAssumeValid.GetHex()));
    if (!hashAssumeValid.IsNull())
        LogPrintf("Assuming ancestors of block %s have valid signatures.\n", hashAssumeValid.GetHex());
    else
        LogPrintf("Validating signatures for all blocks.\n");

    // mempool limits
    int64_t nMempoolSizeMax = GetArg("-maxmempool", DEFAULT_MAX_MEMPOOL_SIZE) * 1000000;
    int64_t nMempoolSizeMin = GetArg("-limitdescendantsize", DEFAULT_DESCENDANT_SIZE_LIMIT) * 1000 * 40;
    if (nMempoolSizeMax < 0 || nMempoolSizeMax < nMempoolSizeMin)
        return InitError(strprintf(_("-maxmempool must be at least %d MB"), std::ceil(nMempoolSizeMin / 1000000.0)));
    // incremental relay fee sets the minimimum feerate increase necessary for BIP 125 replacement in the mempool
    // and the amount the mempool min fee increases above the feerate of txs evicted due to mempool limiting.
    if (IsArgSet("-incrementalrelayfee")) {
        CAmount n = 0;
        if (!ParseMoney(GetArg("-incrementalrelayfee", ""), n))
            return InitError(AmountErrMsg("incrementalrelayfee", GetArg("-incrementalrelayfee", "")));
        incrementalRelayFee = CFeeRate(n);
    }

    // -par=0 means autodetect, but nScriptCheckThreads==0 means no concurrency
    nScriptCheckThreads = GetArg("-par", DEFAULT_SCRIPTCHECK_THREADS);
    if (nScriptCheckThreads <= 0)
        nScriptCheckThreads += GetNumCores();
    if (nScriptCheckThreads <= 1)
        nScriptCheckThreads = 0;
    else if (nScriptCheckThreads > MAX_SCRIPTCHECK_THREADS)
        nScriptCheckThreads = MAX_SCRIPTCHECK_THREADS;

    // block pruning; get the amount of disk space (in MiB) to allot for block & undo files
    int64_t nPruneArg = GetArg("-prune", 0);
    if (nPruneArg < 0) {
        return InitError(_("Prune cannot be configured with a negative value."));
    }
    nPruneTarget = (uint64_t)nPruneArg * 1024 * 1024;
    if (nPruneArg == 1) { // manual pruning: -prune=1
        LogPrintf("Block pruning enabled.  Use RPC call pruneblockchain(height) to manually prune block and undo files.\n");
        nPruneTarget = std::numeric_limits<uint64_t>::max();
        fPruneMode = true;
    } else if (nPruneTarget) {
        if (nPruneTarget < MIN_DISK_SPACE_FOR_BLOCK_FILES) {
            return InitError(strprintf(_("Prune configured below the minimum of %d MiB.  Please use a higher number."), MIN_DISK_SPACE_FOR_BLOCK_FILES / 1024 / 1024));
        }
        LogPrintf("Prune configured to target %uMiB on disk for block and undo files.\n", nPruneTarget / 1024 / 1024);
        fPruneMode = true;
    }


    RegisterAllCoreRPCCommands(tableRPC);
#ifdef ENABLE_WALLET
    RegisterWalletRPCCommands(tableRPC);
#endif

    nConnectTimeout = GetArg("-timeout", DEFAULT_CONNECT_TIMEOUT);
    if (nConnectTimeout <= 0)
        nConnectTimeout = DEFAULT_CONNECT_TIMEOUT;

    // Fee-per-kilobyte amount considered the same as "free"
    // If you are mining, be careful setting this:
    // if you set it to zero then
    // a transaction spammer can cheaply fill blocks using
    // 1-satoshi-fee transactions. It should be set above the real
    // cost to you of processing a transaction.
    if (IsArgSet("-minrelaytxfee")) {
        CAmount n = 0;
        if (!ParseMoney(GetArg("-minrelaytxfee", ""), n) || 0 == n)
            return InitError(AmountErrMsg("minrelaytxfee", GetArg("-minrelaytxfee", "")));
        // High fee check is done afterward in CWallet::ParameterInteraction()
        ::minRelayTxFee = CFeeRate(n);
    } else if (incrementalRelayFee > ::minRelayTxFee) {
        // Allow only setting incrementalRelayFee to control both
        ::minRelayTxFee = incrementalRelayFee;
        LogPrintf("Increasing minrelaytxfee to %s to match incrementalrelayfee\n", ::minRelayTxFee.ToString());
    }

    // Sanity check argument for min fee for including tx in block
    // TODO: Harmonize which arguments need sanity checking and where that happens
    if (IsArgSet("-blockmintxfee")) {
        CAmount n = 0;
        if (!ParseMoney(GetArg("-blockmintxfee", ""), n))
            return InitError(AmountErrMsg("blockmintxfee", GetArg("-blockmintxfee", "")));
    }

    // Feerate used to define dust.  Shouldn't be changed lightly as old
    // implementations may inadvertently create non-standard transactions
    if (IsArgSet("-dustrelayfee")) {
        CAmount n = 0;
        if (!ParseMoney(GetArg("-dustrelayfee", ""), n) || 0 == n)
            return InitError(AmountErrMsg("dustrelayfee", GetArg("-dustrelayfee", "")));
        dustRelayFee = CFeeRate(n);
    }

    fRequireStandard = !GetBoolArg("-acceptnonstdtxn", !chainparams.RequireStandard());
    if (chainparams.RequireStandard() && !fRequireStandard)
        return InitError(strprintf("acceptnonstdtxn is not currently supported for %s chain", chainparams.NetworkIDString()));
    nBytesPerSigOp = GetArg("-bytespersigop", nBytesPerSigOp);

#ifdef ENABLE_WALLET
    if (!CWallet::ParameterInteraction())
        return false;
#endif // ENABLE_WALLET

    fIsBareMultisigStd = GetBoolArg("-permitbaremultisig", DEFAULT_PERMIT_BAREMULTISIG);
    fAcceptDatacarrier = GetBoolArg("-datacarrier", DEFAULT_ACCEPT_DATACARRIER);
    nMaxDatacarrierBytes = GetArg("-datacarriersize", nMaxDatacarrierBytes);

    fAlerts = GetBoolArg("-alerts", DEFAULT_ALERTS);

    // Option to startup with mocktime set (used for regression testing):
    SetMockTime(GetArg("-mocktime", 0)); // SetMockTime(0) is a no-op

    if (GetBoolArg("-peerbloomfilters", DEFAULT_PEERBLOOMFILTERS))
        nLocalServices = ServiceFlags(nLocalServices | NODE_BLOOM);

    nMaxTipAge = GetArg("-maxtipage", DEFAULT_MAX_TIP_AGE);

    fEnableReplacement = GetBoolArg("-mempoolreplacement", DEFAULT_ENABLE_REPLACEMENT);
    if ((!fEnableReplacement) && IsArgSet("-mempoolreplacement")) {
        // Minimal effort at forwards compatibility
        std::string strReplacementModeList = GetArg("-mempoolreplacement", ""); // default is impossible
        std::vector<std::string> vstrReplacementModes;
        boost::split(vstrReplacementModes, strReplacementModeList, boost::is_any_of(","));
        fEnableReplacement = (std::find(vstrReplacementModes.begin(), vstrReplacementModes.end(), "fee") != vstrReplacementModes.end());
    }

    if (mapMultiArgs.count("-bip9params")) {
        // Allow overriding BIP9 parameters for testing
        if (!chainparams.MineBlocksOnDemand()) {
            return InitError("BIP9 parameters may only be overridden on regtest.");
        }
        const std::vector<std::string>& deployments = mapMultiArgs.at("-bip9params");
        for (auto i : deployments) {
            std::vector<std::string> vDeploymentParams;
            boost::split(vDeploymentParams, i, boost::is_any_of(":"));
            if (vDeploymentParams.size() != 3) {
                return InitError("BIP9 parameters malformed, expecting deployment:start:end");
            }
            int64_t nStartTime, nTimeout;
            if (!ParseInt64(vDeploymentParams[1], &nStartTime)) {
                return InitError(strprintf("Invalid nStartTime (%s)", vDeploymentParams[1]));
            }
            if (!ParseInt64(vDeploymentParams[2], &nTimeout)) {
                return InitError(strprintf("Invalid nTimeout (%s)", vDeploymentParams[2]));
            }
            bool found = false;
            if (!found) {
                return InitError(strprintf("Invalid deployment (%s)", vDeploymentParams[0]));
            }
        }
    }

    return true;
}

static bool LockDataDirectory(bool probeOnly)
{
    std::string strDataDir = GetDataDir().string();

    // Make sure only a single Dynamic process is using the data directory.
    boost::filesystem::path pathLockFile = GetDataDir() / ".lock";
    FILE* file = fopen(pathLockFile.string().c_str(), "a"); // empty lock file; created if it doesn't exist.
    if (file)
        fclose(file);

    try {
        static boost::interprocess::file_lock lock(pathLockFile.string().c_str());
        if (!lock.try_lock()) {
            return InitError(strprintf(_("Cannot obtain a lock on data directory %s. Dynamic is probably already running."), strDataDir));
        }
        if (probeOnly) {
            lock.unlock();
        }
    } catch (const boost::interprocess::interprocess_exception& e) {
        return InitError(strprintf(_("Cannot obtain a lock on data directory %s. Dynamic is probably already running.") + " %s.", strDataDir, e.what()));
    }
    return true;
}

bool AppInitSanityChecks()
{
    // ********************************************************* Step 4: sanity checks

    // Initialize elliptic curve code
    ECC_Start();
    ECC_Ed25519_Start();
    globalVerifyHandle.reset(new ECCVerifyHandle());

    // Sanity check
    if (!InitSanityCheck())
        return InitError(strprintf(_("Initialization sanity check failed. %s is shutting down."), _(PACKAGE_NAME)));

    // Probe the data directory lock to give an early error message, if possible
    return LockDataDirectory(true);
}

bool AppInitMain(boost::thread_group& threadGroup, CScheduler& scheduler)
{
    const CChainParams& chainparams = Params();
    // ********************************************************* Step 4a: application initialization
    // After daemonization get the data directory lock again and hold on to it until exit
    // This creates a slight window for a race condition to happen, however this condition is harmless: it
    // will at most make us exit without printing a message to console.
    if (!LockDataDirectory(false)) {
        // Detailed error printed inside LockDataDirectory
        return false;
    }
#ifndef WIN32
    CreatePidFile(GetPidFile(), getpid());
#endif
    if (GetBoolArg("-shrinkdebugfile", !fDebug)) {
        // Do this first since it both loads a bunch of debug.log into memory,
        // and because this needs to happen before any other debug.log printing
        ShrinkDebugFile();
    }

    if (fPrintToDebugLog)
        OpenDebugLog();

#ifdef ENABLE_WALLET
    LogPrintf("Using BerkeleyDB version %s\n", DbEnv::version(0, 0, 0));
#endif
    if (!fLogTimestamps)
        LogPrintf("Startup time: %s\n", DateTimeStrFormat("%Y-%m-%d %H:%M:%S", GetTime()));
    LogPrintf("Default data directory %s\n", GetDefaultDataDir().string());
    LogPrintf("Using data directory %s\n", GetDataDir().string());
    LogPrintf("Using config file %s\n", GetConfigFile(GetArg("-conf", DYNAMIC_CONF_FILENAME)).string());
    LogPrintf("Using at most %i connections (%i file descriptors available)\n", nMaxConnections, nFD);
    std::ostringstream strErrors;

    InitSignatureCache();

    LogPrintf("Using %u threads for script verification\n", nScriptCheckThreads);
    if (nScriptCheckThreads) {
        for (int i = 0; i < nScriptCheckThreads - 1; i++)
            threadGroup.create_thread(&ThreadScriptCheck);
    }

    std::vector<std::string> vSporkAddresses;
    if (mapMultiArgs.count("-sporkaddr")) {
        vSporkAddresses = mapMultiArgs.at("-sporkaddr");
    } else {
        vSporkAddresses = Params().SporkAddresses();
    }
    for (const auto& address : vSporkAddresses) {
        if (!sporkManager.SetSporkAddress(address)) {
            return InitError(_("Invalid spork address specified with -sporkaddr"));
        }
    }

    int minsporkkeys = GetArg("-minsporkkeys", Params().MinSporkKeys());
    if (!sporkManager.SetMinSporkKeys(minsporkkeys)) {
        return InitError(_("Invalid minimum number of spork signers specified with -minsporkkeys"));
    }

    if (IsArgSet("-sporkkey")) { // spork priv key
        if (!sporkManager.SetPrivKey(GetArg("-sporkkey", ""))) {
            return InitError(_("Unable to sign spork message, wrong key?"));
        }
    }

    // Start the lightweight task scheduler thread
    CScheduler::Function serviceLoop = boost::bind(&CScheduler::serviceQueue, &scheduler);
    threadGroup.create_thread(boost::bind(&TraceThread<CScheduler::Function>, "scheduler", serviceLoop));

    /* Start the RPC server already.  It will be started in "warmup" mode
     * and not really process calls already (but it will signify connections
     * that the server is there and will be ready later).  Warmup mode will
     * be disabled when initialisation is finished.
     */
    if (GetBoolArg("-server", false)) {
        uiInterface.InitMessage.connect(SetRPCWarmupStatus);
        if (!AppInitServers(threadGroup))
            return InitError(_("Unable to start HTTP server. See debug log for details."));
    }

    // ********************************************************* Step 5: Backup wallet and verify wallet database integrity
#ifdef ENABLE_WALLET
    if (!CWallet::InitAutoBackup())
        return false;

    if (!CWallet::Verify())
        return false;

    // Initialize KeePass Integration
    keePassInt.init();
#endif // ENABLE_WALLET
    // ********************************************************* Step 6: network initialization

    assert(!g_connman);
    g_connman = std::unique_ptr<CConnman>(new CConnman(GetRand(std::numeric_limits<uint64_t>::max()), GetRand(std::numeric_limits<uint64_t>::max())));
    CConnman& connman = *g_connman;

    peerLogic.reset(new PeerLogicValidation(&connman));
    RegisterValidationInterface(peerLogic.get());
    RegisterNodeSignals(GetNodeSignals());

    // sanitize comments per BIP-0014, format user agent and check total size
    std::vector<std::string> uacomments;

    if (mapMultiArgs.count("-uacomment")) {
        BOOST_FOREACH (std::string cmt, mapMultiArgs.at("-uacomment")) {
            if (cmt != SanitizeString(cmt, SAFE_CHARS_UA_COMMENT))
                return InitError(strprintf(_("User Agent comment (%s) contains unsafe characters."), cmt));
            uacomments.push_back(cmt);
        }
    }

    strSubVersion = FormatSubVersion(CLIENT_NAME, CLIENT_VERSION, uacomments);
    if (strSubVersion.size() > MAX_SUBVERSION_LENGTH) {
        return InitError(strprintf(_("Total length of network version string (%i) exceeds maximum length (%i). Reduce the number or size of uacomments."),
            strSubVersion.size(), MAX_SUBVERSION_LENGTH));
    }

    if (mapMultiArgs.count("-onlynet")) {
        std::set<enum Network> nets;
        BOOST_FOREACH (const std::string& snet, mapMultiArgs.at("-onlynet")) {
            enum Network net = ParseNetwork(snet);
            if (net == NET_UNROUTABLE)
                return InitError(strprintf(_("Unknown network specified in -onlynet: '%s'"), snet));
            nets.insert(net);
        }
        for (int n = 0; n < NET_MAX; n++) {
            enum Network net = (enum Network)n;
            if (!nets.count(net))
                SetLimited(net);
        }
    }

    if (mapMultiArgs.count("-whitelist")) {
        BOOST_FOREACH (const std::string& net, mapMultiArgs.at("-whitelist")) {
            CSubNet subnet;
            LookupSubNet(net.c_str(), subnet);
            if (!subnet.IsValid())
                return InitError(strprintf(_("Invalid netmask specified in -whitelist: '%s'"), net));
            connman.AddWhitelistedRange(subnet);
        }
    }

    bool proxyRandomize = GetBoolArg("-proxyrandomize", DEFAULT_PROXYRANDOMIZE);
    // -proxy sets a proxy for all outgoing network traffic
    // -noproxy (or -proxy=0) as well as the empty string can be used to not set a proxy, this is the default
    std::string proxyArg = GetArg("-proxy", "");
    SetLimited(NET_TOR);
    if (proxyArg != "" && proxyArg != "0") {
        CService resolved(LookupNumeric(proxyArg.c_str(), 9050));
        proxyType addrProxy = proxyType(resolved, proxyRandomize);
        if (!addrProxy.IsValid())
            return InitError(strprintf(_("Invalid -proxy address: '%s'"), proxyArg));

        SetProxy(NET_IPV4, addrProxy);
        SetProxy(NET_IPV6, addrProxy);
        SetProxy(NET_TOR, addrProxy);
        SetNameProxy(addrProxy);
        SetLimited(NET_TOR, false); // by default, -proxy sets onion as reachable, unless -noonion later
    }

    // -onion can be used to set only a proxy for .onion, or override normal proxy for .onion addresses
    // -noonion (or -onion=0) disables connecting to .onion entirely
    // An empty string is used to not override the onion proxy (in which case it defaults to -proxy set above, or none)
    std::string onionArg = GetArg("-onion", "");
    if (onionArg != "") {
        if (onionArg == "0") {   // Handle -noonion/-onion=0
            SetLimited(NET_TOR); // set onions as unreachable
        } else {
            CService resolved(LookupNumeric(onionArg.c_str(), 9050));
            proxyType addrOnion = proxyType(resolved, proxyRandomize);
            if (!addrOnion.IsValid())
                return InitError(strprintf(_("Invalid -onion address: '%s'"), onionArg));
            SetProxy(NET_TOR, addrOnion);
            SetLimited(NET_TOR, false);
        }
    }

    // see Step 2: parameter interactions for more information about these
    fListen = GetBoolArg("-listen", DEFAULT_LISTEN);
    fDiscover = GetBoolArg("-discover", true);
    fNameLookup = GetBoolArg("-dns", DEFAULT_NAME_LOOKUP);
    fRelayTxes = !GetBoolArg("-blocksonly", DEFAULT_BLOCKSONLY);

    if (fListen) {
        bool fBound = false;
        if (mapMultiArgs.count("-bind")) {
            BOOST_FOREACH (const std::string& strBind, mapMultiArgs.at("-bind")) {
                CService addrBind;
                if (!Lookup(strBind.c_str(), addrBind, GetListenPort(), false))
                    return InitError(ResolveErrMsg("bind", strBind));
                fBound |= Bind(connman, addrBind, (BF_EXPLICIT | BF_REPORT_ERROR));
            }
        }
        if (mapMultiArgs.count("-whitebind")) {
            BOOST_FOREACH (const std::string& strBind, mapMultiArgs.at("-whitebind")) {
                CService addrBind;
                if (!Lookup(strBind.c_str(), addrBind, 0, false))
                    return InitError(ResolveErrMsg("whitebind", strBind));
                if (addrBind.GetPort() == 0)
                    return InitError(strprintf(_("Need to specify a port with -whitebind: '%s'"), strBind));
                fBound |= Bind(connman, addrBind, (BF_EXPLICIT | BF_REPORT_ERROR | BF_WHITELIST));
            }
        }
        if (!mapMultiArgs.count("-bind") && !mapMultiArgs.count("-whitebind")) {
            struct in_addr inaddr_any;
            inaddr_any.s_addr = INADDR_ANY;
            fBound |= Bind(connman, CService(in6addr_any, GetListenPort()), BF_NONE);
            fBound |= Bind(connman, CService(inaddr_any, GetListenPort()), !fBound ? BF_REPORT_ERROR : BF_NONE);
        }
        if (!fBound)
            return InitError(_("Failed to listen on any port. Use -listen=0 if you want this."));
    }

    if (mapMultiArgs.count("-externalip")) {
        BOOST_FOREACH (const std::string& strAddr, mapMultiArgs.at("-externalip")) {
            CService addrLocal;
            if (Lookup(strAddr.c_str(), addrLocal, GetListenPort(), fNameLookup) && addrLocal.IsValid())
                AddLocal(addrLocal, LOCAL_MANUAL);
            else
                return InitError(ResolveErrMsg("externalip", strAddr));
        }
    }

    if (mapMultiArgs.count("-seednode")) {
        BOOST_FOREACH (const std::string& strDest, mapMultiArgs.at("-seednode"))
            connman.AddOneShot(strDest);
    }

#if ENABLE_ZMQ
    pzmqNotificationInterface = CZMQNotificationInterface::Create();

    if (pzmqNotificationInterface) {
        RegisterValidationInterface(pzmqNotificationInterface);
    }
#endif

    ppsNotificationInterface = new CPSNotificationInterface(connman);
    RegisterValidationInterface(ppsNotificationInterface);

    uint64_t nMaxOutboundLimit = 0; //unlimited unless -maxuploadtarget is set
    uint64_t nMaxOutboundTimeframe = MAX_UPLOAD_TIMEFRAME;

    if (IsArgSet("-maxuploadtarget")) {
        nMaxOutboundLimit = GetArg("-maxuploadtarget", DEFAULT_MAX_UPLOAD_TARGET) * 1024 * 1024;
    }

    // ********************************************************* Step 7: load block chain

    fReindex = GetBoolArg("-reindex", false);
    bool fReindexChainState = GetBoolArg("-reindex-chainstate", false);

    // Upgrading to 0.8; hard-link the old blknnnn.dat files into /blocks/
    boost::filesystem::path blocksDir = GetDataDir() / "blocks";
    if (!boost::filesystem::exists(blocksDir)) {
        boost::filesystem::create_directories(blocksDir);
        bool linked = false;
        for (unsigned int i = 1; i < 10000; i++) {
            boost::filesystem::path source = GetDataDir() / strprintf("blk%04u.dat", i);
            if (!boost::filesystem::exists(source))
                break;
            boost::filesystem::path dest = blocksDir / strprintf("blk%05u.dat", i - 1);
            try {
                boost::filesystem::create_hard_link(source, dest);
                LogPrintf("Hardlinked %s -> %s\n", source.string(), dest.string());
                linked = true;
            } catch (const boost::filesystem::filesystem_error& e) {
                // Note: hardlink creation failing is not a disaster, it just means
                // blocks will get re-downloaded from peers.
                LogPrintf("Error hardlinking blk%04u.dat: %s\n", i, e.what());
                break;
            }
        }
        if (linked) {
            fReindex = true;
        }
    }

    // cache size calculations
    int64_t nTotalCache = (GetArg("-dbcache", nDefaultDbCache) << 20);
    nTotalCache = std::max(nTotalCache, nMinDbCache << 20); // total cache cannot be less than nMinDbCache
    nTotalCache = std::min(nTotalCache, nMaxDbCache << 20); // total cache cannot be greated than nMaxDbcache
    int64_t nBlockTreeDBCache = nTotalCache / 8;
    nBlockTreeDBCache = std::min(nBlockTreeDBCache, (GetBoolArg("-txindex", DEFAULT_TXINDEX) ? nMaxBlockDBAndTxIndexCache : nMaxBlockDBCache) << 20);
    nTotalCache -= nBlockTreeDBCache;
    int64_t nCoinDBCache = std::min(nTotalCache / 2, (nTotalCache / 4) + (1 << 23)); // use 25%-50% of the remainder for disk cache
    nCoinDBCache = std::min(nCoinDBCache, nMaxCoinsDBCache << 20);                   // cap total coins db cache
    nTotalCache -= nCoinDBCache;
    nCoinCacheUsage = nTotalCache; // the rest goes to in-memory cache
    int64_t nMempoolSizeMax = GetArg("-maxmempool", DEFAULT_MAX_MEMPOOL_SIZE) * 1000000;
    LogPrintf("Cache configuration:\n");
    LogPrintf("* Using %.1fMiB for block index database\n", nBlockTreeDBCache * (1.0 / 1024 / 1024));
    LogPrintf("* Using %.1fMiB for chain state database\n", nCoinDBCache * (1.0 / 1024 / 1024));
    LogPrintf("* Using %.1fMiB for in-memory UTXO set (plus up to %.1fMiB of unused mempool space)\n", nCoinCacheUsage * (1.0 / 1024 / 1024), nMempoolSizeMax * (1.0 / 1024 / 1024));

    int64_t nStart = GetTimeMillis();
    while (!fLoaded && !fRequestShutdown) {
        bool fReset = fReindex;
        std::string strLoadError;

        uiInterface.InitMessage(_("Loading block index..."));

        nStart = GetTimeMillis();
        do {
            try {
                UnloadBlockIndex();
                delete pcoinsTip;
                delete pcoinsdbview;
                delete pcoinscatcher;
                delete pblocktree;
                // Fluid transaction DB's
                delete pFluidDynodeDB;
                delete pFluidMiningDB;
                delete pFluidMintDB;
                delete pFluidSovereignDB;
                // BDAP Services DB's
                delete pDomainEntryDB;

<<<<<<< HEAD
                // LibTorrent DHT Netowrk Services
                delete pTorrentDHTSession;
                delete pMutableDataDB;

=======
>>>>>>> d9a50852
                pblocktree = new CBlockTreeDB(nBlockTreeDBCache, false, fReindex);
                pcoinsdbview = new CCoinsViewDB(nCoinDBCache, false, fReindex || fReindexChainState);
                pcoinscatcher = new CCoinsViewErrorCatcher(pcoinsdbview);
                pcoinsTip = new CCoinsViewCache(pcoinscatcher);

                bool obfuscate = false;
                // Init Fluid transaction DB's
                pFluidDynodeDB = new CFluidDynodeDB(nTotalCache * 35, false, fReindex, obfuscate);
                pFluidMiningDB = new CFluidMiningDB(nTotalCache * 35, false, fReindex, obfuscate);
                pFluidMintDB = new CFluidMintDB(nTotalCache * 35, false, fReindex, obfuscate);
                pFluidSovereignDB = new CFluidSovereignDB(nTotalCache * 35, false, fReindex, obfuscate);

<<<<<<< HEAD
                // Init BDAP Services DBs 
                pDomainEntryDB = new CDomainEntryDB(nTotalCache * 35, false, fReindex, obfuscate);

                // Init DHT Services DB
                pMutableDataDB = new CMutableDataDB(nTotalCache * 35, false, fReindex, obfuscate);

=======
                // Init BDAP Services DB's
                pDomainEntryDB = new CDomainEntryDB(nTotalCache * 35, false, fReindex, obfuscate);

>>>>>>> d9a50852
                if (fReindex) {
                    pblocktree->WriteReindexing(true);
                    //If we're reindexing in prune mode, wipe away unusable block files and all undo data files
                    if (fPruneMode)
                        CleanupBlockRevFiles();
                } else {
                    // If necessary, upgrade from older database format.
                    if (!pcoinsdbview->Upgrade()) {
                        strLoadError = _("Error upgrading chainstate database");
                        break;
                    }
                }
                if (fRequestShutdown)
                    break;

                if (!LoadBlockIndex(chainparams)) {
                    strLoadError = _("Error loading block database");
                    break;
                }

                // If the loaded chain has a wrong genesis, bail out immediately
                // (we're likely using a testnet datadir, or the other way around).
                if (!mapBlockIndex.empty() && mapBlockIndex.count(chainparams.GetConsensus().hashGenesisBlock) == 0)
                    return InitError(_("Incorrect or no genesis block found. Wrong datadir for network?"));

                // Initialize the block index (no-op if non-empty database was already loaded)
                if (!InitBlockIndex(chainparams)) {
                    strLoadError = _("Error initializing block database");
                    break;
                }

                // Check for changed -txindex state
                if (fTxIndex != GetBoolArg("-txindex", DEFAULT_TXINDEX)) {
                    strLoadError = _("You need to rebuild the database using -reindex-chainstate to change -txindex");
                    break;
                }

                // Check for changed -prune state.  What we are concerned about is a user who has pruned blocks
                // in the past, but is now trying to run unpruned.
                if (fHavePruned && !fPruneMode) {
                    strLoadError = _("You need to rebuild the database using -reindex to go back to unpruned mode.  This will redownload the entire blockchain");
                    break;
                }

                uiInterface.InitMessage(_("Verifying blocks..."));
                if (fHavePruned && GetArg("-checkblocks", DEFAULT_CHECKBLOCKS) > MIN_BLOCKS_TO_KEEP) {
                    LogPrintf("Prune: pruned datadir may not have more than %d blocks; only checking available blocks",
                        MIN_BLOCKS_TO_KEEP);
                }

                {
                    LOCK(cs_main);
                    CBlockIndex* tip = chainActive.Tip();
                    if (tip && tip->nTime > GetAdjustedTime() + 2 * 60 * 60) {
                        strLoadError = _("The block database contains a block which appears to be from the future. "
                                         "This may be due to your computer's date and time being set incorrectly. "
                                         "Only rebuild the block database if you are sure that your computer's date and time are correct");
                        break;
                    }
                }

                if (!CVerifyDB().VerifyDB(chainparams, pcoinsdbview, GetArg("-checklevel", DEFAULT_CHECKLEVEL),
                        GetArg("-checkblocks", DEFAULT_CHECKBLOCKS))) {
                    strLoadError = _("Corrupted block database detected");
                    break;
                }
            } catch (const std::exception& e) {
                if (fDebug)
                    LogPrintf("%s\n", e.what());
                strLoadError = _("Error opening block database");
                break;
            }

            fLoaded = true;
        } while (false);

        if (!fLoaded && !fRequestShutdown) {
            // first suggest a reindex
            if (!fReset) {
                bool fRet = uiInterface.ThreadSafeQuestion(
                    strLoadError + ".\n\n" + _("Do you want to rebuild the block database now?"),
                    strLoadError + ".\nPlease restart with -reindex or -reindex-chainstate to recover.",
                    "", CClientUIInterface::MSG_ERROR | CClientUIInterface::BTN_ABORT);
                if (fRet) {
                    fReindex = true;
                    fRequestShutdown = false;
                } else {
                    LogPrintf("Aborted block database rebuild. Exiting.\n");
                    return false;
                }
            } else {
                return InitError(strLoadError);
            }
        }
    }

    // As LoadBlockIndex can take several minutes, it's possible the user
    // requested to kill the GUI during the last operation. If so, exit.
    // As the program has not fully started yet, Shutdown() is possibly overkill.
    if (fRequestShutdown) {
        LogPrintf("Shutdown requested. Exiting.\n");
        return false;
    }
    LogPrintf(" block index %15dms\n", GetTimeMillis() - nStart);

    boost::filesystem::path est_path = GetDataDir() / FEE_ESTIMATES_FILENAME;
    CAutoFile est_filein(fopen(est_path.string().c_str(), "rb"), SER_DISK, CLIENT_VERSION);
    // Allowed to fail as this file IS missing on first startup.
    if (!est_filein.IsNull())
        mempool.ReadFeeEstimates(est_filein);
    fFeeEstimatesInitialized = true;

    // ********************************************************* Step 8: load wallet
#ifdef ENABLE_WALLET
    if (!CWallet::InitLoadWallet())
        return false;
#else
    LogPrintf("No wallet support compiled in!\n");
#endif

    // ********************************************************* Step 9: data directory maintenance

    // if pruning, unset the service bit and perform the initial blockstore prune
    // after any wallet rescanning has taken place.
    if (fPruneMode) {
        LogPrintf("Unsetting NODE_NETWORK on prune mode\n");
        nLocalServices = ServiceFlags(nLocalServices & ~NODE_NETWORK);
        if (!fReindex && chainActive.Tip() != NULL) {
            uiInterface.InitMessage(_("Pruning blockstore..."));
            PruneAndFlush();
        }
    }

    // ********************************************************* Step 10: import blocks

    if (!CheckDiskSpace())
        return false;

    // Either install a handler to notify us when genesis activates, or set fHaveGenesis directly.
    // No locking, as this happens before any background thread is started.
    if (chainActive.Tip() == NULL) {
        uiInterface.NotifyBlockTip.connect(BlockNotifyGenesisWait);
    } else {
        fHaveGenesis = true;
    }

    if (IsArgSet("-blocknotify"))
        uiInterface.NotifyBlockTip.connect(BlockNotifyCallback);

    std::vector<boost::filesystem::path> vImportFiles;
    if (mapMultiArgs.count("-loadblock")) {
        BOOST_FOREACH (const std::string& strFile, mapMultiArgs.at("-loadblock"))
            vImportFiles.push_back(strFile);
    }
    threadGroup.create_thread(boost::bind(&ThreadImport, vImportFiles));
    // Wait for genesis block to be processed
    {
        boost::unique_lock<boost::mutex> lock(cs_GenesisWait);
        while (!fHaveGenesis) {
            condvar_GenesisWait.wait(lock);
        }
        uiInterface.NotifyBlockTip.disconnect(BlockNotifyGenesisWait);
    }

    // ********************************************************* Step 11a: setup PrivateSend
    fDynodeMode = GetBoolArg("-dynode", false);
    // TODO: dynode should have no wallet

    //lite mode disables all Dynamic-specific functionality
    fLiteMode = GetBoolArg("-litemode", false);

    if (fLiteMode) {
        InitWarning(_("You are starting in lite mode, all Dynamic-specific functionality is disabled."));
    }

    if ((!fLiteMode && fTxIndex == false) && chainparams.NetworkIDString() != CBaseChainParams::REGTEST) {
        return InitError(_("Transaction index can't be disabled in full mode. Either start with -litemode command line switch or enable transaction index."));
    }

    if (fLiteMode && fDynodeMode) {
        return InitError(_("You can not start a dynode in lite mode."));
    }

    if (fDynodeMode) {
        LogPrintf("DYNODE:\n");

        std::string strdynodepairingkey = GetArg("-dynodepairingkey", "");
        if (!strdynodepairingkey.empty()) {
            if (!CMessageSigner::GetKeysFromSecret(strdynodepairingkey, activeDynode.keyDynode, activeDynode.pubKeyDynode))
                return InitError(_("Invalid dynodepairingkey. Please see documenation."));

            LogPrintf("  pubKeyDynode: %s\n", CDynamicAddress(activeDynode.pubKeyDynode.GetID()).ToString());
        } else {
            return InitError(_("You must specify a dynodepairingkey in the configuration. Please see documentation for help."));
        }
    }

#ifdef ENABLE_WALLET
    LogPrintf("Using Dynode config file %s\n", GetDynodeConfigFile().string());

    if (GetBoolArg("-dnconflock", true) && pwalletMain && (dynodeConfig.getCount() > 0)) {
        LOCK(pwalletMain->cs_wallet);
        LogPrintf("Locking Dynodes:\n");
        uint256 dnTxHash;
        uint32_t outputIndex;
        for (const auto& dne : dynodeConfig.getEntries()) {
            dnTxHash.SetHex(dne.getTxHash());
            outputIndex = (uint32_t)atoi(dne.getOutputIndex());
            COutPoint outpoint = COutPoint(dnTxHash, outputIndex);
            // don't lock non-spendable outpoint (i.e. it's already spent or it's not from this wallet at all)
            if (pwalletMain->IsMine(CTxIn(outpoint)) != ISMINE_SPENDABLE) {
                LogPrintf("  %s %s - IS NOT SPENDABLE, was not locked\n", dne.getTxHash(), dne.getOutputIndex());
                continue;
            }
            pwalletMain->LockCoin(outpoint);
            LogPrintf("  %s %s - locked successfully\n", dne.getTxHash(), dne.getOutputIndex());
        }
    }


    privateSendClient.nLiquidityProvider = std::min(std::max((int)GetArg("-liquidityprovider", DEFAULT_PRIVATESEND_LIQUIDITY), 0), 100);
    int nMaxRounds = MAX_PRIVATESEND_ROUNDS;
    if (privateSendClient.nLiquidityProvider) {
        // special case for liquidity providers only, normal clients should use default value
        privateSendClient.SetMinBlocksToWait(privateSendClient.nLiquidityProvider * 15);
        nMaxRounds = std::numeric_limits<int>::max();
    }

    privateSendClient.fEnablePrivateSend = GetBoolArg("-enableprivatesend", false);
    privateSendClient.fPrivateSendMultiSession = GetBoolArg("-privatesendmultisession", DEFAULT_PRIVATESEND_MULTISESSION);
    privateSendClient.nPrivateSendSessions = std::min(std::max((int)GetArg("-privatesendsessions", DEFAULT_PRIVATESEND_SESSIONS), MIN_PRIVATESEND_SESSIONS), MAX_PRIVATESEND_SESSIONS);
    privateSendClient.nPrivateSendRounds = std::min(std::max((int)GetArg("-privatesendrounds", DEFAULT_PRIVATESEND_ROUNDS), MIN_PRIVATESEND_ROUNDS), nMaxRounds);
    privateSendClient.nPrivateSendAmount = std::min(std::max((int)GetArg("-privatesendamount", DEFAULT_PRIVATESEND_AMOUNT), MIN_PRIVATESEND_AMOUNT), MAX_PRIVATESEND_AMOUNT);
#endif // ENABLE_WALLET

    fEnableInstantSend = GetBoolArg("-enableinstantsend", 1);
    nInstantSendDepth = GetArg("-instantsenddepth", DEFAULT_INSTANTSEND_DEPTH);
    nInstantSendDepth = std::min(std::max(nInstantSendDepth, 0), 60);

    LogPrintf("fLiteMode %d\n", fLiteMode);
    LogPrintf("nInstantSendDepth %d\n", nInstantSendDepth);
#ifdef ENABLE_WALLET
    LogPrintf("PrivateSend liquidityprovider: %d\n", privateSendClient.nLiquidityProvider);
    LogPrintf("PrivateSend rounds: %d\n", privateSendClient.nPrivateSendRounds);
    LogPrintf("PrivateSend amount: %d\n", privateSendClient.nPrivateSendAmount);
#endif // ENABLE_WALLET

    CPrivateSend::InitStandardDenominations();

    // ********************************************************* Step 11b: Load cache data

    // LOAD SERIALIZED DAT FILES INTO DATA CACHES FOR INTERNAL USE

    if (!fLiteMode) {
        boost::filesystem::path pathDB = GetDataDir();
        std::string strDBName;

        strDBName = "dncache.dat";
        uiInterface.InitMessage(_("Loading Dynode cache..."));
        CFlatDB<CDynodeMan> flatdb1(strDBName, "magicDynodeCache");
        if (!flatdb1.Load(dnodeman)) {
            return InitError(_("Failed to load Dynode cache from") + "\n" + (pathDB / strDBName).string());
        }

        if (dnodeman.size()) {
            strDBName = "dnpayments.dat";
            uiInterface.InitMessage(_("Loading Dynode payment cache..."));
            CFlatDB<CDynodePayments> flatdb2(strDBName, "magicDynodePaymentsCache");
            if (!flatdb2.Load(dnpayments)) {
                return InitError(_("Failed to load Dynode payments cache from") + "\n" + (pathDB / strDBName).string());
            }

            strDBName = "governance.dat";
            uiInterface.InitMessage(_("Loading governance cache..."));
            CFlatDB<CGovernanceManager> flatdb3(strDBName, "magicGovernanceCache");
            if (!flatdb3.Load(governance)) {
                return InitError(_("Failed to load governance cache from") + "\n" + (pathDB / strDBName).string());
            }
            governance.InitOnLoad();
        } else {
            uiInterface.InitMessage(_("Dynode cache is empty, skipping payments and governance cache..."));
        }
        governance.InitOnLoad();

        strDBName = "netfulfilled.dat";
        uiInterface.InitMessage(_("Loading fulfilled requests cache..."));
        CFlatDB<CNetFulfilledRequestManager> flatdb4(strDBName, "magicFulfilledCache");
        if (!flatdb4.Load(netfulfilledman)) {
            return InitError(_("Failed to load fulfilled requests cache from") + "\n" + (pathDB / strDBName).string());
        }

        if (fEnableInstantSend) {
            strDBName = "instantsend.dat";
            uiInterface.InitMessage(_("Loading InstantSend data cache..."));
            CFlatDB<CInstantSend> flatdb5(strDBName, "magicInstantSendCache");
            if (!flatdb5.Load(instantsend)) {
                return InitError(_("Failed to load InstantSend data cache from") + "\n" + (pathDB / strDBName).string());
            }
        }

        strDBName = "sporks.dat";
        uiInterface.InitMessage(_("Loading sporks cache..."));
        CFlatDB<CSporkManager> flatdb6(strDBName, "magicSporkCache");
        if (!flatdb6.Load(sporkManager)) {
            return InitError(_("Failed to load sporks cache from") + "\n" + (pathDB / strDBName).string());
        }
    }

    // ********************************************************* Step 11c: update block tip in Dynamic modules

    // force UpdatedBlockTip to initialize nCachedBlockHeight for PS, DN payments and budgets
    // but don't call it directly to prevent triggering of other listeners like zmq etc.
    // GetMainSignals().UpdatedBlockTip(chainActive.Tip());
    ppsNotificationInterface->InitializeCurrentBlockTip();

    // ********************************************************* Step 11d: start dynamic-ps-<smth> threads

    if (!fLiteMode) {
        scheduler.scheduleEvery(boost::bind(&CNetFulfilledRequestManager::DoMaintenance, boost::ref(netfulfilledman)), 60);
        scheduler.scheduleEvery(boost::bind(&CDynodeSync::DoMaintenance, boost::ref(dynodeSync), boost::ref(*g_connman)), DYNODE_SYNC_TICK_SECONDS);
        scheduler.scheduleEvery(boost::bind(&CDynodeMan::DoMaintenance, boost::ref(dnodeman), boost::ref(*g_connman)), 1);
        scheduler.scheduleEvery(boost::bind(&CActiveDynode::DoMaintenance, boost::ref(activeDynode), boost::ref(*g_connman)), DYNODE_MIN_DNP_SECONDS);

        scheduler.scheduleEvery(boost::bind(&CDynodePayments::DoMaintenance, boost::ref(dnpayments)), 60);
        scheduler.scheduleEvery(boost::bind(&CGovernanceManager::DoMaintenance, boost::ref(governance), boost::ref(*g_connman)), 60 * 5);

        scheduler.scheduleEvery(boost::bind(&CInstantSend::DoMaintenance, boost::ref(instantsend)), 60);

        if (fDynodeMode)
            scheduler.scheduleEvery(boost::bind(&CPrivateSendServer::DoMaintenance, boost::ref(privateSendServer), boost::ref(*g_connman)), 1);
#ifdef ENABLE_WALLET
        else
            scheduler.scheduleEvery(boost::bind(&CPrivateSendClientManager::DoMaintenance, boost::ref(privateSendClient), boost::ref(*g_connman)), 1);
#endif // ENABLE_WALLET
    }

    // ********************************************************* Step 12: start node


    if (!strErrors.str().empty())
        return InitError(strErrors.str());

    RandAddSeedPerfmon();

    //// debug print
    LogPrintf("mapBlockIndex.size() = %u\n", mapBlockIndex.size());
    LogPrintf("chainActive.Height() = %d\n", chainActive.Height());
    if (GetBoolArg("-listenonion", DEFAULT_LISTEN_ONION))
        StartTorControl(threadGroup, scheduler);

    Discover(threadGroup);

    // Map ports with UPnP
    MapPort(GetBoolArg("-upnp", DEFAULT_UPNP));

    std::string strNodeError;
    CConnman::Options connOptions;
    connOptions.nLocalServices = nLocalServices;
    connOptions.nRelevantServices = nRelevantServices;
    connOptions.nMaxConnections = nMaxConnections;
    connOptions.nMaxOutbound = std::min(MAX_OUTBOUND_CONNECTIONS, connOptions.nMaxConnections);
    connOptions.nMaxAddnode = MAX_ADDNODE_CONNECTIONS;
    connOptions.nMaxFeeler = 1;
    connOptions.nBestHeight = chainActive.Height();
    connOptions.uiInterface = &uiInterface;
    connOptions.nSendBufferMaxSize = 1000 * GetArg("-maxsendbuffer", DEFAULT_MAXSENDBUFFER);
    connOptions.nReceiveFloodSize = 1000 * GetArg("-maxreceivebuffer", DEFAULT_MAXRECEIVEBUFFER);

    connOptions.nMaxOutboundTimeframe = nMaxOutboundTimeframe;
    connOptions.nMaxOutboundLimit = nMaxOutboundLimit;

    if (!connman.Start(scheduler, strNodeError, connOptions))
        return InitError(strNodeError);

    // Generate coins in the background
    if (GetBoolArg("-gen", DEFAULT_GENERATE)) {
        GenerateDynamicsCPU(GetArg("-genproclimit", DEFAULT_GENERATE_THREADS_CPU), chainparams, connman);
        GenerateDynamicsGPU(GetArg("-genproclimit-gpu", DEFAULT_GENERATE_THREADS_GPU), chainparams, connman);
    }

    // Start the DHT Torrent network in the background
    StartTorrentDHTNetwork(chainparams, connman);
    // ********************************************************* Step 13: finished

    SetRPCWarmupFinished();
    uiInterface.InitMessage(_("Done loading"));

#ifdef ENABLE_WALLET
    if (pwalletMain)
        pwalletMain->postInitProcess(threadGroup);
#endif

    threadGroup.create_thread(boost::bind(&ThreadSendAlert, boost::ref(connman)));

    return !fRequestShutdown;
}<|MERGE_RESOLUTION|>--- conflicted
+++ resolved
@@ -19,13 +19,10 @@
 #include "chain.h"
 #include "chainparams.h"
 #include "checkpoints.h"
-<<<<<<< HEAD
 #include "bdap/domainentrydb.h"
 #include "dht/ed25519.h"
 #include "dht/session.h"
 #include "dht/mutabledb.h"
-=======
->>>>>>> d9a50852
 #include "dynode-payments.h"
 #include "dynode-sync.h"
 #include "dynodeconfig.h"
@@ -1630,14 +1627,10 @@
                 delete pFluidSovereignDB;
                 // BDAP Services DB's
                 delete pDomainEntryDB;
-
-<<<<<<< HEAD
                 // LibTorrent DHT Netowrk Services
                 delete pTorrentDHTSession;
                 delete pMutableDataDB;
 
-=======
->>>>>>> d9a50852
                 pblocktree = new CBlockTreeDB(nBlockTreeDBCache, false, fReindex);
                 pcoinsdbview = new CCoinsViewDB(nCoinDBCache, false, fReindex || fReindexChainState);
                 pcoinscatcher = new CCoinsViewErrorCatcher(pcoinsdbview);
@@ -1650,18 +1643,11 @@
                 pFluidMintDB = new CFluidMintDB(nTotalCache * 35, false, fReindex, obfuscate);
                 pFluidSovereignDB = new CFluidSovereignDB(nTotalCache * 35, false, fReindex, obfuscate);
 
-<<<<<<< HEAD
                 // Init BDAP Services DBs 
                 pDomainEntryDB = new CDomainEntryDB(nTotalCache * 35, false, fReindex, obfuscate);
-
                 // Init DHT Services DB
                 pMutableDataDB = new CMutableDataDB(nTotalCache * 35, false, fReindex, obfuscate);
 
-=======
-                // Init BDAP Services DB's
-                pDomainEntryDB = new CDomainEntryDB(nTotalCache * 35, false, fReindex, obfuscate);
-
->>>>>>> d9a50852
                 if (fReindex) {
                     pblocktree->WriteReindexing(true);
                     //If we're reindexing in prune mode, wipe away unusable block files and all undo data files
