// Copyright (c) 2016-2018 Duality Blockchain Solutions Developers
// Copyright (c) 2014-2018 The Dash Core Developers
// Copyright (c) 2009-2018 The Bitcoin Developers
// Copyright (c) 2009-2018 Satoshi Nakamoto
// Distributed under the MIT/X11 software license, see the accompanying
// file COPYING or http://www.opensource.org/licenses/mit-license.php.

#include "keystore.h"

#include "key.h"
#include "pubkey.h"
#include "util.h"

#include <boost/foreach.hpp>

bool CKeyStore::AddKey(const CKey& key)
{
    return AddKeyPubKey(key, key.GetPubKey());
}

bool CBasicKeyStore::GetPubKey(const CKeyID& address, CPubKey& vchPubKeyOut) const
{
    CKey key;
    if (!GetKey(address, key)) {
        LOCK(cs_KeyStore);
        WatchKeyMap::const_iterator it = mapWatchKeys.find(address);
        if (it != mapWatchKeys.end()) {
            vchPubKeyOut = it->second;
            return true;
        }
        return false;
    }
    vchPubKeyOut = key.GetPubKey();
    return true;
}

bool CBasicKeyStore::AddKeyPubKey(const CKey& key, const CPubKey& pubkey)
{
    LOCK(cs_KeyStore);
    mapKeys[pubkey.GetID()] = key;
    return true;
}

bool CBasicKeyStore::AddDHTKey(const CKeyEd25519& key, const std::vector<unsigned char>& vchPubKey)
{
    LOCK(cs_KeyStore);

    CKeyID keyID(Hash160(vchPubKey.begin(), vchPubKey.end()));
    //LogPrintf("CBasicKeyStore::AddDHTKey, \nkeyID = %s, \npubkey = %s, \nprivkey = %s, \nprivseed = %s\n", 
    //                                      keyID.ToString(), StringFromVch(vchPubKey), 
    //                                      key.GetPrivKeyString(), key.GetPrivSeedString());

    if (keyID != key.GetID()) {
        //LogPrintf("CBasicKeyStore::AddDHTKey GetID does't match \nvchPubKey.GetID() = %s, \nkey.GetID() = %s\n", 
        //                                                         keyID.ToString(), key.GetID().ToString());
        return false;
    }
    mapDHTKeys[keyID] = key;
    return true;
}

bool CBasicKeyStore::GetDHTKey(const CKeyID& address, CKeyEd25519& keyOut) const
{
    {
        LOCK(cs_KeyStore);
        DHTKeyMap::const_iterator mi = mapDHTKeys.find(address);
        if (mi != mapDHTKeys.end())
        {
            keyOut = mi->second;
            return true;
        }
    }
    return false;
}

bool CBasicKeyStore::AddCScript(const CScript& redeemScript)
{
    if (redeemScript.size() > MAX_SCRIPT_ELEMENT_SIZE)
        return error("CBasicKeyStore::AddCScript(): redeemScripts > %i bytes are invalid", MAX_SCRIPT_ELEMENT_SIZE);

    LOCK(cs_KeyStore);
    mapScripts[CScriptID(redeemScript)] = redeemScript;
    return true;
}

bool CBasicKeyStore::HaveCScript(const CScriptID& hash) const
{
    LOCK(cs_KeyStore);
    return mapScripts.count(hash) > 0;
}

bool CBasicKeyStore::GetCScript(const CScriptID& hash, CScript& redeemScriptOut) const
{
    LOCK(cs_KeyStore);
    ScriptMap::const_iterator mi = mapScripts.find(hash);
    if (mi != mapScripts.end()) {
        redeemScriptOut = (*mi).second;
        return true;
    }
    return false;
}

static bool ExtractPubKey(const CScript& dest, CPubKey& pubKeyOut)
{
    //TODO: Use Solver to extract this?
    CScript::const_iterator pc = dest.begin();
    opcodetype opcode;
    std::vector<unsigned char> vch;
    if (!dest.GetOp(pc, opcode, vch) || vch.size() < 33 || vch.size() > 65)
        return false;
    pubKeyOut = CPubKey(vch);
    if (!pubKeyOut.IsFullyValid())
        return false;
    if (!dest.GetOp(pc, opcode, vch) || opcode != OP_CHECKSIG || dest.GetOp(pc, opcode, vch))
        return false;
    return true;
}

bool CBasicKeyStore::AddWatchOnly(const CScript& dest)
{
    LOCK(cs_KeyStore);
    setWatchOnly.insert(dest);
    CPubKey pubKey;
    if (ExtractPubKey(dest, pubKey))
        mapWatchKeys[pubKey.GetID()] = pubKey;
    return true;
}

bool CBasicKeyStore::RemoveWatchOnly(const CScript& dest)
{
    LOCK(cs_KeyStore);
    setWatchOnly.erase(dest);
    CPubKey pubKey;
    if (ExtractPubKey(dest, pubKey))
        mapWatchKeys.erase(pubKey.GetID());
    return true;
}

bool CBasicKeyStore::HaveWatchOnly(const CScript& dest) const
{
    LOCK(cs_KeyStore);
    return setWatchOnly.count(dest) > 0;
}

bool CBasicKeyStore::HaveWatchOnly() const
{
    LOCK(cs_KeyStore);
    return (!setWatchOnly.empty());
}

bool CBasicKeyStore::GetHDChain(CHDChain& hdChainRet) const
{
    hdChainRet = hdChain;
    return !hdChain.IsNull();
<<<<<<< HEAD
}

bool CBasicKeyStore::GetDHTPubKeys(std::vector<std::vector<unsigned char>>& vvchDHTPubKeys) const
{
    for (const std::pair<CKeyID, CKeyEd25519>& key : mapDHTKeys) {
        vvchDHTPubKeys.push_back(key.second.GetPubKey());
    }
    return (vvchDHTPubKeys.size() > 0);
=======
>>>>>>> e5ed2f7d
}<|MERGE_RESOLUTION|>--- conflicted
+++ resolved
@@ -152,7 +152,6 @@
 {
     hdChainRet = hdChain;
     return !hdChain.IsNull();
-<<<<<<< HEAD
 }
 
 bool CBasicKeyStore::GetDHTPubKeys(std::vector<std::vector<unsigned char>>& vvchDHTPubKeys) const
@@ -161,6 +160,4 @@
         vvchDHTPubKeys.push_back(key.second.GetPubKey());
     }
     return (vvchDHTPubKeys.size() > 0);
-=======
->>>>>>> e5ed2f7d
 }