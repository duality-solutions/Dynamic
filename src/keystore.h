// Copyright (c) 2016-2018 Duality Blockchain Solutions Developers
// Copyright (c) 2014-2018 The Dash Core Developers
// Copyright (c) 2009-2018 The Bitcoin Developers
// Copyright (c) 2009-2018 Satoshi Nakamoto
// Distributed under the MIT/X11 software license, see the accompanying
// file COPYING or http://www.opensource.org/licenses/mit-license.php.

#ifndef DYNAMIC_KEYSTORE_H
#define DYNAMIC_KEYSTORE_H

#include "dht/ed25519.h"
#include "hdchain.h"
#include "key.h"
#include "pubkey.h"
#include "script/script.h"
#include "script/standard.h"
#include "sync.h"

#include <boost/signals2/signal.hpp>
#include <boost/variant.hpp>

/** A virtual base class for key stores */
class CKeyStore
{
protected:
    mutable CCriticalSection cs_KeyStore;

public:
    virtual ~CKeyStore() {}

    //! Add a key to the store.
    virtual bool AddKeyPubKey(const CKey& key, const CPubKey& pubkey) = 0;
    virtual bool AddKey(const CKey& key);

    //! Check whether a key corresponding to a given address is present in the store.
<<<<<<< HEAD
    virtual bool HaveKey(const CKeyID &address) const =0;
    virtual bool HaveDHTKey(const CKeyID &address) const =0;
    virtual bool GetKey(const CKeyID &address, CKey& keyOut) const =0;
    virtual void GetKeys(std::set<CKeyID> &setAddress) const =0;
    virtual bool GetPubKey(const CKeyID &address, CPubKey& vchPubKeyOut) const =0;
=======
    virtual bool HaveKey(const CKeyID& address) const = 0;
    virtual bool GetKey(const CKeyID& address, CKey& keyOut) const = 0;
    virtual void GetKeys(std::set<CKeyID>& setAddress) const = 0;
    virtual bool GetPubKey(const CKeyID& address, CPubKey& vchPubKeyOut) const = 0;
>>>>>>> 9b1d88c2

    //! Support for BIP 0013 : see https://github.com/bitcoin/bips/blob/master/bip-0013.mediawiki
    virtual bool AddCScript(const CScript& redeemScript) = 0;
    virtual bool HaveCScript(const CScriptID& hash) const = 0;
    virtual bool GetCScript(const CScriptID& hash, CScript& redeemScriptOut) const = 0;

    //! Support for Watch-only addresses
    virtual bool AddWatchOnly(const CScript& dest) = 0;
    virtual bool RemoveWatchOnly(const CScript& dest) = 0;
    virtual bool HaveWatchOnly(const CScript& dest) const = 0;
    virtual bool HaveWatchOnly() const = 0;
};

typedef std::map<CKeyID, CKey> KeyMap;
typedef std::map<CKeyID, CPubKey> WatchKeyMap;
typedef std::map<CScriptID, CScript> ScriptMap;
typedef std::set<CScript> WatchOnlySet;
typedef std::map<CKeyID, CKeyEd25519> DHTKeyMap;

/** Basic key store, that keeps keys in an address->secret map */
class CBasicKeyStore : public CKeyStore
{
protected:
    KeyMap mapKeys;
    WatchKeyMap mapWatchKeys;
    ScriptMap mapScripts;
    WatchOnlySet setWatchOnly;
    DHTKeyMap mapDHTKeys;
    /* the HD chain data model*/
    CHDChain hdChain;

public:
<<<<<<< HEAD
    bool AddKeyPubKey(const CKey& key, const CPubKey &pubkey);
    bool GetPubKey(const CKeyID &address, CPubKey& vchPubKeyOut) const;
    bool HaveDHTKey(const CKeyID &address) const
    {
        bool result;
        {
            LOCK(cs_KeyStore);
            result = (mapDHTKeys.count(address) > 0);
        }
        return result;
    }
    bool HaveKey(const CKeyID &address) const
=======
    bool AddKeyPubKey(const CKey& key, const CPubKey& pubkey) override;
    bool GetPubKey(const CKeyID& address, CPubKey& vchPubKeyOut) const override;
    bool HaveKey(const CKeyID& address) const override
>>>>>>> 9b1d88c2
    {
        bool result;
        {
            LOCK(cs_KeyStore);
            result = (mapKeys.count(address) > 0);
        }
        return result;
    }
    void GetKeys(std::set<CKeyID>& setAddress) const override
    {
        setAddress.clear();
        {
            LOCK(cs_KeyStore);
            KeyMap::const_iterator mi = mapKeys.begin();
            while (mi != mapKeys.end()) {
                setAddress.insert((*mi).first);
                mi++;
            }
        }
    }
    bool GetKey(const CKeyID& address, CKey& keyOut) const override
    {
        {
            LOCK(cs_KeyStore);
            KeyMap::const_iterator mi = mapKeys.find(address);
            if (mi != mapKeys.end()) {
                keyOut = mi->second;
                return true;
            }
        }
        return false;
    }
    virtual bool AddCScript(const CScript& redeemScript) override;
    virtual bool HaveCScript(const CScriptID& hash) const override;
    virtual bool GetCScript(const CScriptID& hash, CScript& redeemScriptOut) const override;

    virtual bool AddWatchOnly(const CScript& dest) override;
    virtual bool RemoveWatchOnly(const CScript& dest) override;
    virtual bool HaveWatchOnly(const CScript& dest) const override;
    virtual bool HaveWatchOnly() const override;

    bool AddDHTKey(const CKeyEd25519& key, const std::vector<unsigned char>& vchPubKey);
    bool GetDHTKey(const CKeyID& address, CKeyEd25519& keyOut) const;

    virtual bool GetHDChain(CHDChain& hdChainRet) const;
};

typedef std::vector<unsigned char, secure_allocator<unsigned char> > CKeyingMaterial;
typedef std::map<CKeyID, std::pair<CPubKey, std::vector<unsigned char> > > CryptedKeyMap;
typedef std::map<CKeyID, std::pair<CPubKey, std::vector<unsigned char> > > CryptedDHTKeyMap;

#endif // DYNAMIC_KEYSTORE_H<|MERGE_RESOLUTION|>--- conflicted
+++ resolved
@@ -33,18 +33,11 @@
     virtual bool AddKey(const CKey& key);
 
     //! Check whether a key corresponding to a given address is present in the store.
-<<<<<<< HEAD
     virtual bool HaveKey(const CKeyID &address) const =0;
     virtual bool HaveDHTKey(const CKeyID &address) const =0;
     virtual bool GetKey(const CKeyID &address, CKey& keyOut) const =0;
     virtual void GetKeys(std::set<CKeyID> &setAddress) const =0;
     virtual bool GetPubKey(const CKeyID &address, CPubKey& vchPubKeyOut) const =0;
-=======
-    virtual bool HaveKey(const CKeyID& address) const = 0;
-    virtual bool GetKey(const CKeyID& address, CKey& keyOut) const = 0;
-    virtual void GetKeys(std::set<CKeyID>& setAddress) const = 0;
-    virtual bool GetPubKey(const CKeyID& address, CPubKey& vchPubKeyOut) const = 0;
->>>>>>> 9b1d88c2
 
     //! Support for BIP 0013 : see https://github.com/bitcoin/bips/blob/master/bip-0013.mediawiki
     virtual bool AddCScript(const CScript& redeemScript) = 0;
@@ -77,7 +70,6 @@
     CHDChain hdChain;
 
 public:
-<<<<<<< HEAD
     bool AddKeyPubKey(const CKey& key, const CPubKey &pubkey);
     bool GetPubKey(const CKeyID &address, CPubKey& vchPubKeyOut) const;
     bool HaveDHTKey(const CKeyID &address) const
@@ -90,11 +82,6 @@
         return result;
     }
     bool HaveKey(const CKeyID &address) const
-=======
-    bool AddKeyPubKey(const CKey& key, const CPubKey& pubkey) override;
-    bool GetPubKey(const CKeyID& address, CPubKey& vchPubKeyOut) const override;
-    bool HaveKey(const CKeyID& address) const override
->>>>>>> 9b1d88c2
     {
         bool result;
         {
