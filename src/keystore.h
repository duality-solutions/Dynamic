// Copyright (c) 2016-2018 Duality Blockchain Solutions Developers
// Copyright (c) 2014-2018 The Dash Core Developers
// Copyright (c) 2009-2018 The Bitcoin Developers
// Copyright (c) 2009-2018 Satoshi Nakamoto
// Distributed under the MIT/X11 software license, see the accompanying
// file COPYING or http://www.opensource.org/licenses/mit-license.php.

#ifndef DYNAMIC_KEYSTORE_H
#define DYNAMIC_KEYSTORE_H

#include "dht/ed25519.h"
#include "hdchain.h"
#include "key.h"
#include "pubkey.h"
#include "script/script.h"
#include "script/standard.h"
#include "sync.h"

#include <boost/signals2/signal.hpp>
#include <boost/variant.hpp>

/** A virtual base class for key stores */
class CKeyStore
{
protected:
    mutable CCriticalSection cs_KeyStore;

public:
    virtual ~CKeyStore() {}

    //! Add a key to the store.
    virtual bool AddKeyPubKey(const CKey& key, const CPubKey& pubkey) = 0;
    virtual bool AddKey(const CKey& key);

    //! Check whether a key corresponding to a given address is present in the store.
    virtual bool HaveKey(const CKeyID& address) const = 0;
    virtual bool GetKey(const CKeyID& address, CKey& keyOut) const = 0;
    virtual void GetKeys(std::set<CKeyID>& setAddress) const = 0;
    virtual bool GetPubKey(const CKeyID& address, CPubKey& vchPubKeyOut) const = 0;

    //! Support for BIP 0013 : see https://github.com/bitcoin/bips/blob/master/bip-0013.mediawiki
    virtual bool AddCScript(const CScript& redeemScript) = 0;
    virtual bool HaveCScript(const CScriptID& hash) const = 0;
    virtual bool GetCScript(const CScriptID& hash, CScript& redeemScriptOut) const = 0;

    //! Support for Watch-only addresses
    virtual bool AddWatchOnly(const CScript& dest) = 0;
    virtual bool RemoveWatchOnly(const CScript& dest) = 0;
    virtual bool HaveWatchOnly(const CScript& dest) const = 0;
    virtual bool HaveWatchOnly() const = 0;
};

typedef std::map<CKeyID, CKey> KeyMap;
typedef std::map<CKeyID, CPubKey> WatchKeyMap;
typedef std::map<CScriptID, CScript> ScriptMap;
typedef std::set<CScript> WatchOnlySet;
typedef std::map<CKeyID, CKeyEd25519> DHTKeyMap;

/** Basic key store, that keeps keys in an address->secret map */
class CBasicKeyStore : public CKeyStore
{
protected:
    KeyMap mapKeys;
    WatchKeyMap mapWatchKeys;
    ScriptMap mapScripts;
    WatchOnlySet setWatchOnly;
    DHTKeyMap mapDHTKeys;
    /* the HD chain data model*/
    CHDChain hdChain;

public:
    bool AddKeyPubKey(const CKey& key, const CPubKey& pubkey) override;
    bool GetPubKey(const CKeyID& address, CPubKey& vchPubKeyOut) const override;
    bool HaveKey(const CKeyID& address) const override
    {
        bool result;
        {
            LOCK(cs_KeyStore);
            result = (mapKeys.count(address) > 0);
        }
        return result;
    }
    void GetKeys(std::set<CKeyID>& setAddress) const override
    {
        setAddress.clear();
        {
            LOCK(cs_KeyStore);
            KeyMap::const_iterator mi = mapKeys.begin();
            while (mi != mapKeys.end()) {
                setAddress.insert((*mi).first);
                mi++;
            }
        }
    }
    bool GetKey(const CKeyID& address, CKey& keyOut) const override
    {
        {
            LOCK(cs_KeyStore);
            KeyMap::const_iterator mi = mapKeys.find(address);
            if (mi != mapKeys.end()) {
                keyOut = mi->second;
                return true;
            }
        }
        return false;
    }
    virtual bool AddCScript(const CScript& redeemScript) override;
    virtual bool HaveCScript(const CScriptID& hash) const override;
    virtual bool GetCScript(const CScriptID& hash, CScript& redeemScriptOut) const override;

    virtual bool AddWatchOnly(const CScript& dest) override;
    virtual bool RemoveWatchOnly(const CScript& dest) override;
    virtual bool HaveWatchOnly(const CScript& dest) const override;
    virtual bool HaveWatchOnly() const override;

<<<<<<< HEAD
    bool AddDHTKey(const CKeyEd25519& key, const std::vector<unsigned char>& vchPubKey);
    bool GetDHTKey(const CKeyID& address, CKeyEd25519& keyOut) const;

    bool GetHDChain(CHDChain& hdChainRet) const;
=======
    virtual bool GetHDChain(CHDChain& hdChainRet) const;
>>>>>>> d9a50852
};

typedef std::vector<unsigned char, secure_allocator<unsigned char> > CKeyingMaterial;
typedef std::map<CKeyID, std::pair<CPubKey, std::vector<unsigned char> > > CryptedKeyMap;
typedef std::map<CKeyID, std::pair<CPubKey, std::vector<unsigned char> > > CryptedDHTKeyMap;

#endif // DYNAMIC_KEYSTORE_H<|MERGE_RESOLUTION|>--- conflicted
+++ resolved
@@ -113,14 +113,10 @@
     virtual bool HaveWatchOnly(const CScript& dest) const override;
     virtual bool HaveWatchOnly() const override;
 
-<<<<<<< HEAD
     bool AddDHTKey(const CKeyEd25519& key, const std::vector<unsigned char>& vchPubKey);
     bool GetDHTKey(const CKeyID& address, CKeyEd25519& keyOut) const;
 
-    bool GetHDChain(CHDChain& hdChainRet) const;
-=======
     virtual bool GetHDChain(CHDChain& hdChainRet) const;
->>>>>>> d9a50852
 };
 
 typedef std::vector<unsigned char, secure_allocator<unsigned char> > CKeyingMaterial;
