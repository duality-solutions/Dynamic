--- conflicted
+++ resolved
@@ -123,16 +123,13 @@
     virtual bool HaveWatchOnly(const CScript& dest) const override;
     virtual bool HaveWatchOnly() const override;
 
+    virtual bool GetHDChain(CHDChain& hdChainRet) const;
+    
+    // TODO (BDAP): Change to virtual methods
+    bool GetDHTPubKeys(std::vector<std::vector<unsigned char>>& vvchDHTPubKeys) const;
     bool AddDHTKey(const CKeyEd25519& key, const std::vector<unsigned char>& vchPubKey);
     bool GetDHTKey(const CKeyID& address, CKeyEd25519& keyOut) const;
 
-<<<<<<< HEAD
-    bool GetHDChain(CHDChain& hdChainRet) const;
-
-    bool GetDHTPubKeys(std::vector<std::vector<unsigned char>>& vvchDHTPubKeys) const;
-=======
-    virtual bool GetHDChain(CHDChain& hdChainRet) const;
->>>>>>> e5ed2f7d
 };
 
 typedef std::vector<unsigned char, secure_allocator<unsigned char> > CKeyingMaterial;
