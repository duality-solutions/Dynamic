--- conflicted
+++ resolved
@@ -566,11 +566,7 @@
             
 #ifdef ENABLE_WALLET
             pblocktemplate = unique_ptr<CBlockTemplate> (CreateNewBlock(chainparams, coinbaseScript->reserveScript));
-<<<<<<< HEAD
-#else		
-=======
 #else
->>>>>>> 2b5c975b
             pblocktemplate = unique_ptr<CBlockTemplate> (CreateNewBlock(chainparams));
 #endif
             if (!pblocktemplate.get())
