--- conflicted
+++ resolved
@@ -16,12 +16,9 @@
 #include "consensus/validation.h"
 #include "dynode-payments.h"
 #include "dynode-sync.h"
-<<<<<<< HEAD
-#include "fluid.h"
-=======
+#include "fluid/fluid.h"
 #include "fluid/fluiddb.h"
 #include "fluid/fluidmint.h"
->>>>>>> 21766c61
 #include "governance-classes.h"
 #include "hash.h"
 #include "net.h"
@@ -36,10 +33,6 @@
 #include "validation.h"
 #include "validationinterface.h"
 #include "wallet/wallet.h"
-<<<<<<< HEAD
-=======
-#include "fluid/fluid.h"
->>>>>>> 21766c61
 
 #include <queue>
 #include <utility>
@@ -316,21 +309,12 @@
             }
         }
 
-<<<<<<< HEAD
-        CDynamicAddress address;
-        CFluidEntry prevFluidIndex = pindexPrev->fluidParams;
-        CAmount fluidIssuance = 0, blockReward = getBlockSubsidyWithOverride(nHeight, prevFluidIndex.blockReward);
-        bool areWeMinting = fluid.GetMintingInstructions(pindexPrev, address, fluidIssuance);
-
-=======
-        //TODO fluid
         CAmount blockReward = GetFluidMiningReward(nHeight);
         CDynamicAddress mintAddress;
         CAmount fluidIssuance = 0;
         CFluidMint fluidMint;
         bool areWeMinting = GetMintingInstructions(nHeight, fluidMint);
         
->>>>>>> 21766c61
         // Compute regular coinbase transaction.
         txNew.vout[0].scriptPubKey = scriptPubKeyIn;
 
@@ -342,20 +326,11 @@
         } else {
             txNew.vout[0].nValue = blockReward;
         }
-<<<<<<< HEAD
-
-        txNew.vin[0].scriptSig = CScript() << nHeight << OP_0;
-
-        CScript script;
-
-        if (areWeMinting) {
-=======
         
         txNew.vin[0].scriptSig = CScript() << nHeight << OP_0;
 
         CScript script;
         if (areWeMinting) {        
->>>>>>> 21766c61
             // Pick out the amount of issuance
             txNew.vout[0].nValue -= fluidIssuance;
 
@@ -695,11 +670,7 @@
     SetThreadPriority(THREAD_PRIORITY_LOWEST);
     RenameThread(tfm::format("dynamic-%s-miner-%u", deviceName, device).data());
     GetMainSignals().ScriptForMining(coinbaseScript);
-<<<<<<< HEAD
-
-=======
-    
->>>>>>> 21766c61
+  
     try {
         // Throw an error if no script was provided.  This can happen
         // due to some internal error but also if the keypool is empty.
