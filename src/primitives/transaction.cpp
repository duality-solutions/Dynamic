// Copyright (c) 2009-2017 Satoshi Nakamoto
// Copyright (c) 2009-2017 The Bitcoin Developers
// Copyright (c) 2013-2017 Emercoin Developers
// Copyright (c) 2014-2017 The Dash Core Developers
// Copyright (c) 2015-2017 Silk Network Developers
// Distributed under the MIT/X11 software license, see the accompanying
// file COPYING or http://www.opensource.org/licenses/mit-license.php.

#include "primitives/transaction.h"

#include "hash.h"
#include "tinyformat.h"
#include "utilstrencodings.h"

std::string COutPoint::ToString() const
{
    return strprintf("COutPoint(%s, %u)", hash.ToString().substr(0,10), n);
}

std::string COutPoint::ToStringShort() const
{
    return strprintf("%s-%u", hash.ToString().substr(0,10), n);
}

CTxIn::CTxIn(COutPoint prevoutIn, CScript scriptSigIn, uint32_t nSequenceIn)
{
    prevout = prevoutIn;
    scriptSig = scriptSigIn;
    nSequence = nSequenceIn;
}

CTxIn::CTxIn(uint256 hashPrevTx, uint32_t nOut, CScript scriptSigIn, uint32_t nSequenceIn)
{
    prevout = COutPoint(hashPrevTx, nOut);
    scriptSig = scriptSigIn;
    nSequence = nSequenceIn;
}

std::string CTxIn::ToString() const
{
    std::string str;
    str += "CTxIn(";
    str += prevout.ToString().substr(0,30);
    if (prevout.IsNull())
        str += strprintf(", coinbase %s", scriptSig.ToString().substr(0,24));
    else
        str += strprintf(", scriptSig=%s", scriptSig.ToString().substr(0,24));
    if (nSequence != SEQUENCE_FINAL)
        str += strprintf(", nSequence=%u", nSequence);
    str += ")";
    return str;
}

CTxOut::CTxOut(const CAmount& nValueIn, CScript scriptPubKeyIn)
{
    nValue = nValueIn;
    scriptPubKey = scriptPubKeyIn;
    nRounds = -10;
}

CTxOut::CTxOut(const CAmount& nValueIn, const CScript& scriptPubKeyIn, int inRounds)
{
    nValue = nValueIn;
    scriptPubKey = scriptPubKeyIn;
    nRounds = inRounds;
}

uint256 CTxOut::GetHash() const
{
    return SerializeHash(*this);
}

std::string CTxOut::ToString() const
{
<<<<<<< HEAD
    return strprintf("CTxOut(nValue=%d.%06d, scriptPubKey=%s)", nValue / COIN, nValue % COIN, HexStr(scriptPubKey).substr(0, 30));
=======
    return strprintf("CTxOut(nValue=%d.%08d, scriptPubKey=%s)", nValue / COIN, nValue % COIN, scriptPubKey.ToString().substr(0,30));
>>>>>>> cb0f5fa2
}

CMutableTransaction::CMutableTransaction() : nVersion(CTransaction::CURRENT_VERSION), nLockTime(0) {}
CMutableTransaction::CMutableTransaction(const CTransaction& tx) : nVersion(tx.nVersion), vin(tx.vin), vout(tx.vout), nLockTime(tx.nLockTime) {}

uint256 CMutableTransaction::GetHash() const
{
    return SerializeHash(*this);
}

std::string CMutableTransaction::ToString() const
{
    std::string str;
    str += strprintf("CMutableTransaction(hash=%s, ver=%d, vin.size=%u, vout.size=%u, nLockTime=%u)\n",
        GetHash().ToString().substr(0,10),
        nVersion,
        vin.size(),
        vout.size(),
        nLockTime);
    for (unsigned int i = 0; i < vin.size(); i++)
        str += "    " + vin[i].ToString() + "\n";
    for (unsigned int i = 0; i < vout.size(); i++)
        str += "    " + vout[i].ToString() + "\n";
    return str;
}

void CTransaction::UpdateHash() const
{
    *const_cast<uint256*>(&hash) = SerializeHash(*this);
}

CTransaction::CTransaction() : nVersion(CTransaction::CURRENT_VERSION), vin(), vout(), nLockTime(0) { }

CTransaction::CTransaction(const CMutableTransaction &tx) : nVersion(tx.nVersion), vin(tx.vin), vout(tx.vout), nLockTime(tx.nLockTime) {
    UpdateHash();
}

CTransaction& CTransaction::operator=(const CTransaction &tx) {
    *const_cast<int*>(&nVersion) = tx.nVersion;
    *const_cast<std::vector<CTxIn>*>(&vin) = tx.vin;
    *const_cast<std::vector<CTxOut>*>(&vout) = tx.vout;
    *const_cast<unsigned int*>(&nLockTime) = tx.nLockTime;
    *const_cast<uint256*>(&hash) = tx.hash;
    return *this;
}

CAmount CTransaction::GetValueOut() const
{
    CAmount nValueOut = 0;
    for (std::vector<CTxOut>::const_iterator it(vout.begin()); it != vout.end(); ++it)
    {
        nValueOut += it->nValue;
        if (!MoneyRange(it->nValue) || !MoneyRange(nValueOut))
            throw std::runtime_error("CTransaction::GetValueOut(): value out of range");
    }
    return nValueOut;
}

double CTransaction::ComputePriority(double dPriorityInputs, unsigned int nTxSize) const
{
    nTxSize = CalculateModifiedSize(nTxSize);
    if (nTxSize == 0) return 0.0;

    return dPriorityInputs / nTxSize;
}

unsigned int CTransaction::CalculateModifiedSize(unsigned int nTxSize) const
{
    // In order to avoid disincentivizing cleaning up the UTXO set we don't count
    // the constant overhead for each txin and up to 110 bytes of scriptSig (which
    // is enough to cover a compressed pubkey p2sh redemption) for priority.
    // Providing any more cleanup incentive than making additional inputs free would
    // risk encouraging people to create junk outputs to redeem later.
    if (nTxSize == 0)
        nTxSize = ::GetSerializeSize(*this, SER_NETWORK, PROTOCOL_VERSION);
    for (std::vector<CTxIn>::const_iterator it(vin.begin()); it != vin.end(); ++it)
    {
        unsigned int offset = 41U + std::min(110U, (unsigned int)it->scriptSig.size());
        if (nTxSize > offset)
            nTxSize -= offset;
    }
    return nTxSize;
}

std::string CTransaction::ToString() const
{
    std::string str;
    str += strprintf("CTransaction(hash=%s, ver=%d, vin.size=%u, vout.size=%u, nLockTime=%u)\n",
        GetHash().ToString().substr(0,10),
        nVersion,
        vin.size(),
        vout.size(),
        nLockTime);
    for (unsigned int i = 0; i < vin.size(); i++)
        str += "    " + vin[i].ToString() + "\n";
    for (unsigned int i = 0; i < vout.size(); i++)
        str += "    " + vout[i].ToString() + "\n";
    return str;
}<|MERGE_RESOLUTION|>--- conflicted
+++ resolved
@@ -72,11 +72,7 @@
 
 std::string CTxOut::ToString() const
 {
-<<<<<<< HEAD
     return strprintf("CTxOut(nValue=%d.%06d, scriptPubKey=%s)", nValue / COIN, nValue % COIN, HexStr(scriptPubKey).substr(0, 30));
-=======
-    return strprintf("CTxOut(nValue=%d.%08d, scriptPubKey=%s)", nValue / COIN, nValue % COIN, scriptPubKey.ToString().substr(0,30));
->>>>>>> cb0f5fa2
 }
 
 CMutableTransaction::CMutableTransaction() : nVersion(CTransaction::CURRENT_VERSION), nLockTime(0) {}
