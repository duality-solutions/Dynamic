--- conflicted
+++ resolved
@@ -345,7 +345,6 @@
 #endif
     tabGroup->addAction(stormnodeAction);    
 
-<<<<<<< HEAD
     dnsAction = new QAction(QIcon(":/icons/" + theme + "/decentralised"), tr("&DNS"), this);
     dnsAction->setStatusTip(tr("Manage values registered via DarkSilk"));
     dnsAction->setToolTip(dnsAction->statusTip());
@@ -356,18 +355,18 @@
     dnsAction->setShortcut(QKeySequence(Qt::ALT + Qt::Key_7));
 #endif
     tabGroup->addAction(dnsAction);
-=======
+
     multiSigAction = new QAction(QIcon(":/icons/" + theme + "/multisig"), tr("&MultiSig"), this);
     multiSigAction->setStatusTip(tr("Generate and Utilize Multiple Signature Addresses"));
     multiSigAction->setToolTip(multiSigAction->statusTip());
     multiSigAction->setCheckable(true);
 #ifdef Q_OS_MAC
-    multiSigAction->setShortcut(QKeySequence(Qt::CTRL + Qt::Key_6));
+    multiSigAction->setShortcut(QKeySequence(Qt::CTRL + Qt::Key_8));
 #else
-    multiSigAction->setShortcut(QKeySequence(Qt::ALT + Qt::Key_6));
+    multiSigAction->setShortcut(QKeySequence(Qt::ALT + Qt::Key_8));
 #endif
     tabGroup->addAction(multiSigAction);
->>>>>>> 01002465
+
 
     // These showNormalIfMinimized are needed because Send Coins and Receive Coins
     // can be triggered from the tray menu, and need to show the GUI to be useful.
@@ -385,14 +384,11 @@
     connect(historyAction, SIGNAL(triggered()), this, SLOT(gotoHistoryPage()));
     connect(stormnodeAction, SIGNAL(triggered()), this, SLOT(showNormalIfMinimized()));
     connect(stormnodeAction, SIGNAL(triggered()), this, SLOT(gotoStormnodePage()));
-<<<<<<< HEAD
     connect(dnsAction, SIGNAL(triggered()), this, SLOT(showNormalIfMinimized()));
     connect(dnsAction, SIGNAL(triggered()), this, SLOT(gotoDNSPage()));
-=======
     connect(multiSigAction, SIGNAL(triggered()), this, SLOT(gotoMultiSigPage()));
-	connect(multiSigAction, SIGNAL(triggered()), this, SLOT(showNormalIfMinimized()));
-
->>>>>>> 01002465
+	  connect(multiSigAction, SIGNAL(triggered()), this, SLOT(showNormalIfMinimized()));
+  
 #endif // ENABLE_WALLET
 
     quitAction = new QAction(QIcon(":/icons/" + theme + "/quit"), tr("E&xit"), this);
@@ -585,12 +581,9 @@
         toolbar->addAction(receiveCoinsAction);
         toolbar->addAction(historyAction);
         toolbar->addAction(stormnodeAction);
-<<<<<<< HEAD
         toolbar->addAction(dnsAction);
-=======
-		toolbar->addAction(multiSigAction);
->>>>>>> 01002465
-
+        toolbar->addAction(multiSigAction);
+ 
         /** Create additional container for toolbar and walletFrame and make it the central widget.
             This is a workaround mostly for toolbar styling on Mac OS but should work fine for every other OSes too.
         */
