// Copyright (c) 2009-2017 Satoshi Nakamoto
// Copyright (c) 2009-2017 The Bitcoin Developers
// Copyright (c) 2014-2017 The Dash Core Developers
// Copyright (c) 2015-2017 Silk Network Developers
// Distributed under the MIT/X11 software license, see the accompanying
// file COPYING or http://www.opensource.org/licenses/mit-license.php.

#ifndef DARKSILK_QT_DARKSILKGUI_H
#define DARKSILK_QT_DARKSILKGUI_H

#if defined(HAVE_CONFIG_H)
#include "config/darksilk-config.h"
#endif

#include "amount.h"

#include <QLabel>
#include <QMainWindow>
#include <QMap>
#include <QMenu>
#include <QPoint>
#include <QPushButton>
#include <QSystemTrayIcon>

class ClientModel;
class NetworkStyle;
class Notificator;
class OptionsModel;
class PlatformStyle;
class RPCConsole;
class SendCoinsRecipient;
class UnitDisplayStatusBarControl;
class WalletFrame;
class WalletModel;
class HelpMessageDialog;
class StormnodeList;

class CWallet;

QT_BEGIN_NAMESPACE
class QAction;
class QProgressBar;
class QProgressDialog;
QT_END_NAMESPACE

/**
  DarkSilk GUI main class. This class represents the main window of the DarkSilk UI. It communicates with both the client and
  wallet models to give the user an up-to-date view of the current core state.
*/
class DarkSilkGUI : public QMainWindow
{
    Q_OBJECT

public:
    static const QString DEFAULT_WALLET;
    static const std::string DEFAULT_UIPLATFORM;

    explicit DarkSilkGUI(const PlatformStyle *platformStyle, const NetworkStyle *networkStyle, QWidget *parent = 0);
    ~DarkSilkGUI();

    /** Set the client model.
        The client model represents the part of the core that communicates with the P2P network, and is wallet-agnostic.
    */
    void setClientModel(ClientModel *clientModel);

#ifdef ENABLE_WALLET
    /** Set the wallet model.
        The wallet model represents a DarkSilk wallet, and offers access to the list of transactions, address book and sending
        functionality.
    */
    bool addWallet(const QString& name, WalletModel *walletModel);
    bool setCurrentWallet(const QString& name);
    void removeAllWallets();
#endif // ENABLE_WALLET
    bool enableWallet;

protected:
    void changeEvent(QEvent *e);
    void closeEvent(QCloseEvent *event);
    void showEvent(QShowEvent *event);
    void dragEnterEvent(QDragEnterEvent *event);
    void dropEvent(QDropEvent *event);
    bool eventFilter(QObject *object, QEvent *event);

private:
    ClientModel *clientModel;
    WalletFrame *walletFrame;

    UnitDisplayStatusBarControl *unitDisplayControl;
    QLabel *labelWalletEncryptionIcon;
    QLabel *labelWalletHDStatusIcon;
    QPushButton *labelConnectionsIcon;
    QLabel *labelBlocksIcon;
    QLabel *progressBarLabel;
    QProgressBar *progressBar;
    QProgressDialog *progressDialog;

    QMenuBar *appMenuBar;
    QAction *overviewAction;
    QAction *historyAction;
    QAction *stormnodeAction;
    QAction *quitAction;
    QAction *sendCoinsAction;
    QAction *sendCoinsMenuAction;
    QAction *usedSendingAddressesAction;
    QAction *usedReceivingAddressesAction;
    QAction *signMessageAction;
    QAction *verifyMessageAction;
    QAction *aboutAction;
    QAction *receiveCoinsAction;
    QAction *receiveCoinsMenuAction;
    QAction *optionsAction;
    QAction *toggleHideAction;
    QAction *encryptWalletAction;
    QAction *backupWalletAction;
    QAction *changePassphraseAction;
    QAction *unlockWalletAction;
    QAction *lockWalletAction;
    QAction *aboutQtAction;
    QAction *openInfoAction;
    QAction *openRPCConsoleAction;
    QAction *openGraphAction;
    QAction *openPeersAction;
    QAction *openRepairAction;
    QAction *openConfEditorAction;
    QAction *openSNConfEditorAction;
    QAction *showBackupsAction;
    QAction *openAction;
    QAction *showHelpMessageAction;
    QAction *showPrivateSendHelpAction;
<<<<<<< HEAD
    QAction *dnsAction;
    
=======
	QAction *multiSigAction;
	
>>>>>>> 01002465
    QSystemTrayIcon *trayIcon;
    QMenu *trayIconMenu;
    QMenu *dockIconMenu;
    Notificator *notificator;
    RPCConsole *rpcConsole;
    HelpMessageDialog *helpMessageDialog;

    /** Keep track of previous number of blocks, to detect progress */
    int prevBlocks;
    int spinnerFrame;

    const PlatformStyle *platformStyle;

    /** Create the main UI actions. */
    void createActions();
    /** Create the menu bar and sub-menus. */
    void createMenuBar();
    /** Create the toolbars */
    void createToolBars();
    /** Create system tray icon and notification */
    void createTrayIcon(const NetworkStyle *networkStyle);
    /** Create system tray menu (or setup the dock menu) */
    void createIconMenu(QMenu *pmenu);

    /** Enable or disable all wallet-related actions */
    void setWalletActionsEnabled(bool enabled);

    /** Connect core signals to GUI client */
    void subscribeToCoreSignals();
    /** Disconnect core signals from GUI client */
    void unsubscribeFromCoreSignals();

Q_SIGNALS:
    /** Signal raised when a URI was entered or dragged to the GUI */
    void receivedURI(const QString &uri);
    /** Restart handling */
    void requestedRestart(QStringList args);

public Q_SLOTS:
    /** Set number of connections shown in the UI */
    void setNumConnections(int count);
    /** Get restart command-line parameters and request restart */
    void handleRestart(QStringList args);
    /** Set number of blocks and last block date shown in the UI */
    void setNumBlocks(int count, const QDateTime& blockDate, double nVerificationProgress);
    /** Set additional data sync status shown in the UI */
    void setAdditionalDataSyncProgress(double nSyncProgress);

    /** Notify the user of an event from the core network or transaction handling code.
       @param[in] title     the message box / notification title
       @param[in] message   the displayed text
       @param[in] style     modality and style definitions (icon and used buttons - buttons only for message boxes)
                            @see CClientUIInterface::MessageBoxFlags
       @param[in] ret       pointer to a bool that will be modified to whether Ok was clicked (modal only)
    */
    void message(const QString &title, const QString &message, unsigned int style, bool *ret = NULL);

#ifdef ENABLE_WALLET
    /** Set the encryption status as shown in the UI.
       @param[in] status            current encryption status
       @see WalletModel::EncryptionStatus
    */
    void setEncryptionStatus(int status);

    /** Set the hd-enabled status as shown in the UI.
     @param[in] status            current hd enabled status
     @see WalletModel::EncryptionStatus
     */
    void setHDStatus(int hdEnabled);

    bool handlePaymentRequest(const SendCoinsRecipient& recipient);

    /** Show incoming transaction notification for new transactions. */
    void incomingTransaction(const QString& date, int unit, const CAmount& amount, const QString& type, const QString& address, const QString& label);
#endif // ENABLE_WALLET

private Q_SLOTS:
#ifdef ENABLE_WALLET
    /** Switch to overview (home) page */
    void gotoOverviewPage();
    /** Switch to history (transactions) page */
    void gotoHistoryPage();
    /** Switch to MultiSig page */
	void gotoMultiSigPage();
    /** Switch to stormnode page */
    void gotoStormnodePage();
    /** Switch to receive coins page */
    void gotoReceiveCoinsPage();
    /** Switch to send coins page */
    void gotoSendCoinsPage(QString addr = "");
    /** Switch to DNS page */
    void gotoDNSPage();

    /** Show Sign/Verify Message dialog and switch to sign message tab */
    void gotoSignMessageTab(QString addr = "");
    /** Show Sign/Verify Message dialog and switch to verify message tab */
    void gotoVerifyMessageTab(QString addr = "");

    /** Show open dialog */
    void openClicked();
#endif // ENABLE_WALLET
    /** Show configuration dialog */
    void optionsClicked();
    /** Show about dialog */
    void aboutClicked();
    /** Show debug window */
    void showRPCConsole();

    /** Show debug window and set focus to the appropriate tab */
    void showInfo();
    void showConsole();
    void showGraph();
    void showPeers();
    void showRepair();

    /** Open external (default) editor with darksilk.conf */
    void showConfEditor();
    /** Open external (default) editor with stormnode.conf */
    void showSNConfEditor();
    /** Show folder with wallet backups in default file browser */
    void showBackups();

    /** Show help message dialog */
    void showHelpMessageClicked();
    /** Show PrivateSend help message dialog */
    void showPrivateSendHelpClicked();

#ifndef Q_OS_MAC
    /** Handle tray icon clicked */
    void trayIconActivated(QSystemTrayIcon::ActivationReason reason);
#endif

    /** Show window if hidden, unminimize when minimized, rise when obscured or show if hidden and fToggleHidden is true */
    void showNormalIfMinimized(bool fToggleHidden = false);
    /** Simply calls showNormalIfMinimized(true) for use in SLOT() macro */
    void toggleHidden();

    /** called by a timer to check if fRequestShutdown has been set **/
    void detectShutdown();

    /** Show progress dialog e.g. for verifychain */
    void showProgress(const QString &title, int nProgress);
};

class UnitDisplayStatusBarControl : public QLabel
{
    Q_OBJECT

public:
    explicit UnitDisplayStatusBarControl(const PlatformStyle *platformStyle);
    /** Lets the control know about the Options Model (and its signals) */
    void setOptionsModel(OptionsModel *optionsModel);

protected:
    /** So that it responds to left-button clicks */
    void mousePressEvent(QMouseEvent *event);

private:
    OptionsModel *optionsModel;
    QMenu* menu;

    /** Shows context menu with Display Unit options by the mouse coordinates */
    void onDisplayUnitsClicked(const QPoint& point);
    /** Creates context menu, its actions, and wires up all the relevant signals for mouse events. */
    void createContextMenu();

private Q_SLOTS:
    /** When Display Units are changed on OptionsModel it will refresh the display text of the control on the status bar */
    void updateDisplayUnit(int newUnits);
    /** Tells underlying optionsModel to update its current display unit. */
    void onMenuSelection(QAction* action);
};

#endif // DARKSILK_QT_DARKSILKGUI_H<|MERGE_RESOLUTION|>--- conflicted
+++ resolved
@@ -128,13 +128,10 @@
     QAction *openAction;
     QAction *showHelpMessageAction;
     QAction *showPrivateSendHelpAction;
-<<<<<<< HEAD
     QAction *dnsAction;
-    
-=======
-	QAction *multiSigAction;
+	  QAction *multiSigAction;
 	
->>>>>>> 01002465
+
     QSystemTrayIcon *trayIcon;
     QMenu *trayIconMenu;
     QMenu *dockIconMenu;
