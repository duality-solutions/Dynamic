// Copyright (c) 2016-2019 Duality Blockchain Solutions Developers
// Copyright (c) 2014-2019 The Dash Core Developers
// Copyright (c) 2009-2019 The Bitcoin Developers
// Copyright (c) 2009-2019 Satoshi Nakamoto
// Distributed under the MIT/X11 software license, see the accompanying
// file COPYING or http://www.opensource.org/licenses/mit-license.php.

#if defined(HAVE_CONFIG_H)
#include "config/dynamic-config.h"
#endif

#include "dynamicgui.h"

#include "clientmodel.h"
#include "dynamicunits.h"
#include "guiconstants.h"
#include "guiutil.h"
#include "mnemonicdialog.h"
#include "modaloverlay.h"
#include "networkstyle.h"
#include "notificator.h"
#include "openuridialog.h"
#include "optionsdialog.h"
#include "optionsmodel.h"
#include "platformstyle.h"
#include "rpcconsole.h"
#include "utilitydialog.h"
#ifdef ENABLE_WALLET
#include "walletframe.h"
#include "walletmodel.h"
#endif // ENABLE_WALLET

#ifdef Q_OS_MAC
#include "macdockiconhandler.h"
#endif

#include "chainparams.h"
#include "dynode-sync.h"
#include "dynodelist.h"
#include "init.h"
#include "ui_interface.h"
#include "util.h"
#include "validation.h"

#include <iostream>

#include <QAction>
#include <QApplication>
#include <QDateTime>
#include <QDesktopWidget>
#include <QDragEnterEvent>
#include <QIcon>
#include <QListWidget>
#include <QMenuBar>
#include <QMessageBox>
#include <QMimeData>
#include <QProgressBar>
#include <QProgressDialog>
#include <QSettings>
#include <QShortcut>
#include <QStackedWidget>
#include <QStatusBar>
#include <QStyle>
#include <QTimer>
#include <QToolBar>
#include <QVBoxLayout>

#if QT_VERSION < 0x050000
#include <QTextDocument>
#include <QUrl>
#else
#include <QUrlQuery>
#endif

const std::string DynamicGUI::DEFAULT_UIPLATFORM =
#if defined(Q_OS_MAC)
    "macosx"
#elif defined(Q_OS_WIN)
    "windows"
#else
    "other"
#endif
    ;

extern bool fWalletUnlockMixStakeOnly;

const QString DynamicGUI::DEFAULT_WALLET = "~Default";

DynamicGUI::DynamicGUI(const PlatformStyle* _platformStyle, const NetworkStyle* networkStyle, QWidget* parent) : QMainWindow(parent),
                                                                                                                 enableWallet(false),
                                                                                                                 labelWalletEncryptionIcon(0),
                                                                                                                 clientModel(0),
                                                                                                                 walletFrame(0),
                                                                                                                 unitDisplayControl(0),
                                                                                                                 labelWalletHDStatusIcon(0),
                                                                                                                 labelStakingIcon(0),
                                                                                                                 labelConnectionsIcon(0),
                                                                                                                 labelBlocksIcon(0),
                                                                                                                 progressBarLabel(0),
                                                                                                                 progressBar(0),
                                                                                                                 progressDialog(0),
                                                                                                                 appMenuBar(0),
                                                                                                                 overviewAction(0),
                                                                                                                 sendCoinsAction(0),
                                                                                                                 sendCoinsMenuAction(0),
                                                                                                                 receiveCoinsAction(0),
                                                                                                                 receiveCoinsMenuAction(0),
                                                                                                                 historyAction(0),
                                                                                                                 dynodeAction(0),
                                                                                                                 miningAction(0),
                                                                                                                 bdapAction(0),
                                                                                                                 quitAction(0),
                                                                                                                 usedSendingAddressesAction(0),
                                                                                                                 usedReceivingAddressesAction(0),
                                                                                                                 signMessageAction(0),
                                                                                                                 verifyMessageAction(0),
                                                                                                                 aboutAction(0),
                                                                                                                 optionsAction(0),
                                                                                                                 toggleHideAction(0),
                                                                                                                 encryptWalletAction(0),
                                                                                                                 backupWalletAction(0),
                                                                                                                 changePassphraseAction(0),
                                                                                                                 aboutQtAction(0),
                                                                                                                 openRPCConsoleAction(0),
                                                                                                                 openAction(0),
                                                                                                                 mnemonicAction(0),
                                                                                                                 showHelpMessageAction(0),
                                                                                                                 showPrivateSendHelpAction(0),
                                                                                                                 multiSendAction(0),
                                                                                                                 trayIcon(0),
                                                                                                                 trayIconMenu(0),
                                                                                                                 dockIconMenu(0),
                                                                                                                 notificator(0),
                                                                                                                 rpcConsole(0),
                                                                                                                 helpMessageDialog(0),
                                                                                                                 modalOverlay(0),
                                                                                                                 prevBlocks(0),
                                                                                                                 spinnerFrame(0),
                                                                                                                 platformStyle(_platformStyle)
{
    /* Open CSS when configured */
    this->setStyleSheet(GUIUtil::loadStyleSheet());

    GUIUtil::restoreWindowGeometry("nWindow", QSize(850, 550), this);

    QString windowTitle = tr("Dynamic") + " - ";
#ifdef ENABLE_WALLET
    enableWallet = WalletModel::isWalletEnabled();
#endif // ENABLE_WALLET
    if (enableWallet) {
        windowTitle += tr("Wallet");
    } else {
        windowTitle += tr("Node");
    }
    QString userWindowTitle = QString::fromStdString(GetArg("-windowtitle", ""));
    if (!userWindowTitle.isEmpty())
        windowTitle += " - " + userWindowTitle;
    windowTitle += " " + networkStyle->getTitleAddText();
#ifndef Q_OS_MAC
    QApplication::setWindowIcon(networkStyle->getTrayAndWindowIcon());
    setWindowIcon(networkStyle->getTrayAndWindowIcon());
#else
    MacDockIconHandler::instance()->setIcon(networkStyle->getAppIcon());
#endif
    setWindowTitle(windowTitle);

#if defined(Q_OS_MAC) && QT_VERSION < 0x050000
    // This property is not implemented in Qt 5. Setting it has no effect.
    // A replacement API (QtMacUnifiedToolBar) is available in QtMacExtras.
    setUnifiedTitleAndToolBarOnMac(true);
#endif

    rpcConsole = new RPCConsole(enableWallet ? this : 0);
    helpMessageDialog = new HelpMessageDialog(this, HelpMessageDialog::cmdline);
#ifdef ENABLE_WALLET
    if (enableWallet) {
        /** Create wallet frame*/
        walletFrame = new WalletFrame(_platformStyle, this);
    } else
#endif // ENABLE_WALLET
    {
        /* When compiled without wallet or -disablewallet is provided,
         * the central widget is the rpc console.
         */
        setCentralWidget(rpcConsole);
    }

    // Accept D&D of URIs
    setAcceptDrops(true);

    // Create actions for the toolbar, menu bar and tray/dock icon
    // Needs walletFrame to be initialized
    createActions();

    // Create application menu bar
    createMenuBar();

    // Create the toolbars
    createToolBars();

    // Create system tray icon and notification
    createTrayIcon(networkStyle);

    // Create status bar
    statusBar();

    // Disable size grip because it looks ugly and nobody needs it
    statusBar()->setSizeGripEnabled(true);

    // Status bar notification icons
    QFrame* frameBlocks = new QFrame();
    frameBlocks->setContentsMargins(0, 0, 0, 0);
    frameBlocks->setSizePolicy(QSizePolicy::Fixed, QSizePolicy::Preferred);
    QHBoxLayout* frameBlocksLayout = new QHBoxLayout(frameBlocks);
    frameBlocksLayout->setContentsMargins(3, 0, 3, 0);
    frameBlocksLayout->setSpacing(3);
    unitDisplayControl = new UnitDisplayStatusBarControl(platformStyle);
    labelWalletEncryptionIcon = new ClickableLockLabel();
    labelWalletHDStatusIcon = new QLabel();
    labelStakingIcon = new QLabel();
    labelConnectionsIcon = new QPushButton();
    labelConnectionsIcon->setFlat(true); // Make the button look like a label, but clickable
    labelConnectionsIcon->setStyleSheet(".QPushButton { background-color: rgba(255, 255, 255, 0);}");
    labelConnectionsIcon->setMaximumSize(STATUSBAR_ICONSIZE, STATUSBAR_ICONSIZE);
    // Jump to peers tab by clicking on connections icon
    connect(labelConnectionsIcon, SIGNAL(clicked()), this, SLOT(showPeers()));

    labelBlocksIcon = new GUIUtil::ClickableLabel();
    if (enableWallet) {
        frameBlocksLayout->addStretch();
        frameBlocksLayout->addWidget(unitDisplayControl);
        frameBlocksLayout->addStretch();
        frameBlocksLayout->addWidget(labelWalletEncryptionIcon);
        frameBlocksLayout->addWidget(labelStakingIcon);
        frameBlocksLayout->addWidget(labelWalletHDStatusIcon);
    }
    frameBlocksLayout->addStretch();
    frameBlocksLayout->addWidget(labelConnectionsIcon);
    frameBlocksLayout->addStretch();
    frameBlocksLayout->addWidget(labelBlocksIcon);
    frameBlocksLayout->addStretch();

    // Progress bar and label for blocks download
    progressBarLabel = new QLabel();
    progressBarLabel->setVisible(true);
    progressBar = new GUIUtil::ProgressBar();
    progressBar->setAlignment(Qt::AlignCenter);
    progressBar->setVisible(true);

    // Override style sheet for progress bar for styles that have a segmented progress bar,
    // as they make the text unreadable (workaround for issue #1071)
    // See https://qt-project.org/doc/qt-4.8/gallery.html
    QString curStyle = QApplication::style()->metaObject()->className();
    if (curStyle == "QWindowsStyle" || curStyle == "QWindowsXPStyle") {
        progressBar->setStyleSheet("QProgressBar { background-color: #F8F8F8; border: 1px solid grey; border-radius: 7px; padding: 1px; text-align: center; } QProgressBar::chunk { background: QLinearGradient(x1: 0, y1: 0, x2: 1, y2: 0, stop: 0 #00CCFF, stop: 1 #33CCFF); border-radius: 7px; margin: 0px; }");
    }

    statusBar()->addWidget(progressBarLabel);
    statusBar()->addWidget(progressBar);
    statusBar()->addPermanentWidget(frameBlocks);

    // Install event filter to be able to catch status tip events (QEvent::StatusTip)
    this->installEventFilter(this);

    // Initially wallet actions should be disabled
    setWalletActionsEnabled(false);

    // Subscribe to notifications from core
    subscribeToCoreSignals();
    QTimer* timerStakingIcon = new QTimer(labelStakingIcon);
    connect(timerStakingIcon, SIGNAL(timeout()), this, SLOT(setStakingStatus()));
    timerStakingIcon->start(10000);
    setStakingStatus();

    modalOverlay = new ModalOverlay(this->centralWidget());
#ifdef ENABLE_WALLET
    if (enableWallet) {
        connect(walletFrame, SIGNAL(requestedSyncWarningInfo()), this, SLOT(showModalOverlay()));
        connect(labelBlocksIcon, SIGNAL(clicked(QPoint)), this, SLOT(showModalOverlay()));
        connect(progressBar, SIGNAL(clicked(QPoint)), this, SLOT(showModalOverlay()));
    }
#endif
}

DynamicGUI::~DynamicGUI()
{
    // Unsubscribe from notifications from core
    unsubscribeFromCoreSignals();

    GUIUtil::saveWindowGeometry("nWindow", this);
    if (trayIcon) // Hide tray icon, as deleting will let it linger until quit (on Ubuntu)
        trayIcon->hide();
#ifdef Q_OS_MAC
    delete appMenuBar;
    MacDockIconHandler::cleanup();
#endif

    delete rpcConsole;
}

void DynamicGUI::createActions()
{
    QActionGroup* tabGroup = new QActionGroup(this);

    QString theme = GUIUtil::getThemeName();
    overviewAction = new QAction(QIcon(":/icons/" + theme + "/overview"), tr("&Overview"), this);
    overviewAction->setStatusTip(tr("Show general overview of wallet"));
    overviewAction->setToolTip(overviewAction->statusTip());
    overviewAction->setCheckable(true);
#ifdef Q_OS_MAC
    overviewAction->setShortcut(QKeySequence(Qt::CTRL + Qt::Key_1));
#else
    overviewAction->setShortcut(QKeySequence(Qt::ALT + Qt::Key_1));
#endif
    tabGroup->addAction(overviewAction);

    sendCoinsAction = new QAction(QIcon(":/icons/" + theme + "/send"), tr("&Send"), this);
    sendCoinsAction->setStatusTip(tr("Send coins to a Dynamic address"));
    sendCoinsAction->setToolTip(sendCoinsAction->statusTip());
    sendCoinsAction->setCheckable(true);
#ifdef Q_OS_MAC
    sendCoinsAction->setShortcut(QKeySequence(Qt::CTRL + Qt::Key_2));
#else
    sendCoinsAction->setShortcut(QKeySequence(Qt::ALT + Qt::Key_2));
#endif
    tabGroup->addAction(sendCoinsAction);

    sendCoinsMenuAction = new QAction(QIcon(":/icons/" + theme + "/send"), sendCoinsAction->text(), this);
    sendCoinsMenuAction->setStatusTip(sendCoinsAction->statusTip());
    sendCoinsMenuAction->setToolTip(sendCoinsMenuAction->statusTip());

    receiveCoinsAction = new QAction(QIcon(":/icons/" + theme + "/receiving_addresses"), tr("&Receive"), this);
    receiveCoinsAction->setStatusTip(tr("Request payments (generates QR codes and dynamic: URIs)"));
    receiveCoinsAction->setToolTip(receiveCoinsAction->statusTip());
    receiveCoinsAction->setCheckable(true);
#ifdef Q_OS_MAC
    receiveCoinsAction->setShortcut(QKeySequence(Qt::CTRL + Qt::Key_3));
#else
    receiveCoinsAction->setShortcut(QKeySequence(Qt::ALT + Qt::Key_3));
#endif
    tabGroup->addAction(receiveCoinsAction);

    receiveCoinsMenuAction = new QAction(QIcon(":/icons/" + theme + "/receiving_addresses"), receiveCoinsAction->text(), this);
    receiveCoinsMenuAction->setStatusTip(receiveCoinsAction->statusTip());
    receiveCoinsMenuAction->setToolTip(receiveCoinsMenuAction->statusTip());

    historyAction = new QAction(QIcon(":/icons/" + theme + "/history"), tr("&Transactions"), this);
    historyAction->setStatusTip(tr("Browse transaction history"));
    historyAction->setToolTip(historyAction->statusTip());
    historyAction->setCheckable(true);
#ifdef Q_OS_MAC
    historyAction->setShortcut(QKeySequence(Qt::CTRL + Qt::Key_4));
#else
    historyAction->setShortcut(QKeySequence(Qt::ALT + Qt::Key_4));
#endif
    tabGroup->addAction(historyAction);

#ifdef ENABLE_WALLET
    dynodeAction = new QAction(QIcon(":/icons/" + theme + "/dynodes"), tr("&Dynodes"), this);
    dynodeAction->setStatusTip(tr("Browse Dynodes"));
    dynodeAction->setToolTip(dynodeAction->statusTip());
    dynodeAction->setCheckable(true);
#ifdef Q_OS_MAC
    dynodeAction->setShortcut(QKeySequence(Qt::CTRL + Qt::Key_5));
#else
    dynodeAction->setShortcut(QKeySequence(Qt::ALT + Qt::Key_5));
#endif
    tabGroup->addAction(dynodeAction);

    miningAction = new QAction(QIcon(":/icons/" + theme + "/tx_mined"), tr("&Mining"), this);
    miningAction->setStatusTip(tr("Mine Dynamic(DYN)"));
    miningAction->setToolTip(miningAction->statusTip());
    miningAction->setCheckable(true);
#ifdef Q_OS_MAC
    miningAction->setShortcut(QKeySequence(Qt::CTRL + Qt::Key_6));
#else
    miningAction->setShortcut(QKeySequence(Qt::ALT + Qt::Key_6));
#endif
    tabGroup->addAction(miningAction);

    bdapAction = new QAction(QIcon(":/icons/" + theme + "/bdap"), tr("&BDAP"), this);
    bdapAction->setStatusTip(tr("BDAP"));
    bdapAction->setToolTip(bdapAction->statusTip());
    bdapAction->setCheckable(true);
#ifdef Q_OS_MAC
    bdapAction->setShortcut(QKeySequence(Qt::CTRL + Qt::Key_7));
#else
    bdapAction->setShortcut(QKeySequence(Qt::ALT + Qt::Key_7));
#endif
    tabGroup->addAction(bdapAction);    

    // These showNormalIfMinimized are needed because Send Coins and Receive Coins
    // can be triggered from the tray menu, and need to show the GUI to be useful.
    connect(overviewAction, SIGNAL(triggered()), this, SLOT(showNormalIfMinimized()));
    connect(overviewAction, SIGNAL(triggered()), this, SLOT(gotoOverviewPage()));
    connect(sendCoinsAction, SIGNAL(triggered()), this, SLOT(showNormalIfMinimized()));
    connect(sendCoinsAction, SIGNAL(triggered()), this, SLOT(gotoSendCoinsPage()));
    connect(sendCoinsMenuAction, SIGNAL(triggered()), this, SLOT(showNormalIfMinimized()));
    connect(sendCoinsMenuAction, SIGNAL(triggered()), this, SLOT(gotoSendCoinsPage()));
    connect(receiveCoinsAction, SIGNAL(triggered()), this, SLOT(showNormalIfMinimized()));
    connect(receiveCoinsAction, SIGNAL(triggered()), this, SLOT(gotoReceiveCoinsPage()));
    connect(receiveCoinsMenuAction, SIGNAL(triggered()), this, SLOT(showNormalIfMinimized()));
    connect(receiveCoinsMenuAction, SIGNAL(triggered()), this, SLOT(gotoReceiveCoinsPage()));
    connect(historyAction, SIGNAL(triggered()), this, SLOT(showNormalIfMinimized()));
    connect(historyAction, SIGNAL(triggered()), this, SLOT(gotoHistoryPage()));
    connect(dynodeAction, SIGNAL(triggered()), this, SLOT(showNormalIfMinimized()));
    connect(dynodeAction, SIGNAL(triggered()), this, SLOT(gotoDynodePage()));
    connect(miningAction, SIGNAL(triggered()), this, SLOT(showNormalIfMinimized()));
    connect(miningAction, SIGNAL(triggered()), this, SLOT(gotoMiningPage()));
    connect(bdapAction, SIGNAL(triggered()), this, SLOT(showNormalIfMinimized()));
    connect(bdapAction, SIGNAL(triggered()), this, SLOT(gotoBdapPage()));

#endif // ENABLE_WALLET

    quitAction = new QAction(QIcon(":/icons/" + theme + "/quit"), tr("E&xit"), this);
    quitAction->setStatusTip(tr("Quit application"));
    quitAction->setShortcut(QKeySequence(Qt::CTRL + Qt::Key_Q));
    quitAction->setMenuRole(QAction::QuitRole);
    aboutAction = new QAction(QIcon(":/icons/" + theme + "/about"), tr("&About Dynamic"), this);
    aboutAction->setStatusTip(tr("Show information about Dynamic"));
    aboutAction->setMenuRole(QAction::AboutRole);
    aboutAction->setEnabled(false);
    aboutQtAction = new QAction(QIcon(":/icons/" + theme + "/about_qt"), tr("About &Qt"), this);
    aboutQtAction->setStatusTip(tr("Show information about Qt"));
    aboutQtAction->setMenuRole(QAction::AboutQtRole);
    optionsAction = new QAction(QIcon(":/icons/" + theme + "/options"), tr("&Options..."), this);
    optionsAction->setStatusTip(tr("Modify configuration options for Dynamic"));
    optionsAction->setMenuRole(QAction::PreferencesRole);
    optionsAction->setEnabled(false);
    toggleHideAction = new QAction(QIcon(":/icons/" + theme + "/about"), tr("&Show / Hide"), this);
    toggleHideAction->setStatusTip(tr("Show or hide the main Window"));

    encryptWalletAction = new QAction(QIcon(":/icons/" + theme + "/lock_closed"), tr("&Encrypt Wallet..."), this);
    encryptWalletAction->setStatusTip(tr("Encrypt the private keys that belong to your wallet"));
    encryptWalletAction->setCheckable(true);
    backupWalletAction = new QAction(QIcon(":/icons/" + theme + "/filesave"), tr("&Backup Wallet..."), this);
    backupWalletAction->setStatusTip(tr("Backup wallet to another location"));
    changePassphraseAction = new QAction(QIcon(":/icons/" + theme + "/key"), tr("&Change Passphrase..."), this);
    changePassphraseAction->setStatusTip(tr("Change the passphrase used for wallet encryption"));
    unlockWalletAction = new QAction(tr("&Unlock Wallet..."), this);
    unlockWalletAction->setToolTip(tr("Unlock wallet"));
    lockWalletAction = new QAction(tr("&Lock Wallet"), this);
    signMessageAction = new QAction(QIcon(":/icons/" + theme + "/edit"), tr("Sign &message..."), this);
    signMessageAction->setStatusTip(tr("Sign messages with your Dynamic addresses to prove you own them"));
    verifyMessageAction = new QAction(QIcon(":/icons/" + theme + "/transaction_0"), tr("&Verify message..."), this);
    verifyMessageAction->setStatusTip(tr("Verify messages to ensure they were signed with specified Dynamic addresses"));
    multiSendAction = new QAction(QIcon(":/icons/" + theme + "/edit"), tr("&MultiSend"), this);
    multiSendAction->setToolTip(tr("MultiSend Settings"));
    multiSendAction->setCheckable(true);

    openInfoAction = new QAction(QApplication::style()->standardIcon(QStyle::SP_MessageBoxInformation), tr("&Information"), this);
    openInfoAction->setStatusTip(tr("Show diagnostic information"));
    openRPCConsoleAction = new QAction(QIcon(":/icons/" + theme + "/debugwindow"), tr("&Debug console"), this);
    openRPCConsoleAction->setStatusTip(tr("Open debugging console"));
    openGraphAction = new QAction(QIcon(":/icons/" + theme + "/connect_4"), tr("&Network Monitor"), this);
    openGraphAction->setStatusTip(tr("Show network monitor"));
    openPeersAction = new QAction(QIcon(":/icons/" + theme + "/connect_4"), tr("&Peers list"), this);
    openPeersAction->setStatusTip(tr("Show peers info"));
    openRepairAction = new QAction(QIcon(":/icons/" + theme + "/options"), tr("Wallet &Repair"), this);
    openRepairAction->setStatusTip(tr("Show wallet repair options"));
    openConfEditorAction = new QAction(QIcon(":/icons/" + theme + "/edit"), tr("Open Wallet &Configuration File"), this);
    openConfEditorAction->setStatusTip(tr("Open configuration file"));
    openDNConfEditorAction = new QAction(QIcon(":/icons/" + theme + "/edit"), tr("Open &Dynode Configuration File"), this);
    openDNConfEditorAction->setStatusTip(tr("Open Dynode configuration file"));
    showBackupsAction = new QAction(QIcon(":/icons/" + theme + "/browse"), tr("Show Automatic &Backups"), this);
    showBackupsAction->setStatusTip(tr("Show automatically created wallet backups"));
    // initially disable the debug window menu items
    openInfoAction->setEnabled(false);
    openRPCConsoleAction->setEnabled(false);
    openGraphAction->setEnabled(false);
    openPeersAction->setEnabled(false);
    openRepairAction->setEnabled(false);

    usedSendingAddressesAction = new QAction(QIcon(":/icons/" + theme + "/address-book"), tr("&Sending addresses..."), this);
    usedSendingAddressesAction->setStatusTip(tr("Show the list of used sending addresses and labels"));
    usedReceivingAddressesAction = new QAction(QIcon(":/icons/" + theme + "/address-book"), tr("&Receiving addresses..."), this);
    usedReceivingAddressesAction->setStatusTip(tr("Show the list of used receiving addresses and labels"));

    openAction = new QAction(QApplication::style()->standardIcon(QStyle::SP_DirOpenIcon), tr("Open &URI..."), this);
    openAction->setStatusTip(tr("Open a dynamic: URI or payment request"));

    mnemonicAction = new QAction(platformStyle->TextColorIcon(":/icons/open"), tr("&Import mnemonic/private key..."), this);
    mnemonicAction->setStatusTip(tr("Import Mnemonic Phrase or Private Key"));

    showHelpMessageAction = new QAction(QApplication::style()->standardIcon(QStyle::SP_MessageBoxInformation), tr("&Command-line options"), this);
    showHelpMessageAction->setMenuRole(QAction::NoRole);
    showHelpMessageAction->setStatusTip(tr("Show the Dynamic help message to get a list with possible Dynamic command-line options"));

    showPrivateSendHelpAction = new QAction(QApplication::style()->standardIcon(QStyle::SP_MessageBoxInformation), tr("&PrivateSend information"), this);
    showPrivateSendHelpAction->setMenuRole(QAction::NoRole);
    showPrivateSendHelpAction->setStatusTip(tr("Show the PrivateSend basic information"));

    connect(quitAction, SIGNAL(triggered()), qApp, SLOT(quit()));
    connect(aboutAction, SIGNAL(triggered()), this, SLOT(aboutClicked()));
    connect(aboutQtAction, SIGNAL(triggered()), qApp, SLOT(aboutQt()));
    connect(optionsAction, SIGNAL(triggered()), this, SLOT(optionsClicked()));
    connect(toggleHideAction, SIGNAL(triggered()), this, SLOT(toggleHidden()));
    connect(showHelpMessageAction, SIGNAL(triggered()), this, SLOT(showHelpMessageClicked()));
    connect(showPrivateSendHelpAction, SIGNAL(triggered()), this, SLOT(showPrivateSendHelpClicked()));

    // Jump directly to tabs in RPC-console
    connect(openInfoAction, SIGNAL(triggered()), this, SLOT(showInfo()));
    connect(openRPCConsoleAction, SIGNAL(triggered()), this, SLOT(showConsole()));
    connect(openGraphAction, SIGNAL(triggered()), this, SLOT(showGraph()));
    connect(openPeersAction, SIGNAL(triggered()), this, SLOT(showPeers()));
    connect(openRepairAction, SIGNAL(triggered()), this, SLOT(showRepair()));

    // Open configs and backup folder from menu
    connect(openConfEditorAction, SIGNAL(triggered()), this, SLOT(showConfEditor()));
    connect(openDNConfEditorAction, SIGNAL(triggered()), this, SLOT(showDNConfEditor()));
    connect(showBackupsAction, SIGNAL(triggered()), this, SLOT(showBackups()));

    // Get restart command-line parameters and handle restart
    connect(rpcConsole, SIGNAL(handleRestart(QStringList)), this, SLOT(handleRestart(QStringList)));

    // prevents an open debug window from becoming stuck/unusable on client shutdown
    connect(quitAction, SIGNAL(triggered()), rpcConsole, SLOT(hide()));

#ifdef ENABLE_WALLET
    if (walletFrame) {
        connect(encryptWalletAction, SIGNAL(triggered(bool)), walletFrame, SLOT(encryptWallet(bool)));
        connect(backupWalletAction, SIGNAL(triggered()), walletFrame, SLOT(backupWallet()));
        connect(changePassphraseAction, SIGNAL(triggered()), walletFrame, SLOT(changePassphrase()));
        connect(unlockWalletAction, SIGNAL(triggered()), walletFrame, SLOT(unlockWallet()));
        connect(lockWalletAction, SIGNAL(triggered()), walletFrame, SLOT(lockWallet()));
        connect(signMessageAction, SIGNAL(triggered()), this, SLOT(gotoSignMessageTab()));
        connect(verifyMessageAction, SIGNAL(triggered()), this, SLOT(gotoVerifyMessageTab()));
        connect(usedSendingAddressesAction, SIGNAL(triggered()), walletFrame, SLOT(usedSendingAddresses()));
        connect(usedReceivingAddressesAction, SIGNAL(triggered()), walletFrame, SLOT(usedReceivingAddresses()));
        connect(openAction, SIGNAL(triggered()), this, SLOT(openClicked()));
        connect(mnemonicAction, SIGNAL(triggered()), this, SLOT(mnemonicClicked()));
        connect(multiSendAction, SIGNAL(triggered()), this, SLOT(gotoMultiSendDialog()));
    }
#endif // ENABLE_WALLET

    new QShortcut(QKeySequence(Qt::CTRL + Qt::SHIFT + Qt::Key_I), this, SLOT(showInfo()));
    new QShortcut(QKeySequence(Qt::CTRL + Qt::SHIFT + Qt::Key_C), this, SLOT(showConsole()));
    new QShortcut(QKeySequence(Qt::CTRL + Qt::SHIFT + Qt::Key_G), this, SLOT(showGraph()));
    new QShortcut(QKeySequence(Qt::CTRL + Qt::SHIFT + Qt::Key_P), this, SLOT(showPeers()));
    new QShortcut(QKeySequence(Qt::CTRL + Qt::SHIFT + Qt::Key_R), this, SLOT(showRepair()));
}

void DynamicGUI::createMenuBar()
{
#ifdef Q_OS_MAC
    // Create a decoupled menu bar on Mac which stays even if the window is closed
    appMenuBar = new QMenuBar();
#else
    // Get the main window's menu bar on other platforms
    appMenuBar = menuBar();
#endif

    // Configure the menus
    QMenu* file = appMenuBar->addMenu(tr("&File"));
    if (walletFrame) {
        file->addAction(openAction);
        file->addAction(backupWalletAction);
        file->addAction(signMessageAction);
        file->addAction(verifyMessageAction);
        file->addSeparator();
        file->addAction(mnemonicAction);
        file->addAction(usedSendingAddressesAction);
        file->addAction(usedReceivingAddressesAction);
        file->addSeparator();
    }
    file->addAction(quitAction);

    QMenu* settings = appMenuBar->addMenu(tr("&Settings"));
    if (walletFrame) {
        settings->addAction(encryptWalletAction);
        settings->addAction(changePassphraseAction);
        settings->addAction(unlockWalletAction);
        settings->addAction(lockWalletAction);
        settings->addAction(multiSendAction);
        settings->addSeparator();
    }
    settings->addAction(optionsAction);

    if (walletFrame) {
        QMenu* tools = appMenuBar->addMenu(tr("&Tools"));
        tools->addAction(openInfoAction);
        tools->addAction(openRPCConsoleAction);
        tools->addAction(openGraphAction);
        tools->addAction(openPeersAction);
        tools->addAction(openRepairAction);
        tools->addSeparator();
        tools->addAction(openConfEditorAction);
        tools->addAction(openDNConfEditorAction);
        tools->addAction(showBackupsAction);
    }

    QMenu* help = appMenuBar->addMenu(tr("&Help"));
    help->addAction(showHelpMessageAction);
    help->addAction(showPrivateSendHelpAction);
    help->addSeparator();
    help->addAction(aboutAction);
    help->addAction(aboutQtAction);
}

void DynamicGUI::createToolBars()
{
#ifdef ENABLE_WALLET
    if (walletFrame) {
        QToolBar* toolbar = new QToolBar(tr("Tabs toolbar"));
        toolbar->setToolButtonStyle(Qt::ToolButtonTextBesideIcon);
        toolbar->addAction(overviewAction);
        toolbar->addAction(sendCoinsAction);
        toolbar->addAction(receiveCoinsAction);
        toolbar->addAction(historyAction);
        toolbar->addAction(dynodeAction);
        toolbar->addAction(miningAction);
        toolbar->addAction(bdapAction);

        /** Create additional container for toolbar and walletFrame and make it the central widget.
            This is a workaround mostly for toolbar styling on Mac OS but should work fine for every other OSes too.
        */
        QVBoxLayout* layout = new QVBoxLayout;
        layout->addWidget(toolbar);
        layout->addWidget(walletFrame);
        layout->setSpacing(0);
        layout->setContentsMargins(QMargins());
        QWidget* containerWidget = new QWidget();
        containerWidget->setLayout(layout);
        setCentralWidget(containerWidget);
    }
#endif // ENABLE_WALLET
}

void DynamicGUI::setClientModel(ClientModel* _clientModel)
{
    this->clientModel = _clientModel;
    if (_clientModel) {
        // Create system tray menu (or setup the dock menu) that late to prevent users from calling actions,
        // while the client has not yet fully loaded
        if (trayIcon) {
            // do so only if trayIcon is already set
            trayIconMenu = new QMenu(this);
            trayIcon->setContextMenu(trayIconMenu);
            createIconMenu(trayIconMenu);

#ifndef Q_OS_MAC
            // Show main window on tray icon click
            // Note: ignore this on Mac - this is not the way tray should work there
            connect(trayIcon, SIGNAL(activated(QSystemTrayIcon::ActivationReason)),
                this, SLOT(trayIconActivated(QSystemTrayIcon::ActivationReason)));
#else
            // Note: On Mac, the dock icon is also used to provide menu functionality
            // similar to one for tray icon
            MacDockIconHandler* dockIconHandler = MacDockIconHandler::instance();
            dockIconHandler->setMainWindow((QMainWindow*)this);
            dockIconMenu = dockIconHandler->dockMenu();

            createIconMenu(dockIconMenu);
#endif
        }

        // Keep up to date with client
        setNumConnections(_clientModel->getNumConnections());
        connect(_clientModel, SIGNAL(numConnectionsChanged(int)), this, SLOT(setNumConnections(int)));

        modalOverlay->setKnownBestHeight(clientModel->getHeaderTipHeight(), QDateTime::fromTime_t(clientModel->getHeaderTipTime()));
        setNumBlocks(_clientModel->getNumBlocks(), _clientModel->getLastBlockDate(), _clientModel->getVerificationProgress(NULL), false);
        connect(_clientModel, SIGNAL(numBlocksChanged(int, QDateTime, double, bool)), this, SLOT(setNumBlocks(int, QDateTime, double, bool)));

        connect(_clientModel, SIGNAL(additionalDataSyncProgressChanged(double)), this, SLOT(setAdditionalDataSyncProgress(double)));

        // Receive and report messages from client model
        connect(_clientModel, SIGNAL(message(QString, QString, unsigned int)), this, SLOT(message(QString, QString, unsigned int)));

        // Show progress dialog
        connect(_clientModel, SIGNAL(showProgress(QString, int)), this, SLOT(showProgress(QString, int)));

        rpcConsole->setClientModel(_clientModel);
#ifdef ENABLE_WALLET
        if (walletFrame) {
            walletFrame->setClientModel(_clientModel);
        }
#endif // ENABLE_WALLET
        unitDisplayControl->setOptionsModel(_clientModel->getOptionsModel());

        OptionsModel* optionsModel = clientModel->getOptionsModel();
        if (optionsModel) {
            // be aware of the tray icon disable state change reported by the OptionsModel object.
            connect(optionsModel, SIGNAL(hideTrayIconChanged(bool)), this, SLOT(setTrayIconVisible(bool)));

            // initialize the disable state of the tray icon with the current value in the model.
            setTrayIconVisible(optionsModel->getHideTrayIcon());
        }
    } else {
        // Disable possibility to show main window via action
        toggleHideAction->setEnabled(false);
        if (trayIconMenu) {
            // Disable context menu on tray icon
            trayIconMenu->clear();
        }
#ifdef Q_OS_MAC
        if (dockIconMenu) {
            // Disable context menu on dock icon
            dockIconMenu->clear();
        }
#endif
        // Propagate cleared model to child objects
        rpcConsole->setClientModel(nullptr);
#ifdef ENABLE_WALLET
        if (walletFrame) {
            walletFrame->setClientModel(nullptr);
        }
#endif // ENABLE_WALLET
        unitDisplayControl->setOptionsModel(nullptr);

#ifdef Q_OS_MAC
        if (dockIconMenu) {
            // Disable context menu on dock icon
            dockIconMenu->clear();
        }
#endif
    }
}

#ifdef ENABLE_WALLET
bool DynamicGUI::addWallet(const QString& name, WalletModel* walletModel)
{
    if (!walletFrame)
        return false;
    setWalletActionsEnabled(true);
    return walletFrame->addWallet(name, walletModel);
}

bool DynamicGUI::setCurrentWallet(const QString& name)
{
    if (!walletFrame)
        return false;
    return walletFrame->setCurrentWallet(name);
}

void DynamicGUI::removeAllWallets()
{
    if (!walletFrame)
        return;
    setWalletActionsEnabled(false);
    walletFrame->removeAllWallets();
}
#endif // ENABLE_WALLET

void DynamicGUI::setWalletActionsEnabled(bool enabled)
{
    overviewAction->setEnabled(enabled);
    sendCoinsAction->setEnabled(enabled);
    sendCoinsMenuAction->setEnabled(enabled);
    receiveCoinsAction->setEnabled(enabled);
    receiveCoinsMenuAction->setEnabled(enabled);
    historyAction->setEnabled(enabled);
    dynodeAction->setEnabled(enabled);
    miningAction->setEnabled(enabled);
    bdapAction->setEnabled(enabled);
    encryptWalletAction->setEnabled(enabled);
    backupWalletAction->setEnabled(enabled);
    changePassphraseAction->setEnabled(enabled);
    signMessageAction->setEnabled(enabled);
    verifyMessageAction->setEnabled(enabled);
    usedSendingAddressesAction->setEnabled(enabled);
    usedReceivingAddressesAction->setEnabled(enabled);
    openAction->setEnabled(enabled);
    mnemonicAction->setEnabled(enabled);
}

void DynamicGUI::createTrayIcon(const NetworkStyle* networkStyle)
{
    trayIcon = new QSystemTrayIcon(this);
    QString toolTip = tr("Dynamic client") + " " + networkStyle->getTitleAddText();
    trayIcon->setToolTip(toolTip);
    trayIcon->setIcon(networkStyle->getTrayAndWindowIcon());
    trayIcon->hide();
    notificator = new Notificator(QApplication::applicationName(), trayIcon, this);
}

void DynamicGUI::createIconMenu(QMenu* pmenu)
{
    // Configuration of the tray icon (or dock icon) icon menu
    pmenu->addAction(toggleHideAction);
    pmenu->addSeparator();
    pmenu->addAction(sendCoinsMenuAction);
    pmenu->addAction(receiveCoinsMenuAction);
    pmenu->addSeparator();
    pmenu->addAction(signMessageAction);
    pmenu->addAction(verifyMessageAction);
    pmenu->addSeparator();
    pmenu->addAction(overviewAction);
    pmenu->addAction(sendCoinsAction);
    pmenu->addAction(receiveCoinsAction);
    pmenu->addAction(historyAction);
    pmenu->addAction(dynodeAction);
    pmenu->addAction(miningAction);
    pmenu->addAction(bdapAction);
    pmenu->addSeparator();
    pmenu->addAction(optionsAction);
    pmenu->addAction(openInfoAction);
    pmenu->addAction(openRPCConsoleAction);
    pmenu->addAction(openGraphAction);
    pmenu->addAction(openPeersAction);
    pmenu->addAction(openRepairAction);
    pmenu->addSeparator();
    pmenu->addAction(openConfEditorAction);
    pmenu->addAction(openDNConfEditorAction);
    pmenu->addAction(showBackupsAction);
#ifndef Q_OS_MAC // This is built-in on Mac
    pmenu->addSeparator();
    pmenu->addAction(quitAction);
#endif
}

#ifndef Q_OS_MAC
void DynamicGUI::trayIconActivated(QSystemTrayIcon::ActivationReason reason)
{
    if (reason == QSystemTrayIcon::Trigger) {
        // Click on system tray icon triggers show/hide of the main window
        toggleHidden();
    }
}
#endif

void DynamicGUI::optionsClicked()
{
    if (!clientModel || !clientModel->getOptionsModel())
        return;

    OptionsDialog dlg(this, enableWallet);
    dlg.setModel(clientModel->getOptionsModel());
    dlg.exec();
}

void DynamicGUI::aboutClicked()
{
    if (!clientModel)
        return;

    HelpMessageDialog dlg(this, HelpMessageDialog::about);
    dlg.exec();
}

void DynamicGUI::showRPCConsole()
{
    rpcConsole->showNormal();
    rpcConsole->show();
    rpcConsole->raise();
    rpcConsole->activateWindow();
}

void DynamicGUI::showInfo()
{
    rpcConsole->setTabFocus(RPCConsole::TAB_INFO);
    showRPCConsole();
}

void DynamicGUI::showConsole()
{
    rpcConsole->setTabFocus(RPCConsole::TAB_CONSOLE);
    showRPCConsole();
}

void DynamicGUI::showGraph()
{
    rpcConsole->setTabFocus(RPCConsole::TAB_GRAPH);
    showRPCConsole();
}

void DynamicGUI::showPeers()
{
    rpcConsole->setTabFocus(RPCConsole::TAB_PEERS);
    showRPCConsole();
}

void DynamicGUI::showRepair()
{
    rpcConsole->setTabFocus(RPCConsole::TAB_REPAIR);
    showRPCConsole();
}

void DynamicGUI::showConfEditor()
{
    GUIUtil::openConfigfile();
}

void DynamicGUI::showDNConfEditor()
{
    GUIUtil::openDNConfigfile();
}

void DynamicGUI::showBackups()
{
    GUIUtil::showBackups();
}

void DynamicGUI::showHelpMessageClicked()
{
    helpMessageDialog->show();
}

void DynamicGUI::showPrivateSendHelpClicked()
{
    if (!clientModel)
        return;

    HelpMessageDialog dlg(this, HelpMessageDialog::pshelp);
    dlg.exec();
}

#ifdef ENABLE_WALLET
void DynamicGUI::mnemonicClicked()
{
    MnemonicDialog dlg(this);
    connect(&dlg, SIGNAL(cmdToConsole(QString)),rpcConsole, SIGNAL(cmdRequest(QString)));
    dlg.exec();
}

void DynamicGUI::openClicked()
{
    OpenURIDialog dlg(this);
    if (dlg.exec()) {
        Q_EMIT receivedURI(dlg.getURI());
    }
}

void DynamicGUI::gotoOverviewPage()
{
    overviewAction->setChecked(true);
    if (walletFrame)
        walletFrame->gotoOverviewPage();
}

void DynamicGUI::gotoSendCoinsPage(QString addr)
{
    sendCoinsAction->setChecked(true);
    if (walletFrame)
        walletFrame->gotoSendCoinsPage(addr);
}

void DynamicGUI::gotoReceiveCoinsPage()
{
    receiveCoinsAction->setChecked(true);
    if (walletFrame)
        walletFrame->gotoReceiveCoinsPage();
}

void DynamicGUI::gotoHistoryPage()
{
    historyAction->setChecked(true);
    if (walletFrame)
        walletFrame->gotoHistoryPage();
}

void DynamicGUI::gotoDynodePage()
{
    dynodeAction->setChecked(true);
    if (walletFrame)
        walletFrame->gotoDynodePage();
}

void DynamicGUI::gotoMiningPage()
{
    miningAction->setChecked(true);
    if (walletFrame)
        walletFrame->gotoMiningPage();
}

void DynamicGUI::gotoBdapPage()
{
    bdapAction->setChecked(true);
    if (walletFrame)
        walletFrame->gotoBdapPage();
}

void DynamicGUI::gotoSignMessageTab(QString addr)
{
    if (walletFrame)
        walletFrame->gotoSignMessageTab(addr);
}

void DynamicGUI::gotoVerifyMessageTab(QString addr)
{
    if (walletFrame)
        walletFrame->gotoVerifyMessageTab(addr);
}

void DynamicGUI::gotoMultiSendDialog()
{
    multiSendAction->setChecked(true);
    if (walletFrame)
        walletFrame->gotoMultiSendDialog();
}
#endif // ENABLE_WALLET

void DynamicGUI::setNumConnections(int count)
{
    QString icon;
    QString theme = GUIUtil::getThemeName();
    switch (count) {
    case 0:
        icon = ":/icons/" + theme + "/connect_0";
        break;
    case 1:
    case 2:
    case 3:
        icon = ":/icons/" + theme + "/connect_1";
        break;
    case 4:
    case 5:
    case 6:
        icon = ":/icons/" + theme + "/connect_2";
        break;
    case 7:
    case 8:
    case 9:
        icon = ":/icons/" + theme + "/connect_3";
        break;
    default:
        icon = ":/icons/" + theme + "/connect_4";
        break;
    }
    QIcon connectionItem = QIcon(icon).pixmap(STATUSBAR_ICONSIZE, STATUSBAR_ICONSIZE);
    labelConnectionsIcon->setIcon(connectionItem);
    labelConnectionsIcon->setToolTip(tr("%n active connection(s) to Dynamic network", "", count));
}

void DynamicGUI::updateHeadersSyncProgressLabel()
{
    int64_t headersTipTime = clientModel->getHeaderTipTime();
    int headersTipHeight = clientModel->getHeaderTipHeight();
    int estHeadersLeft = (GetTime() - headersTipTime) / Params().GetConsensus().nPowTargetSpacing;
    if (estHeadersLeft > HEADER_HEIGHT_DELTA_SYNC)
        progressBarLabel->setText(tr("Syncing Headers (%1%)...").arg(QString::number(100.0 / (headersTipHeight + estHeadersLeft) * headersTipHeight, 'f', 1)));
}

void DynamicGUI::setNumBlocks(int count, const QDateTime& blockDate, double nVerificationProgress, bool header)
{
    if (modalOverlay) {
        if (header)
            modalOverlay->setKnownBestHeight(count, blockDate);
        else
            modalOverlay->tipUpdate(count, blockDate, nVerificationProgress);
    }
    if (!clientModel)
        return;

    // Prevent orphan statusbar messages (e.g. hover Quit in main menu, wait until chain-sync starts -> garbelled text)
    statusBar()->clearMessage();

    // Acquire current block source
    enum BlockSource blockSource = clientModel->getBlockSource();
    switch (blockSource) {
    case BLOCK_SOURCE_NETWORK:
        if (header) {
            updateHeadersSyncProgressLabel();
            return;
        }
        progressBarLabel->setText(tr("Synchronizing with network..."));
        updateHeadersSyncProgressLabel();
        break;
    case BLOCK_SOURCE_DISK:
        if (header) {
            progressBarLabel->setText(tr("Indexing blocks on disk..."));
        } else {
            progressBarLabel->setText(tr("Processing blocks on disk..."));
        }
        break;
    case BLOCK_SOURCE_REINDEX:
        progressBarLabel->setText(tr("Reindexing blocks on disk..."));
        break;
    case BLOCK_SOURCE_NONE:
        if (header) {
            return;
        }
        progressBarLabel->setText(tr("Connecting to peers..."));
        break;
    }


    QString tooltip;

    QDateTime currentDate = QDateTime::currentDateTime();
    qint64 secs = blockDate.secsTo(currentDate);

    tooltip = tr("Processed %n block(s) of transaction history.", "", count);

    // Set icon state: spinning if catching up, tick otherwise
    QString theme = GUIUtil::getThemeName();

#ifdef ENABLE_WALLET
    if (walletFrame) {
        if (secs < 25 * 60) // 90*60 in bitcoin
        {
            modalOverlay->showHide(true, true);
            // TODO instead of hiding it forever, we should add meaningful information about MN sync to the overlay
            modalOverlay->hideForever();
        } else {
            modalOverlay->showHide();
        }
    }
#endif // ENABLE_WALLET

    if (!dynodeSync.IsBlockchainSynced()) {
        QString timeBehindText = GUIUtil::formatNiceTimeOffset(secs);

        progressBarLabel->setVisible(true);
        progressBar->setFormat(tr("%1 behind").arg(timeBehindText));
        progressBar->setMaximum(1000000000);
        progressBar->setValue(nVerificationProgress * 1000000000.0 + 0.5);
        progressBar->setVisible(true);

        tooltip = tr("Catching up...") + QString("<br>") + tooltip;
        if (count != prevBlocks) {
            labelBlocksIcon->setPixmap(platformStyle->SingleColorIcon(QString(
                                                                          ":/movies/spinner-%1")
                                                                          .arg(spinnerFrame, 3, 10, QChar('0')))
                                           .pixmap(STATUSBAR_ICONSIZE, STATUSBAR_ICONSIZE));
            spinnerFrame = (spinnerFrame + 1) % SPINNER_FRAMES;
        }
        prevBlocks = count;

#ifdef ENABLE_WALLET
        if (walletFrame) {
            walletFrame->showOutOfSyncWarning(true);
        }
#endif // ENABLE_WALLET

        tooltip += QString("<br>");
        if (secs < 60) {
            tooltip += tr("Less than 60 seconds behind.");
        } else {
            tooltip += tr("Last received block was generated %1 ago.").arg(timeBehindText);
        }        
        tooltip += QString("<br>");
        tooltip += tr("Transactions after this will not yet be visible.");
    } else if (fLiteMode) {
        setAdditionalDataSyncProgress(1);
    }

    // Don't word-wrap this (fixed-width) tooltip
    tooltip = QString("<nobr>") + tooltip + QString("</nobr>");

    labelBlocksIcon->setToolTip(tooltip);
    progressBarLabel->setToolTip(tooltip);
    progressBar->setToolTip(tooltip);
}

void DynamicGUI::setAdditionalDataSyncProgress(double nSyncProgress)
{
    if (!clientModel)
        return;

    // No additional data sync should be happening while blockchain is not synced, nothing to update
    if (!dynodeSync.IsBlockchainSynced())
        return;

    // Prevent orphan statusbar messages (e.g. hover Quit in main menu, wait until chain-sync starts -> garbelled text)
    statusBar()->clearMessage();

    QString tooltip;

    // Set icon state: spinning if catching up, tick otherwise
    QString theme = GUIUtil::getThemeName();

    QString strSyncStatus;
    tooltip = tr("Up to date") + QString(".<br>") + tooltip;

#ifdef ENABLE_WALLET
    if (walletFrame)
        walletFrame->showOutOfSyncWarning(false);
#endif // ENABLE_WALLET

    if (dynodeSync.IsSynced()) {
        progressBarLabel->setVisible(false);
        progressBar->setVisible(false);
        labelBlocksIcon->setPixmap(QIcon(":/icons/" + theme + "/synced").pixmap(STATUSBAR_ICONSIZE, STATUSBAR_ICONSIZE));
    } else {
        labelBlocksIcon->setPixmap(platformStyle->SingleColorIcon(QString(
                                                                      ":/movies/spinner-%1")
                                                                      .arg(spinnerFrame, 3, 10, QChar('0')))
                                       .pixmap(STATUSBAR_ICONSIZE, STATUSBAR_ICONSIZE));
        spinnerFrame = (spinnerFrame + 1) % SPINNER_FRAMES;

        progressBar->setFormat(tr("Synchronizing additional data: %p%"));
        progressBar->setMaximum(1000000000);
        progressBar->setValue(nSyncProgress * 1000000000.0 + 0.5);
    }

    strSyncStatus = QString(dynodeSync.GetSyncStatus().c_str());
    progressBarLabel->setText(strSyncStatus);
    tooltip = strSyncStatus + QString("<br>") + tooltip;

    // Don't word-wrap this (fixed-width) tooltip
    tooltip = QString("<nobr>") + tooltip + QString("</nobr>");

    labelBlocksIcon->setToolTip(tooltip);
    progressBarLabel->setToolTip(tooltip);
    progressBar->setToolTip(tooltip);
}

void DynamicGUI::message(const QString& title, const QString& message, unsigned int style, bool* ret)
{
    QString strTitle = tr("Dynamic"); // default title
    // Default to information icon
    int nMBoxIcon = QMessageBox::Information;
    int nNotifyIcon = Notificator::Information;

    QString msgType;

    // Prefer supplied title over style based title
    if (!title.isEmpty()) {
        msgType = title;
    } else {
        switch (style) {
        case CClientUIInterface::MSG_ERROR:
            msgType = tr("Error");
            break;
        case CClientUIInterface::MSG_WARNING:
            msgType = tr("Warning");
            break;
        case CClientUIInterface::MSG_INFORMATION:
            msgType = tr("Information");
            break;
        default:
            break;
        }
    }
    // Append title to "Dynamic - "
    if (!msgType.isEmpty())
        strTitle += " - " + msgType;

    // Check for error/warning icon
    if (style & CClientUIInterface::ICON_ERROR) {
        nMBoxIcon = QMessageBox::Critical;
        nNotifyIcon = Notificator::Critical;
    } else if (style & CClientUIInterface::ICON_WARNING) {
        nMBoxIcon = QMessageBox::Warning;
        nNotifyIcon = Notificator::Warning;
    }

    // Display message
    if (style & CClientUIInterface::MODAL) {
        // Check for buttons, use OK as default, if none was supplied
        QMessageBox::StandardButton buttons;
        if (!(buttons = (QMessageBox::StandardButton)(style & CClientUIInterface::BTN_MASK)))
            buttons = QMessageBox::Ok;

        showNormalIfMinimized();
        QMessageBox mBox((QMessageBox::Icon)nMBoxIcon, strTitle, message, buttons, this);
        int r = mBox.exec();
        if (ret != NULL)
            *ret = r == QMessageBox::Ok;
    } else
        notificator->notify((Notificator::Class)nNotifyIcon, strTitle, message);
}

void DynamicGUI::changeEvent(QEvent* e)
{
    QMainWindow::changeEvent(e);
#ifndef Q_OS_MAC // Ignored on Mac
    if (e->type() == QEvent::WindowStateChange) {
        if (clientModel && clientModel->getOptionsModel() && clientModel->getOptionsModel()->getMinimizeToTray()) {
            QWindowStateChangeEvent* wsevt = static_cast<QWindowStateChangeEvent*>(e);
            if (!(wsevt->oldState() & Qt::WindowMinimized) && isMinimized()) {
                QTimer::singleShot(0, this, SLOT(hide()));
                e->ignore();
            }
        }
    }
#endif
}

void DynamicGUI::closeEvent(QCloseEvent* event)
{
#ifndef Q_OS_MAC // Ignored on Mac
    if (clientModel && clientModel->getOptionsModel()) {
        if (!clientModel->getOptionsModel()->getMinimizeOnClose()) {
            // close rpcConsole in case it was open to make some space for the shutdown window
            rpcConsole->close();

            QApplication::quit();
        } else {
            QMainWindow::showMinimized();
            event->ignore();
        }
    }
#else
    QMainWindow::closeEvent(event);
#endif
}
void DynamicGUI::showEvent(QShowEvent* event)
{
    // enable the debug window when the main window shows up
    openInfoAction->setEnabled(true);
    openRPCConsoleAction->setEnabled(true);
    openGraphAction->setEnabled(true);
    openPeersAction->setEnabled(true);
    openRepairAction->setEnabled(true);
    aboutAction->setEnabled(true);
    optionsAction->setEnabled(true);
}

#ifdef ENABLE_WALLET
void DynamicGUI::incomingTransaction(const QString& date, int unit, const CAmount& amount, const QString& type, const QString& address, const QString& label)
{
    // On new transaction, make an info balloon
    message((amount) < 0 ? (pwalletMain->fMultiSendNotify == true ? tr("Sent MultiSend transaction") : tr("Sent transaction")) : tr("Incoming transaction"),
        tr("Date: %1\n"
           "Amount: %2\n"
           "Type: %3\n"
           "Address: %4\n")
            .arg(date)
            .arg(DynamicUnits::formatWithUnit(unit, amount, true))
            .arg(type)
            .arg(address),
        CClientUIInterface::MSG_INFORMATION);

    pwalletMain->fMultiSendNotify = false;

}
#endif // ENABLE_WALLET

void DynamicGUI::dragEnterEvent(QDragEnterEvent* event)
{
    // Accept only URIs
    if (event->mimeData()->hasUrls())
        event->acceptProposedAction();
}

void DynamicGUI::dropEvent(QDropEvent* event)
{
    if (event->mimeData()->hasUrls()) {
        Q_FOREACH (const QUrl& uri, event->mimeData()->urls()) {
            Q_EMIT receivedURI(uri.toString());
        }
    }
    event->acceptProposedAction();
}

bool DynamicGUI::eventFilter(QObject* object, QEvent* event)
{
    // Catch status tip events
    if (event->type() == QEvent::StatusTip) {
        // Prevent adding text from setStatusTip(), if we currently use the status bar for displaying other stuff
        if (progressBarLabel->isVisible() || progressBar->isVisible())
            return true;
    }
    return QMainWindow::eventFilter(object, event);
}

#ifdef ENABLE_WALLET
void DynamicGUI::setStakingStatus()
{
    if (walletFrame) {
        if (pwalletMain)
            fMultiSend = pwalletMain->isMultiSendEnabled();

        if (nLastCoinStakeSearchInterval) {
            labelStakingIcon->show();
            labelStakingIcon->setPixmap(QIcon(":/icons/drk/staking_active").pixmap(STATUSBAR_ICONSIZE, STATUSBAR_ICONSIZE));
            labelStakingIcon->setToolTip(
                    tr("Staking is active\n MultiSend: %1").arg(fMultiSend ? tr("Active") : tr("Not Active")));
        } else {
            labelStakingIcon->show();
            labelStakingIcon->setPixmap(
                    QIcon(":/icons/drk/staking_inactive").pixmap(STATUSBAR_ICONSIZE, STATUSBAR_ICONSIZE));
            labelStakingIcon->setToolTip(
                    tr("Staking is not active\n MultiSend: %1").arg(fMultiSend ? tr("Active") : tr("Not Active")));
        }
    }
}

bool DynamicGUI::handlePaymentRequest(const SendCoinsRecipient& recipient)
{
    // URI has to be valid
    if (walletFrame && walletFrame->handlePaymentRequest(recipient)) {
        showNormalIfMinimized();
        gotoSendCoinsPage();
        return true;
    }
    return false;
}


void DynamicGUI::setHDStatus(int hdEnabled)
{
    QString theme = GUIUtil::getThemeName();

    labelWalletHDStatusIcon->setPixmap(platformStyle->SingleColorIcon(hdEnabled ? ":/icons/" + theme + "/hd_enabled" : ":/icons/" + theme + "/hd_disabled").pixmap(STATUSBAR_ICONSIZE, STATUSBAR_ICONSIZE));
    labelWalletHDStatusIcon->setToolTip(hdEnabled ? tr("HD key generation is <b>enabled</b>") : tr("HD key generation is <b>disabled</b>"));

    // eventually disable the QLabel to set its opacity to 50%
    labelWalletHDStatusIcon->setEnabled(hdEnabled);
}

void DynamicGUI::setEncryptionStatus(int status)
{
    QString theme = GUIUtil::getThemeName();
    switch (status) {
    case WalletModel::Unencrypted:
        labelWalletEncryptionIcon->hide();
        encryptWalletAction->setChecked(false);
        changePassphraseAction->setEnabled(false);
        unlockWalletAction->setVisible(false);
        lockWalletAction->setVisible(false);
        encryptWalletAction->setEnabled(true);
        break;
    case WalletModel::Unlocked:
        labelWalletEncryptionIcon->show();
        labelWalletEncryptionIcon->setPixmap(QIcon(":/icons/" + theme + "/lock_open").pixmap(STATUSBAR_ICONSIZE, STATUSBAR_ICONSIZE));
<<<<<<< HEAD
        labelWalletEncryptionIcon->setToolTip(fWalletUnlockMixStakeOnly ? tr("Wallet is <b>encrypted</b> and currently <b>unlocked for mixing and staking</b>") : tr("Wallet is <b>encrypted</b> and currently <b>unlocked</b>"));
=======
        labelWalletEncryptionIcon->setToolTip(fWalletUnlockMixStakeOnly ? tr("Wallet is <b>encrypted</b> and currently <b>unlocked for mixing and staking only</b>") : tr("Wallet is <b>encrypted</b> and currently <b>unlocked for mixing and staking</b>"));
>>>>>>> 99950459
        encryptWalletAction->setChecked(true);
        changePassphraseAction->setEnabled(true);
        unlockWalletAction->setVisible(false);
        lockWalletAction->setVisible(true);
        encryptWalletAction->setEnabled(false); // TODO: decrypt currently not supported
        break;
    case WalletModel::UnlockedForMixingOnly:
        labelWalletEncryptionIcon->show();
        labelWalletEncryptionIcon->setPixmap(QIcon(":/icons/" + theme + "/lock_open").pixmap(STATUSBAR_ICONSIZE, STATUSBAR_ICONSIZE));
        labelWalletEncryptionIcon->setToolTip(fWalletUnlockMixStakeOnly ? tr("Wallet is <b>encrypted</b> and currently <b>unlocked for mixing only</b>") : tr("Wallet is <b>encrypted</b> and currently <b>unlocked</b>"));
        changePassphraseAction->setEnabled(true);
        unlockWalletAction->setVisible(true);
        lockWalletAction->setVisible(true);
        encryptWalletAction->setEnabled(false); // TODO: decrypt currently not supported
        break;
    case WalletModel::Locked:
        labelWalletEncryptionIcon->show();
        labelWalletEncryptionIcon->setPixmap(QIcon(":/icons/" + theme + "/lock_closed").pixmap(STATUSBAR_ICONSIZE, STATUSBAR_ICONSIZE));
        labelWalletEncryptionIcon->setToolTip(tr("Wallet is <b>encrypted</b> and currently <b>locked</b>"));
        encryptWalletAction->setChecked(true);
        changePassphraseAction->setEnabled(true);
        unlockWalletAction->setVisible(true);
        lockWalletAction->setVisible(false);
        encryptWalletAction->setEnabled(false); // TODO: decrypt currently not supported
        break;
    }
}
#endif // ENABLE_WALLET

void DynamicGUI::showNormalIfMinimized(bool fToggleHidden)
{
    if (!clientModel)
        return;

    // activateWindow() (sometimes) helps with keyboard focus on Windows
    if (isHidden()) {
        show();
        activateWindow();
    } else if (isMinimized()) {
        showNormal();
        activateWindow();
    } else if (GUIUtil::isObscured(this)) {
        raise();
        activateWindow();
    } else if (fToggleHidden)
        hide();
}

void DynamicGUI::toggleHidden()
{
    showNormalIfMinimized(true);
}

void DynamicGUI::detectShutdown()
{
    if (ShutdownRequested()) {
        if (rpcConsole)
            rpcConsole->hide();
        qApp->quit();
    }
    else {
        if (MnemonicRestartRequested()) {
            if (rpcConsole) {
                QStringList args;
                Q_EMIT handleRestart(args);
            } //if rpcConsole
        } //if MnemonicRestartRequested
    }
}

void DynamicGUI::showProgress(const QString& title, int nProgress)
{
    if (nProgress == 0) {
        progressDialog = new QProgressDialog(title, "", 0, 100);
        progressDialog->setWindowTitle(tr(PACKAGE_NAME));
        progressDialog->setWindowModality(Qt::ApplicationModal);
        progressDialog->setMinimumDuration(0);
        progressDialog->setCancelButton(0);
        progressDialog->setAutoClose(false);
        progressDialog->setValue(0);
    } else if (nProgress == 100) {
        if (progressDialog) {
            progressDialog->close();
            progressDialog->deleteLater();
        }
    } else if (progressDialog)
        progressDialog->setValue(nProgress);
}

void DynamicGUI::setTrayIconVisible(bool fHideTrayIcon)
{
    if (trayIcon) {
        trayIcon->setVisible(!fHideTrayIcon);
    }
}

void DynamicGUI::showModalOverlay()
{
    if (modalOverlay && (progressBar->isVisible() || modalOverlay->isLayerVisible()))
        modalOverlay->toggleVisibility();
}


static bool ThreadSafeMessageBox(DynamicGUI* gui, const std::string& message, const std::string& caption, unsigned int style)
{
    bool modal = (style & CClientUIInterface::MODAL);
    // The SECURE flag has no effect in the Qt GUI.
    // bool secure = (style & CClientUIInterface::SECURE);
    style &= ~CClientUIInterface::SECURE;
    bool ret = false;
    // In case of modal message, use blocking connection to wait for user to click a button
    QMetaObject::invokeMethod(gui, "message",
        modal ? GUIUtil::blockingGUIThreadConnection() : Qt::QueuedConnection,
        Q_ARG(QString, QString::fromStdString(caption)),
        Q_ARG(QString, QString::fromStdString(message)),
        Q_ARG(unsigned int, style),
        Q_ARG(bool*, &ret));
    return ret;
}

void DynamicGUI::subscribeToCoreSignals()
{
    // Connect signals to client
    uiInterface.ThreadSafeMessageBox.connect(boost::bind(ThreadSafeMessageBox, this, _1, _2, _3));
    uiInterface.ThreadSafeQuestion.connect(boost::bind(ThreadSafeMessageBox, this, _1, _3, _4));
}

void DynamicGUI::unsubscribeFromCoreSignals()
{
    // Disconnect signals from client
    uiInterface.ThreadSafeMessageBox.disconnect(boost::bind(ThreadSafeMessageBox, this, _1, _2, _3));
    uiInterface.ThreadSafeQuestion.disconnect(boost::bind(ThreadSafeMessageBox, this, _1, _3, _4));
}

/** Get restart command-line parameters and request restart */
void DynamicGUI::handleRestart(QStringList args)
{
    if (!ShutdownRequested())
        Q_EMIT requestedRestart(args);
}

UnitDisplayStatusBarControl::UnitDisplayStatusBarControl(const PlatformStyle* platformStyle) : optionsModel(0),
                                                                                               menu(0)
{
    createContextMenu();
    setToolTip(tr("Unit to show amounts in. Click to select another unit."));
    QList<DynamicUnits::Unit> units = DynamicUnits::availableUnits();
    int max_width = 0;
    const QFontMetrics fm(font());
    Q_FOREACH (const DynamicUnits::Unit unit, units) {
        max_width = qMax(max_width, fm.width(DynamicUnits::name(unit)));
    }
    setMinimumSize(max_width, 0);
    setAlignment(Qt::AlignRight | Qt::AlignVCenter);
    setStyleSheet(QString("QLabel { color : %1 }").arg(platformStyle->SingleColor().name()));
}

/** So that it responds to button clicks */
void UnitDisplayStatusBarControl::mousePressEvent(QMouseEvent* event)
{
    onDisplayUnitsClicked(event->pos());
}

/** Creates context menu, its actions, and wires up all the relevant signals for mouse events. */
void UnitDisplayStatusBarControl::createContextMenu()
{
    menu = new QMenu(this);
    Q_FOREACH (DynamicUnits::Unit u, DynamicUnits::availableUnits()) {
        QAction* menuAction = new QAction(QString(DynamicUnits::name(u)), this);
        menuAction->setData(QVariant(u));
        menu->addAction(menuAction);
    }
    connect(menu, SIGNAL(triggered(QAction*)), this, SLOT(onMenuSelection(QAction*)));
}

/** Lets the control know about the Options Model (and its signals) */
void UnitDisplayStatusBarControl::setOptionsModel(OptionsModel* _optionsModel)
{
    if (_optionsModel) {
        this->optionsModel = _optionsModel;

        // be aware of a display unit change reported by the OptionsModel object.
        connect(_optionsModel, SIGNAL(displayUnitChanged(int)), this, SLOT(updateDisplayUnit(int)));

        // initialize the display units label with the current value in the model.
        updateDisplayUnit(_optionsModel->getDisplayUnit());
    }
}

/** When Display Units are changed on OptionsModel it will refresh the display text of the control on the status bar */
void UnitDisplayStatusBarControl::updateDisplayUnit(int newUnits)
{
    setPixmap(QIcon(":/icons/drk/unit_" + DynamicUnits::id(newUnits)).pixmap(33, STATUSBAR_ICONSIZE));
}

/** Shows context menu with Display Unit options by the mouse coordinates */
void UnitDisplayStatusBarControl::onDisplayUnitsClicked(const QPoint& point)
{
    QPoint globalPos = mapToGlobal(point);
    menu->exec(globalPos);
}

/** Tells underlying optionsModel to update its current display unit. */
void UnitDisplayStatusBarControl::onMenuSelection(QAction* action)
{
    if (action) {
        optionsModel->setDisplayUnit(action->data());
    }
}<|MERGE_RESOLUTION|>--- conflicted
+++ resolved
@@ -1406,11 +1406,7 @@
     case WalletModel::Unlocked:
         labelWalletEncryptionIcon->show();
         labelWalletEncryptionIcon->setPixmap(QIcon(":/icons/" + theme + "/lock_open").pixmap(STATUSBAR_ICONSIZE, STATUSBAR_ICONSIZE));
-<<<<<<< HEAD
-        labelWalletEncryptionIcon->setToolTip(fWalletUnlockMixStakeOnly ? tr("Wallet is <b>encrypted</b> and currently <b>unlocked for mixing and staking</b>") : tr("Wallet is <b>encrypted</b> and currently <b>unlocked</b>"));
-=======
         labelWalletEncryptionIcon->setToolTip(fWalletUnlockMixStakeOnly ? tr("Wallet is <b>encrypted</b> and currently <b>unlocked for mixing and staking only</b>") : tr("Wallet is <b>encrypted</b> and currently <b>unlocked for mixing and staking</b>"));
->>>>>>> 99950459
         encryptWalletAction->setChecked(true);
         changePassphraseAction->setEnabled(true);
         unlockWalletAction->setVisible(false);
