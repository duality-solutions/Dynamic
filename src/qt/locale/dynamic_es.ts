<<<<<<< HEAD
<TS language="es" version="2.4">
=======
<TS language="nl" version="2.0">
>>>>>>> 1422ada0
<context>
    <name>AddressBookPage</name>
    <message>
        <source>Right-click to edit address or label</source>
        <translation>Click derecho para editar la dirección o etiqueta</translation>
    </message>
    <message>
        <source>Create a new address</source>
        <translation>Crear una nueva dirección</translation>
    </message>
    <message>
        <source>&amp;New</source>
        <translation>&amp;Nuevo</translation>
    </message>
    <message>
        <source>Copy the currently selected address to the system clipboard</source>
        <translation>Copia la dirección actualmente seleccionada en el portapapeles del sistema.</translation>
    </message>
    <message>
        <source>&amp;Copy</source>
        <translation>&amp;Copiar</translation>
    </message>
    <message>
        <source>Delete the currently selected address from the list</source>
        <translation>Eliminar la dirección actualmente seleccionada de la lista</translation>
    </message>
    <message>
        <source>&amp;Delete</source>
        <translation>&amp;Borrar</translation>
    </message>
    <message>
        <source>Export the data in the current tab to a file</source>
        <translation>Exportar los datos de la pestaña actual a un archivo</translation>
    </message>
    <message>
        <source>&amp;Export</source>
        <translation>&amp;Exportar</translation>
    </message>
    <message>
        <source>C&amp;lose</source>
        <translation>S&amp;perder</translation>
    </message>
    <message>
        <source>Choose the address to send coins to</source>
        <translation>Elija la dirección hacia donde enviar monedas</translation>
    </message>
    <message>
        <source>Choose the address to receive coins with</source>
        <translation>Elija la dirección con la cual recibir monedas</translation>
    </message>
    <message>
        <source>C&amp;hoose</source>
        <translation>S&amp;bajo</translation>
    </message>
    <message>
        <source>Sending addresses</source>
        <translation>Direcciones de envío</translation>
    </message>
    <message>
        <source>Receiving addresses</source>
        <translation>Direcciones de recepción</translation>
    </message>
    <message>
        <source>These are your Dynamic addresses for sending payments. Always check the amount and the receiving address before sending coins.</source>
        <translation>Estas son sus direcciones de Dynamic para enviar pagos. Siempre verifique la cantidad y la dirección de recepción antes de enviar monedas.</translation>
    </message>
    <message>
        <source>These are your Dynamic addresses for receiving payments. It is recommended to use a new receiving address for each transaction.</source>
        <translation>Estas son sus direcciones de Dynamic para recibir pagos. Se recomienda utilizar una nueva dirección de recepción para cada transacción.</translation>
    </message>
    <message>
        <source>&amp;Copy Address</source>
        <translation>&amp;Copiar Dirección</translation>
    </message>
    <message>
        <source>Copy &amp;Label</source>
        <translation>Copiar &amp;Etiqueta</translation>
    </message>
    <message>
        <source>&amp;Edit</source>
        <translation>&amp;Editar</translation>
    </message>
    <message>
        <source>Export Address List</source>
        <translation>Exportar listado de direcciones</translation>
    </message>
    <message>
        <source>Comma separated file (*.csv)</source>
        <translation>Archivo separado por coma (*.csv)</translation>
    </message>
    <message>
        <source>Exporting Failed</source>
        <translation>Exportación fallida</translation>
    </message>
    <message>
        <source>There was an error trying to save the address list to %1. Please try again.</source>
        <translation>Se produjo un error al intentar guardar la lista de direcciones en %1. Por favor, intentelo de nuevo.</translation>
    </message>
</context>
<context>
    <name>AddressTableModel</name>
    <message>
        <source>Label</source>
        <translation>Etiqueta</translation>
    </message>
    <message>
        <source>Address</source>
        <translation>Dirección</translation>
    </message>
    <message>
        <source>(no label)</source>
        <translation>(sin etiqueta)</translation>
    </message>
</context>
<context>
    <name>AskPassphraseDialog</name>
    <message>
        <source>Passphrase Dialog</source>
        <translation>Diálogo de la contraseña</translation>
    </message>
    <message>
        <source>Enter passphrase</source>
        <translation>Ingrese la contraseña</translation>
    </message>
    <message>
        <source>New passphrase</source>
        <translation>Nueva contraseña</translation>
    </message>
    <message>
        <source>Repeat new passphrase</source>
        <translation>Repita la nueva contraseña</translation>
    </message>
    <message>
        <source>For anonymization only</source>
        <translation>Solo para anonimizar</translation>
    </message>
    <message>
        <source>Enter the new passphrase to the wallet.&lt;br/&gt;Please use a passphrase of &lt;b&gt;ten or more random characters&lt;/b&gt;, or &lt;b&gt;eight or more words&lt;/b&gt;.</source>
        <translation>Ingrese la nueva contraseña al monedero &lt;br/&gt; Por favor utilice una contraseña de &lt;b&gt; diez o mas caracteres aleatorios &lt;/b&gt;, u &lt;b&gt; ocho o mas palabras&lt;/b&gt;.</translation>
    </message>
    <message>
        <source>Encrypt wallet</source>
        <translation>Encriptar monedero</translation>
    </message>
    <message>
        <source>This operation needs your wallet passphrase to unlock the wallet.</source>
        <translation>Esta operación requiere de su contraseña para desbloquear el monedero</translation>
    </message>
    <message>
        <source>Unlock wallet</source>
        <translation>Desbloquear monedero</translation>
    </message>
    <message>
        <source>This operation needs your wallet passphrase to decrypt the wallet.</source>
        <translation>Esta operación requiere de su contraseña para desencriptar el monedero</translation>
    </message>
    <message>
        <source>Decrypt wallet</source>
        <translation>Desencriptar monedero</translation>
    </message>
    <message>
        <source>Change passphrase</source>
        <translation>Cambiar contraseña</translation>
    </message>
    <message>
        <source>Enter the old and new passphrase to the wallet.</source>
        <translation>Ingrese la antigua y la nueva contraseña para el monedero</translation>
    </message>
    <message>
        <source>Confirm wallet encryption</source>
        <translation>Confirmar encriptación del monedero</translation>
    </message>
    <message>
        <source>Warning: If you encrypt your wallet and lose your passphrase, you will &lt;b&gt;LOSE ALL OF YOUR DYN&lt;/b&gt;!</source>
        <translation>Advertencia: Si encripta su monedero y pierde su contraseña, usted &lt;b&gt;PERDERÁ TODO SU DYN&lt;/b&gt;!</translation>
    </message>
    <message>
        <source>Are you sure you wish to encrypt your wallet?</source>
        <translation>Está seguro que desea encriptar su monedero?</translation>
    </message>
    <message>
        <source>Wallet encrypted</source>
        <translation>Monedero encriptado</translation>
    </message>
    <message>
        <source>Dynamic will close now to finish the encryption process. Remember that encrypting your wallet cannot fully protect your Dynamic from being stolen by malware infecting your computer.</source>
        <translation>Dynamic se cerrará ahora para finalizar el proceso de encriptación. Recuerde que encriptar su billetera no puede proteger completamente su Dynamic contra el robo producto de malware que podría haber infectado su computadora.</translation>
    </message>
    <message>
        <source>IMPORTANT: Any previous backups you have made of your wallet file should be replaced with the newly generated, encrypted wallet file. For security reasons, previous backups of the unencrypted wallet file will become useless as soon as you start using the new, encrypted wallet.</source>
        <translation>IMPORTANTE: Cualquier copia de seguridad anterior que haya hecho del archivo de su monedero debe reemplazarse con el archivo de monedero encriptado recién generado. Por razones de seguridad, las copias de seguridad anteriores del archivo del monedero sin encriptar serán inútiles tan pronto comience a utilizar la nueva billetera encriptada.</translation>
    </message>
    <message>
        <source>Wallet encryption failed</source>
        <translation>Cifrado del monedero fallido</translation>
    </message>
    <message>
        <source>Wallet encryption failed due to an internal error. Your wallet was not encrypted.</source>
        <translation>El cifrado de la cartera ha fallado debido a un error interno. Su billetera no estaba encriptada.</translation>
    </message>
    <message>
        <source>The supplied passphrases do not match.</source>
        <translation>Las contraseñas proporcionadas no coinciden.</translation>
    </message>
    <message>
        <source>Wallet unlock failed</source>
        <translation>Desbloqueo de monedero fallido</translation>
    </message>
    <message>
        <source>The passphrase entered for the wallet decryption was incorrect.</source>
        <translation>La contraseña ingresada para desencriptar el monedero es incorrecta.</translation>
    </message>
    <message>
        <source>Wallet decryption failed</source>
        <translation>Desencriptado de monedero fallido</translation>
    </message>
    <message>
        <source>Wallet passphrase was successfully changed.</source>
        <translation>La contraseña del monedero fue cambiada con éxito</translation>
    </message>
    <message>
        <source>Warning: The Caps Lock key is on!</source>
        <translation>Advertencia: ¡La tecla Bloq Mayús está activada!</translation>
    </message>
</context>
<context>
    <name>DynamicGUI</name>
    <message>
        <source>Dynamic</source>
        <translation>Dynamic</translation>
    </message>
    <message>
        <source>Wallet</source>
        <translation>Monedero</translation>
    </message>
    <message>
        <source>Node</source>
        <translation>Nodo</translation>
    </message>
    <message>
        <source>&amp;Overview</source>
        <translation>&amp;Visión general</translation>
    </message>
    <message>
        <source>Show general overview of wallet</source>
        <translation>Mostrar visión general del monedero</translation>
    </message>
    <message>
        <source>&amp;Send</source>
        <translation>&amp;Enviar</translation>
    </message>
    <message>
        <source>Send coins to a Dynamic address</source>
        <translation>Enviar monedas a una dirección de Dynamic</translation>
    </message>
    <message>
        <source>&amp;Receive</source>
        <translation>&amp;Recibir</translation>
    </message>
    <message>
        <source>Request payments (generates QR codes and dynamic: URIs)</source>
        <translation>Solicitar pagos (genera códigos QR y dynamic: URIs)</translation>
    </message>
    <message>
        <source>&amp;Transactions</source>
        <translation>&amp;Transacciones</translation>
    </message>
    <message>
        <source>&amp;Dynodes</source>
        <translation>&amp;Dynodes</translation>
    </message>
    <message>
        <source>&amp;Mining</source>
        <translation>&amp;Minería</translation>
    </message>
    <message>
        <source>Browse transaction history</source>
        <translation>Examinar historial de transacciones</translation>
    </message>
    <message>
        <source>Browse Dynodes</source>
        <translation>Examinar Dynodes</translation>
    </message>
    <message>
        <source>Mine Dynamic(DYN)</source>
        <translation>Minar Dynamic(DYN)</translation>
    </message>
    <message>
        <source>E&amp;xit</source>
        <translation>S&amp;alida</translation>
    </message>
    <message>
        <source>Quit application</source>
        <translation>Salir de la aplicación</translation>
    </message>
    <message>
        <source>&amp;About Dynamic</source>
        <translation>&amp;A propósito de Dynamic</translation>
    </message>
    <message>
        <source>Show information about Dynamic</source>
        <translation>Mostrar información sobre Dynamic</translation>
    </message>
    <message>
        <source>About &amp;Qt</source>
        <translation>A propósito de &amp;Qt</translation>
    </message>
    <message>
        <source>Show information about Qt</source>
        <translation>Mostrar información sobre Qt</translation>
    </message>
    <message>
        <source>&amp;Options...</source>
        <translation>&amp;Opciones...</translation>
    </message>
    <message>
        <source>Modify configuration options for Dynamic</source>
        <translation>Modificar las opciones de configuración para Dynamic</translation>
    </message>
    <message>
        <source>&amp;Show / Hide</source>
        <translation>&amp;Mostrar / Ocultar</translation>
    </message>
    <message>
        <source>Show or hide the main Window</source>
        <translation>Mostrar u ocultar la ventana principal</translation>
    </message>
    <message>
        <source>&amp;Encrypt Wallet...</source>
        <translation>&amp;Encriptar Monedero...</translation>
    </message>
    <message>
        <source>Encrypt the private keys that belong to your wallet</source>
        <translation>Encriptar las llaves privadas que pertenecen a su monedero</translation>
    </message>
    <message>
        <source>&amp;Backup Wallet...</source>
        <translation>&amp;Respaldar Monedero...</translation>
    </message>
    <message>
        <source>Backup wallet to another location</source>
        <translation>Respaldar monedero hacia otra ubicación</translation>
    </message>
    <message>
        <source>&amp;Change Passphrase...</source>
        <translation>&amp;Cambiar contraseña...</translation>
    </message>
    <message>
        <source>Change the passphrase used for wallet encryption</source>
        <translation>Cambiar la contraseña utilizada para el cifrado del monedero</translation>
    </message>
    <message>
        <source>&amp;Unlock Wallet...</source>
        <translation>&amp;Desbloquar Monedero...</translation>
    </message>
    <message>
        <source>Unlock wallet</source>
        <translation>Desbloquar Monedero</translation>
    </message>
    <message>
        <source>&amp;Lock Wallet</source>
        <translation>&amp;Bloquear Monedero</translation>
    </message>
    <message>
        <source>Sign &amp;message...</source>
        <translation>Firmar &amp;mensaje...</translation>
    </message>
    <message>
        <source>Sign messages with your Dynamic addresses to prove you own them</source>
        <translation>Firme mensajes con sus direcciones de Dynamic para probar que le pertenecen</translation>
    </message>
    <message>
        <source>&amp;Verify message...</source>
        <translation>&amp;Verifique mensaje...</translation>
    </message>
    <message>
        <source>Verify messages to ensure they were signed with specified Dynamic addresses</source>
        <translation>Verifique los mensajes para asegurarse de que han sido firmados con direcciones de Dynamic específicas</translation>
    </message>
    <message>
        <source>&amp;Information</source>
        <translation>Información</translation>
    </message>
    <message>
        <source>Show diagnostic information</source>
        <translation>Muestre información de diagnóstico</translation>
    </message>
    <message>
        <source>&amp;Debug console</source>
        <translation>&amp;Consola de depuración</translation>
    </message>
    <message>
        <source>Open debugging console</source>
        <translation>Abrir consola de depuración</translation>
    </message>
    <message>
        <source>&amp;Network Monitor</source>
        <translation>&amp;Monitoreo de Red</translation>
    </message>
    <message>
        <source>Show network monitor</source>
        <translation>Mostrar monitoreo de red</translation>
    </message>
    <message>
        <source>&amp;Peers list</source>
        <translation>&amp;Lista de pares</translation>
    </message>
    <message>
        <source>Show peers info</source>
        <translation>Mostrar lista de pares</translation>
    </message>
    <message>
        <source>Wallet &amp;Repair</source>
        <translation>Monedero &amp;Reparar</translation>
    </message>
    <message>
        <source>Show wallet repair options</source>
        <translation>Mostrar opciones de reparación del monedero</translation>
    </message>
    <message>
        <source>Open Wallet &amp;Configuration File</source>
        <translation>Abrir Monedero &amp; Archivo de configuración</translation>
    </message>
    <message>
        <source>Open configuration file</source>
        <translation>Abrir archivo de configuración</translation>
    </message>
    <message>
        <source>Open &amp;Dynode Configuration File</source>
        <translation>Abrir &amp;Archivo de Configuración de Dynode</translation>
    </message>
    <message>
        <source>Open Dynode configuration file</source>
        <translation>Abrir archivo de configuración de Dynode</translation>
    </message>
    <message>
        <source>Open &amp;Configuration File</source>
        <translation>Abrir &amp;Archivo de Configuración</translation>
    </message>
    <message>
        <source>Show Automatic &amp;Backups</source>
        <translation>Mostrar Backups &amp;Automáticos</translation>
    </message>
    <message>
        <source>Show automatically created wallet backups</source>
        <translation>Mostrar las copias de seguridad del monedero creadas automáticamente</translation>
    </message>
    <message>
        <source>&amp;Sending addresses...</source>
        <translation>&amp;Direcciones de envío...</translation>
    </message>
    <message>
        <source>Connecting to peers...</source>
        <translation>Conectando a pares...</translation>
    </message>
    <message>
        <source>Show the list of used sending addresses and labels</source>
        <translation>Mostrar la lista de direcciones y etiquetas de envío utilizadas</translation>
    </message>
    <message>
        <source>&amp;Receiving addresses...</source>
        <translation>&amp;Direcciones de recepción...</translation>
    </message>
    <message>
        <source>Show the list of used receiving addresses and labels</source>
        <translation>Mostrar la lista de direcciones y etiquetas de recepción utilizadas</translation>
    </message>
    <message>
        <source>Open &amp;URI...</source>
        <translation>Abrir &amp;URI...</translation>
    </message>
    <message>
        <source>Open a dynamic: URI or payment request</source>
        <translation>Abrir un dynamic: URI o solicitud de pago</translation>
    </message>
    <message>
        <source>&amp;Command-line options</source>
        <translation>Opciones de línea de comando</translation>
    </message>
    <message>
        <source>&amp;PrivateSend information</source>
        <translation>&amp;Información de PrivateSend</translation>
    </message>
    <message>
        <source>Dynamic client</source>
        <translation>Cliente Dynamic</translation>
    </message>
    <message numerus="yes">
        <source>Processed %n block(s) of transaction history.</source>
        <translation>
            <numerusform>%n bloque(s) de histórico de transacciones.</numerusform>
        </translation>
    </message>
    <message>
        <source>Synchronizing additional data: %p%</source>
        <translation>Sincronizando datos adicionales: %p%</translation>
    </message>
    <message>
        <source>Show the Dynamic help message to get a list with possible Dynamic command-line options</source>
        <translation>Mostrar el mensaje de ayuda de Dynamic para obtener una lista con las posibles opciones de la linea de comando de Dynamic.</translation>
    </message>
    <message>
        <source>&amp;File</source>
        <translation>&amp;Archivo</translation>
    </message>
    <message>
        <source>&amp;Settings</source>
        <translation>&amp;Ajustes</translation>
    </message>
    <message>
        <source>&amp;Tools</source>
        <translation>&amp;Herramientas</translation>
    </message>
    <message>
        <source>&amp;Help</source>
        <translation>&amp;Ayuda</translation>
    </message>
    <message>
        <source>Tabs toolbar</source>
        <translation>Barra de ayuda de pestañas</translation>
    </message>
    <message numerus="yes">
        <source>%n active connection(s) to Dynamic network</source>
        <translation>
            <numerusform>%n conexión(es) activas a la red Dynamic</numerusform>
        </translation>
    </message>
    <message>
        <source>Syncing Headers (%1%)...</source>
        <translation>Sincronizando Headers (%1%)...</translation>
    </message>
    <message>
        <source>Synchronizing with network...</source>
        <translation>Sincronizando con la red...</translation>
    </message>
    <message>
        <source>Importing blocks from disk...</source>
        <translation>Importando bloques desde el disco...</translation>
    </message>
    <message>
        <source>Reindexing blocks on disk...</source>
        <translation>Reindexando bloques en el disco...</translation>
    </message>
    <message>
        <source>No block source available...</source>
        <translation>Fuente de bloques no disponible...</translation>
    </message>
    <message>
        <source>Up to date</source>
        <translation>Actualizado</translation>
    </message>
    <message numerus="yes">
        <source>%n hour(s)</source>
        <translation>
            <numerusform>%n hora(s)</numerusform>
        </translation>
    </message>
    <message numerus="yes">
        <source>%n day(s)</source>
        <translation>
            <numerusform>%n día(s)</numerusform>
        </translation>
    </message>
    <message numerus="yes">
        <source>%n week(s)</source>
        <translation>
            <numerusform>%n semana(s)</numerusform>
        </translation>
    </message>
    <message>
        <source>%1 and %2</source>
        <translation>%1 y %2</translation>
    </message>
    <message numerus="yes">
        <source>%n year(s)</source>
        <translation>
            <numerusform>%n año(s)</numerusform>
        </translation>
    </message>
    <message>
        <source>%1 behind</source>
        <translation>%1 detras</translation>
    </message>
    <message>
        <source>Catching up...</source>
        <translation>Actualizando...</translation>
    </message>
    <message>
        <source>Last received block was generated %1 ago.</source>
        <translation>Último bloque recibido fué generado hace %1.</translation>
    </message>
    <message>
        <source>Transactions after this will not yet be visible.</source>
        <translation>Transacciones después de ésto no serán visibles todavía.</translation>
    </message>
    <message>
        <source>Error</source>
        <translation>Error</translation>
    </message>
    <message>
        <source>Warning</source>
        <translation>Advertencia</translation>
    </message>
    <message>
        <source>Information</source>
        <translation>Información</translation>
    </message>
    <message>
        <source>Sent transaction</source>
        <translation>Transacción enviada</translation>
    </message>
    <message>
        <source>Incoming transaction</source>
        <translation>Transacción entrante</translation>
    </message>
    <message>
        <source>Date: %1
Amount: %2
Type: %3
Address: %4
</source>
        <translation>Fecha: %1
Cantidad: %2
Tipo: %3
Dirección: %4
</translation>
    </message>
    <message>
        <source>HD key generation is &lt;b&gt;enabled&lt;/b&gt;</source>
        <translation>Generación de clave HD &lt;b&gt;activa&lt;/b&gt;</translation>
    </message>
    <message>
        <source>HD key generation is &lt;b&gt;disabled&lt;/b&gt;</source>
        <translation>Generación de clave HD &lt;b&gt;desactivada&lt;/b&gt;</translation>
    </message>
    <message>
        <source>Wallet is &lt;b&gt;encrypted&lt;/b&gt; and currently &lt;b&gt;unlocked&lt;/b&gt;</source>
        <translation>El monedero está &lt;b&gt;encriptado&lt;/b&gt; y &lt;b&gt;desbloqueado</translation>
    </message>
    <message>
        <source>Wallet is &lt;b&gt;encrypted&lt;/b&gt; and currently &lt;b&gt;unlocked&lt;/b&gt; for anonimization only</source>
        <translation>El monedero está &lt;b&gt;encriptado&lt;/b&gt; y &lt;b&gt;desbloqueado&lt;/b&gt; solo para anonimización</translation>
    </message>
    <message>
        <source>Wallet is &lt;b&gt;encrypted&lt;/b&gt; and currently &lt;b&gt;locked&lt;/b&gt;</source>
        <translation>El monedero está &lt;b&gt;encriptado&lt;/b&gt;y &lt;b&gt;bloqueado&lt;/b&gt;</translation>
    </message>
</context>
<context>
    <name>ClientModel</name>
    <message>
        <source>Total: %1 (PS compatible: %2 / Enabled: %3)</source>
        <translation>Total: %1 (PS compatible: %2 / Activados: %3)</translation>
    </message>
    <message>
        <source>Network Alert</source>
        <translation>Alerta de Red</translation>
    </message>
    <message>
        <source>Normal</source>
        <translation>Normal</translation>
    </message>
    <message>
        <source>N/A</source>
        <translation>N/A</translation>
    </message>
    <message>
        <source>Supported</source>
        <translation>Soportado</translation>
    </message>
    <message>
        <source>Unsupported</source>
        <translation>No soportado</translation>
    </message>
</context>
<context>
    <name>CoinControlDialog</name>
    <message>
        <source>Quantity:</source>
        <translation>Cantidad:</translation>
    </message>
    <message>
        <source>Bytes:</source>
        <translation>Bytes:</translation>
    </message>
    <message>
        <source>Amount:</source>
        <translation>Cantidad:</translation>
    </message>
    <message>
        <source>Priority:</source>
        <translation>Prioridad:</translation>
    </message>
    <message>
        <source>Fee:</source>
        <translation>Comisión:</translation>
    </message>
    <message>
        <source>Coin Selection</source>
        <translation>Selección de monedas</translation>
    </message>
    <message>
        <source>Dust:</source>
        <translation>restante:</translation>
    </message>
    <message>
        <source>After Fee:</source>
        <translation>Luego de comisión:</translation>
    </message>
    <message>
        <source>Change:</source>
        <translation>Cambio:</translation>
    </message>
    <message>
        <source>toggle lock state</source>
        <translation>cambio de estado de bloqueo</translation>
    </message>
    <message>
        <source>(un)select all</source>
        <translation>(de)seleccionar todos</translation>
    </message>
    <message>
        <source>Tree mode</source>
        <translation>Modo árbol</translation>
    </message>
    <message>
        <source>List mode</source>
        <translation>Modo lista</translation>
    </message>
    <message>
        <source>(1 locked)</source>
        <translation>(1 bloqueado)</translation>
    </message>
    <message>
        <source>Amount</source>
        <translation>Cantidad</translation>
    </message>
    <message>
        <source>Received with label</source>
        <translation>Recibido con etiqueta</translation>
    </message>
    <message>
        <source>Received with address</source>
        <translation>Recibido con dirección</translation>
    </message>
    <message>
        <source>PS Rounds</source>
        <translation>PS Rondas</translation>
    </message>
    <message>
        <source>Date</source>
        <translation>Data</translation>
    </message>
    <message>
        <source>Confirmations</source>
        <translation>Confirmaciones</translation>
    </message>
    <message>
        <source>Confirmed</source>
        <translation>Confirmado</translation>
    </message>
    <message>
        <source>Priority</source>
        <translation>Prioridad</translation>
    </message>
    <message>
        <source>Copy address</source>
        <translation>Copiar dirección</translation>
    </message>
    <message>
        <source>Copy label</source>
        <translation>Copiar Etiqueta</translation>
    </message>
    <message>
        <source>Copy amount</source>
        <translation>Copiar cantidad</translation>
    </message>
    <message>
        <source>Copy transaction ID</source>
        <translation>Copiar ID de transacción</translation>
    </message>
    <message>
        <source>Lock unspent</source>
        <translation>Bloquear no gastado</translation>
    </message>
    <message>
        <source>Unlock unspent</source>
        <translation>Desbloquear no gastado</translation>
    </message>
    <message>
        <source>Copy quantity</source>
        <translation>Copiar cantidad</translation>
    </message>
    <message>
        <source>Copy fee</source>
        <translation>Copiar comisión</translation>
    </message>
    <message>
        <source>Copy after fee</source>
        <translation>Copiar luego de comisión</translation>
    </message>
    <message>
        <source>Copy bytes</source>
        <translation>Copiar Bytes</translation>
    </message>
    <message>
        <source>Copy priority</source>
        <translation>Copiar prioridad</translation>
    </message>
    <message>
        <source>Copy dust</source>
        <translation>Copiar restante</translation>
    </message>
    <message>
        <source>Copy change</source>
        <translation>Copiar cambio</translation>
    </message>
    <message>
        <source>Please switch to &apos;List mode&apos; to use this function.</source>
        <translation>Por favor cambie a &apos;modo lista&apos; para utilizar ésta función.</translation>
    </message>
    <message>
        <source>Non-anonymized input selected. &lt;b&gt;PrivateSend will be disabled.&lt;/b&gt;&lt;br&gt;&lt;br&gt;If you still want to use PrivateSend, please deselect all non-anonymized inputs first and then check PrivateSend checkbox again.</source>
        <translation>Entrada no anónima seleccionada. &lt;b&gt;PrivateSend va a ser desactivado.&lt;/b&gt;&lt;br&gt;&lt;br&gt;Si todavia desea utilizar PrivateSend, por favor, deseleccione todas las entradas no anónimas primero y luego vuelva a marcar la casilla de verificación PrivateSend.</translation>
    </message>
    <message>
        <source>highest</source>
        <translation>mucho más alto</translation>
    </message>
    <message>
        <source>higher</source>
        <translation>más alto</translation>
    </message>
    <message>
        <source>high</source>
        <translation>alto</translation>
    </message>
    <message>
        <source>medium-high</source>
        <translation>medio-alto</translation>
    </message>
    <message>
        <source>Can vary +/- %1 satoshi(s) per input.</source>
        <translation>Puede variar +/- %1 satoshi(s) por entrada.</translation>
    </message>
    <message>
        <source>N/A</source>
        <translation>N/A</translation>
    </message>
    <message>
        <source>medium</source>
        <translation>medio</translation>
    </message>
    <message>
        <source>low-medium</source>
        <translation>bajo-medio</translation>
    </message>
    <message>
        <source>low</source>
        <translation>bajo</translation>
    </message>
    <message>
        <source>lower</source>
        <translation>más bajo</translation>
    </message>
    <message>
        <source>lowest</source>
        <translation>mucho más bajo</translation>
    </message>
    <message>
        <source>(%1 locked)</source>
        <translation>(%1 bloqueado)</translation>
    </message>
    <message>
        <source>none</source>
        <translation>ninguno</translation>
    </message>
    <message>
        <source>yes</source>
        <translation>si</translation>
    </message>
    <message>
        <source>no</source>
        <translation>no</translation>
    </message>
    <message>
        <source>This label turns red if any recipient receives an amount smaller than the current dust threshold.</source>
        <translation>Esta etiqueta se vuelve roja si cualquier destinatario recibe una cantidad menor al límite de restante actual.</translation>
    </message>
    <message>
        <source>This label turns red, if the transaction size is greater than 1000 bytes.</source>
        <translation>Esta etiqueta se vuelve roja, si el tamaño de la transacción es mayor a 1000 bytes</translation>
    </message>
    <message>
        <source>This means a fee of at least %1 per kB is required.</source>
        <translation>Esto significa que se requiere una comisión de al menos %1 por kB.</translation>
    </message>
    <message>
        <source>Can vary +/- 1 byte per input.</source>
        <translation>Puede variar +/- 1 byte por entrada.</translation>
    </message>
    <message>
        <source>Transactions with higher priority are more likely to get included into a block.</source>
        <translation>Las transacciones con mayor prioridad tienen más probabilidades de ser incluidas en un bloque</translation>
    </message>
    <message>
        <source>This label turns red, if the priority is smaller than &quot;medium&quot;.</source>
        <translation>Esta etiqueta se vuelve roja, si la prioridad es menor a &quot;medio&quot;.</translation>
    </message>
    <message>
        <source>This label turns red, if any recipient receives an amount smaller than %1.</source>
        <translation>Esta etiqueta se vuelve roja, si algún destinatario recibe una cantidad menor a %1.</translation>
    </message>
    <message>
        <source>(no label)</source>
        <translation>(sin etiqueta)</translation>
    </message>
    <message>
        <source>change from %1 (%2)</source>
        <translation>cambio de %1 (%2)</translation>
    </message>
    <message>
        <source>(change)</source>
        <translation>(cambio)</translation>
    </message>
</context>
<context>
    <name>PrivateSendConfig</name>
    <message>
        <source>Configure PrivateSend</source>
        <translation>Configurar PrivateSend</translation>
    </message>
    <message>
        <source>Basic Privacy</source>
        <translation>Privacidad Básica</translation>
    </message>
    <message>
        <source>High Privacy</source>
        <translation>Privacidad Alta</translation>
    </message>
    <message>
        <source>Maximum Privacy</source>
        <translation>Máxima Privacidad</translation>
    </message>
    <message>
        <source>Please select a privacy level.</source>
        <translation>Por favor seleccione un nivel de privacidad.</translation>
    </message>
    <message>
        <source>Use 2 separate Dynodes to mix funds up to 1000 DYN</source>
        <translation>Utiliza 2 Dynodes separados para mezclar fondos de hasta 1000 DYN</translation>
    </message>
    <message>
        <source>Use 8 separate Dynodes to mix funds up to 1000 DYN</source>
        <translation>Utiliza 8 Dynodes separados para mezclar fondos de hasta 1000 DYN</translation>
    </message>
    <message>
        <source>Use 16 separate Dynodes to mix funds up to 1000 DYN</source>
        <translation>Utiliza 16 Dynodes separados para mezclar fondos de hasta 1000 DYN</translation>
    </message>
    <message>
        <source>This option is the quickest and will cost about ~0.025 DYN to anonymize 1000 DYN</source>
        <translation>Esta opción es la más rápida y costará aproximadamente ~0,025 DYN para anonimizar 1000 DYN</translation>
    </message>
    <message>
        <source>This option is moderately fast and will cost about 0.05 DYN to anonymize 1000 DYN</source>
        <translation>Esta opción es moderadamente rápida y costará aproximadamente 0,05 DYN para anonimizar 1000 DYN</translation>
    </message>
    <message>
        <source>0.1 DYN per 1000 DYN you anonymize.</source>
        <translation>0.1 DYN por cada 1000 DYN anonimizados.</translation>
    </message>
    <message>
        <source>This is the slowest and most secure option. Using maximum anonymity will cost</source>
        <translation>Esta es la opción más lenta y segura. Usar el máximo anonimato le costará</translation>
    </message>
    <message>
        <source>PrivateSend Configuration</source>
        <translation>Configuración PrivateSend</translation>
    </message>
    <message>
        <source>PrivateSend was successfully set to basic (%1 and 2 rounds). You can change this at any time by opening Dynamic&apos;s configuration screen.</source>
        <translation>PrivateSend se ha establecido correctamente a básico (% 1 y 2 rondas). Usted puede cambiar ésto en cualquier momento abriendo el panel de configuración de Dynamic.</translation>
    </message>
    <message>
        <source>PrivateSend was successfully set to high (%1 and 8 rounds). You can change this at any time by opening Dynamic&apos;s configuration screen.</source>
        <translation>PrivateSend se ha establecido correctamente a alto (% 1 y 8 rondas). Usted puede cambiar ésto en cualquier momento abriendo el panel de configuración de Dynamic</translation>
    </message>
    <message>
        <source>PrivateSend was successfully set to maximum (%1 and 16 rounds). You can change this at any time by opening Dynamic&apos;s configuration screen.</source>
        <translation>PrivateSend se ha establecido correctamente a máximo (% 1 y 16 rondas). Usted puede cambiar ésto en cualquier momento abriendo el panel de configuración de Dynamic</translation>
    </message>
</context>
<context>
    <name>EditAddressDialog</name>
    <message>
        <source>Edit Address</source>
        <translation>Editar Dirección</translation>
    </message>
    <message>
        <source>&amp;Label</source>
        <translation>&amp;Etiqueta</translation>
    </message>
    <message>
        <source>The label associated with this address list entry</source>
        <translation>La etiqueta asociada a esta entrada de la lista de direcciones.</translation>
    </message>
    <message>
        <source>&amp;Address</source>
        <translation>&amp;Dirección</translation>
    </message>
    <message>
        <source>The address associated with this address list entry. This can only be modified for sending addresses.</source>
        <translation>La dirección asociada con esta entrada de la lista de direcciones. Esto solo puede ser modificado para enviar direcciones.</translation>
    </message>
    <message>
        <source>New receiving address</source>
        <translation>Nueva dirección de recepción</translation>
    </message>
    <message>
        <source>New sending address</source>
        <translation>Nueva dirección de envío</translation>
    </message>
    <message>
        <source>Edit receiving address</source>
        <translation>Editar dirección de recepción</translation>
    </message>
    <message>
        <source>Edit sending address</source>
        <translation>Editar dirección de envío</translation>
    </message>
    <message>
        <source>The entered address &quot;%1&quot; is not a valid Dynamic address.</source>
        <translation>La dirección ingresada &quot;%1&quot; no es una dirección de Dynamic válida.</translation>
    </message>
    <message>
        <source>The entered address &quot;%1&quot; is already in the address book.</source>
        <translation>La dirección ingresada &quot;%1&quot; ya se encuentra en la libreta de direcciones.</translation>
    </message>
    <message>
        <source>Could not unlock wallet.</source>
        <translation>Imposible de desbloquear el monedero.</translation>
    </message>
    <message>
        <source>New key generation failed.</source>
        <translation>Nueva generación de clave fallida.</translation>
    </message>
</context>
<context>
    <name>FreespaceChecker</name>
    <message>
        <source>A new data directory will be created.</source>
        <translation>Un nuevo directorio de datos será creado.</translation>
    </message>
    <message>
        <source>name</source>
        <translation>nombre</translation>
    </message>
    <message>
        <source>Directory already exists. Add %1 if you intend to create a new directory here.</source>
        <translation>El directorio ya existe. Agregue %1 si desea crear un nuevo directorio aqui.</translation>
    </message>
    <message>
        <source>Path already exists, and is not a directory.</source>
        <translation>La ruta ya existe, y no es un directorio.</translation>
    </message>
    <message>
        <source>Cannot create data directory here.</source>
        <translation>Imposible de crear un directorio de datos aqui.</translation>
    </message>
</context>
<context>
    <name>HelpMessageDialog</name>
    <message>
        <source>Dynamic</source>
        <translation>Dynamic</translation>
    </message>
    <message>
        <source>version</source>
        <translation>version</translation>
    </message>
    <message>
        <source>(%1-bit)</source>
        <translation>(%1-bit)</translation>
    </message>
    <message>
        <source>About Dynamic</source>
        <translation>Sobre Dynamic</translation>
    </message>
    <message>
        <source>Command-line options</source>
        <translation>Opciones de linea de comando</translation>
    </message>
    <message>
        <source>Usage:</source>
        <translation>Uso:</translation>
    </message>
    <message>
        <source>command-line options</source>
        <translation>opciones de línea de comando</translation>
    </message>
    <message>
        <source>UI options</source>
        <translation>opciones de UI</translation>
    </message>
    <message>
        <source>Choose data directory on startup (default: 0)</source>
        <translation>Seleccione un directorio de datos al iniciar (por defecto: 0)</translation>
    </message>
    <message>
        <source>Set language, for example &quot;de_DE&quot; (default: system locale)</source>
        <translation>Establecer idioma, por ejemplo &quot;de_DE&quot; (por defecto: sistema local)</translation>
    </message>
    <message>
        <source>Start minimized</source>
        <translation>Iniciar minimizado</translation>
    </message>
    <message>
        <source>Set SSL root certificates for payment request (default: -system-)</source>
        <translation>Establecer certificados raíz SSL para solicitud de pago (por defecto: -sistema-)</translation>
    </message>
    <message>
        <source>Show splash screen on startup (default: 1)</source>
        <translation>Mostrar pantalla de bienvenida al inicio (por defecto: 1)</translation>
    </message>
    <message>
        <source>PrivateSend information</source>
        <translation>Información de PrivateSend</translation>
    </message>
    <message>
        <source>PrivateSend-LongText</source>
        <translation>
    &lt;h3&gt;Esenciales de PrivateSend&lt;/h3&gt;
    PrivateSend le brinda privacidad financiera al observar el origen de sus fondos. Todo Dynamic en su billetera consta de varias \&quot;entradas\&quot; que puede ver como monedas separadas, discretas. &lt;br&gt; PrivateSend utiliza un proceso innovador para mezclar sus entradas con las entrada de otras dos personas, sin que sus monedas salgan de su monedero.&lt;br&gt;
    &lt;b&gt;El proceso de PrivateSend funciona de la siguiente manera&lt;/b&gt;
    &lt;ol type=\&quot;1\&quot;&gt;
    &lt;li&gt;PrivateSend comienza dividiendo sus entradas de transacciones en valores denominados (denominaciones). Estas denominaciones son 0.01 DYN, 0.1 DYN, 1 DYN, 10 DYN, similar a las monedas y valores (efectivo) que usa todos los días.&lt;/li&gt;
    &lt;li&gt;Su billetera envía solicitudes a nodos de software especialmente configurados en la red llamados \&quot;Dynodes.\&quot;
    A estos Dynodes se les informa que está interesado en mezclar una denominación particular. No se envía información identificable a los Dynodes, por lo que nunca se sabe. \&quot;quien\&quot; es usted. &lt;/li&gt;
    &lt;li&gt; Cuando otras dos personas envían mensajes similares, el protocolo indica que desean mezclar las mismas denominaciones, comenzando una sesión de mezcla. het\&quot;mezcla.\&quot; El Dynode mezcla las entradas e instruye a los tres monederos activos para que recuperen la entrada transformada. Su monedero se paga estas denominaciones a sí mismo, pero desde una dirección diferente (una dirección de cambio)&lt;/li&gt;
    &lt;li&gt;Para ocultar completamente su dinero, su monedero debe repetir este mismo proceso con cada denominación. Cada vez que se completa el proceso, se completa una llamada ronda. Cada ronda de PrivateSend hace que sea exponencialmente más difícil determinar de dónde proviene su dinero.&lt;/li&gt;Este proceso de mezcla se realiza en segundo plano sin ninguna intervención de su parte. Cuando desee realizar una transacción, su dinero ya será anónimo. No se requiere tiempo de espera adicional.&lt;/li&gt;
    &lt;/ol&gt; &lt;hr&gt;
    &lt;b&gt;IMPORTANTE:&lt;/b&gt; Su monedero contiene solo 2000 de estas direcciones de cambio. Cada vez que se realiza una mezcla, se consumen hasta 9 de sus direcciones. Esto significa que esas 2000 direcciones durarán alrededor de 200 eventos mixtos. Cuando 1900 de estas direcciones se han utilizado, su monedero necesita crear más direcciones. Sin embargo, solo puede hacer esto si ha habilitado las copias de seguridad automáticas.&lt;br&gt; Lógicamente, PrivateSend será deshabilitado si las copias de seguridad están deshabilitadas.&lt;hr&gt;
            </translation>
    </message>
    <message>
        <source>Choose data directory on startup (default: %n)</source>
        <translation>Elija el directorio de datos al inicio (por defecto: %n)</translation>
    </message>
    <message>
        <source>Show splash screen on startup (default: %u)</source>
        <translation>Mostrar pantalla de bienvenida en el inicio (por defecto: %u)</translation>
    </message>
    <message>
        <source>Reset all settings changes made over the GUI</source>
        <translation>Restablecer todos los cambios de configuración realizados en la GUI</translation>
    </message>
</context>
<context>
    <name>Intro</name>
    <message>
        <source>Welcome</source>
        <translation>Bievenido</translation>
    </message>
    <message>
        <source>Welcome to Dynamic.</source>
        <translation>Bienvenido a Dynamic.</translation>
    </message>
    <message>
        <source>As this is the first time the program is launched, you can choose where Dynamic will store its data.</source>
        <translation>Como esta es la primera vez que se inicia el programa, podrá elegir dónde Dynamic almacenará sus datos.</translation>
    </message>
    <message>
        <source>Dynamic will download and store a copy of the Dynamic block chain. At least %1GB of data will be stored in this directory, and it will grow over time. The wallet will also be stored in this directory.</source>
        <translation>
        Dynamic descargará y almacenará una copia de la cadena de bloques Dynamic. Al menos% 1GB de datos se almacenarán en este directorio y crecerán con el tiempo. El monedero también se almacenará en este directorio.</translation>
    </message>
    <message>
        <source>Use the default data directory</source>
        <translation>Utilizar el directorio de datos por defecto</translation>
    </message>
    <message>
        <source>Use a custom data directory:</source>
        <translation>Utilizar un directorio de datos personalizado:</translation>
    </message>
    <message>
        <source>Dynamic</source>
        <translation>Dynamic</translation>
    </message>
    <message>
        <source>Error: Specified data directory &quot;%1&quot; cannot be created.</source>
        <translation>Error: El directorio de datos especificado &quot;%1&quot; no puede ser creado.</translation>
    </message>
    <message>
        <source>Error</source>
        <translation>Error</translation>
    </message>
    <message>
        <source>%1 GB of free space available</source>
        <translation>%1 GB de espacio disponible</translation>
    </message>
    <message>
        <source>(of %1 GB needed)</source>
        <translation>(de %1 GB necesarios)</translation>
    </message>
</context>
<context>
    <name>OpenURIDialog</name>
    <message>
        <source>Open URI</source>
        <translation>Abrir URI</translation>
    </message>
    <message>
        <source>Open payment request from URI or file</source>
        <translation>Abrir solicitud de pago desde URI o archivo</translation>
    </message>
    <message>
        <source>URI:</source>
        <translation>URI:</translation>
    </message>
    <message>
        <source>Select payment request file</source>
        <translation>Seleccione el archivo de solicitud de pago</translation>
    </message>
    <message>
        <source>Select payment request file to open</source>
        <translation>Seleccione el archivo de solicitud de pago para abrir</translation>
    </message>
</context>
<context>
    <name>OptionsDialog</name>
    <message>
        <source>Options</source>
        <translation>Opciones</translation>
    </message>
    <message>
        <source>&amp;Main</source>
        <translation>&amp;Principal</translation>
    </message>
    <message>
        <source>Automatically start Dynamic after logging in to the system.</source>
        <translation>Inicia automáticamente Dynamic después de iniciar sesión en el sistema.</translation>
    </message>
    <message>
        <source>&amp;Start Dynamic on system login</source>
        <translation>&amp;Iniciar Dynamic al iniciar sesión en el sistema</translation>
    </message>
    <message>
        <source>Size of &amp;database cache</source>
        <translation>Tamaño &amp; del cache de la base de datos</translation>
    </message>
    <message>
        <source>MB</source>
        <translation>MB</translation>
    </message>
    <message>
        <source>Number of script &amp;verification threads</source>
        <translation>Numero de scripts &amp;subprocesos</translation>
    </message>
    <message>
        <source>(0 = auto, &lt;0 = leave that many cores free)</source>
        <translation>(0 = auto, &lt;0 = dejar esta cantidad de núcleos libres)</translation>
    </message>
    <message>
        <source>PrivateSend rounds to use</source>
        <translation>Rondas de uso de PrivateSend</translation>
    </message>
    <message>
        <source>Amount of Dynamic to keep anonymized</source>
        <translation>Cantidad de Dynamic a mantener en el anonimato</translation>
    </message>
    <message>
        <source>This amount acts as a threshold to turn off PrivateSend once it&apos;s reached.</source>
        <translation>Esta cantidad actúa como un límite para desactivar PrivateSend una vez alcanzado.</translation>
    </message>
    <message>
        <source>W&amp;allet</source>
        <translation>Monedero</translation>
    </message>
    <message>
        <source>If you disable the spending of unconfirmed change, the change from a transaction&lt;br/&gt;cannot be used until that transaction has at least one confirmation.&lt;br/&gt;This also affects how your balance is computed.</source>
        <translation>Si desactiva el gasto de un cambio no confirmado, el cambio de una transacción &lt;br/&gt; no se puede utilizar hasta que esta transacción tenga al menos una confirmación. &lt;br/&gt; Esto también afecta cómo se calcula su saldo.</translation>
    </message>
    <message>
        <source>Accept connections from outside</source>
        <translation>Aceptar conexiones desde el exterior</translation>
    </message>
    <message>
        <source>Allow incoming connections</source>
        <translation>Aceptar conexiones entrantes</translation>
    </message>
    <message>
        <source>Connect to the Dynamic network through a SOCKS5 proxy.</source>
        <translation>Conectarse a la red Dynamic a través de un proxy SOCKS5.</translation>
    </message>
    <message>
        <source>&amp;Connect through SOCKS5 proxy (default proxy):</source>
        <translation>&amp;Conectar a través del proxy SOCKS5 (proxy por defecto):</translation>
    </message>
    <message>
        <source>Used for reaching peers via:</source>
        <translation>Utilizado para conectar con pares a través de:</translation>
    </message>
    <message>
        <source>Shows, if the supplied default SOCKS5 proxy is used to reach peers via this network type.</source>
        <translation>Muestra, si se utiliza el proxy SOCKS5 predeterminado suministrado para conectar a pares a través de este tipo de red.</translation>
    </message>
    <message>
        <source>Use separate SOCKS5 proxy to reach peers via Tor hidden services:</source>
        <translation>Use el proxy SOCKS5 por separado para conectar con los pares a través de los servicios ocultos de Tor:</translation>
    </message>
    <message>
        <source>Connect to the Dynamic network through a separate SOCKS5 proxy for Tor hidden services.</source>
        <translation>Conéctese a la red Dynamic a través de un proxy SOCKS5 por separado para los servicios ocultos de Tor.</translation>
    </message>
    <message>
        <source>Language missing or translation incomplete? Help contributing translations here:
https://www.transifex.com/projects/p/dynamic/</source>
        <translation>¿Falta el idioma o la traducción está incompleta? Ayude contribuyendo con traducciones aquí:
https://www.transifex.com/projects/p/dynamic/</translation>
    </message>
    <message>
        <source>Expert</source>
        <translation>Experto</translation>
    </message>
    <message>
        <source>This setting determines the amount of individual Dynodes that an input will be anonymized through.&lt;br/&gt;More rounds of anonymization gives a higher degree of privacy, but also costs more in fees.</source>
        <translation>Esta configuración determina la cantidad de Dynodes individuales a través de los cuales se anonimizará una entrada. &lt;br/&gt;Más rondas de anonimización dan un mayor grado de privacidad, pero también cuestan más en comisiones.</translation>
    </message>
    <message>
        <source>Whether to show coin control features or not.</source>
        <translation>Ya sea para mostrar las características de control de la moneda o no.</translation>
    </message>
    <message>
        <source>Enable coin &amp;control features</source>
        <translation>Activar opciones de control de monedas</translation>
    </message>
    <message>
        <source>Show Dynodes Tab</source>
        <translation>Mostrar pestaña de Dynodes</translation>
    </message>
    <message>
        <source>Show additional tab listing all your Dynodes in first sub-tab&lt;br/&gt;and all Dynodes on the network in second sub-tab.</source>
        <translation>Muestra una pestaña adicional que enumera todos tus Dynodes en la primera subpestaña &lt;br/&gt;y todos los Dynodes de la red en la segunda subpestaña.</translation>
    </message>
    <message>
        <source>Enable advanced PrivateSend interface</source>
        <translation>Habilitar la interfaz avanzada de PrivateSend</translation>
    </message>
    <message>
        <source>Show additional information and buttons for PrivateSend on overview screen.</source>
        <translation>Muestra información adicional y botones para PrivateSend en la pantalla de resumen.</translation>
    </message>
    <message>
        <source>Warn if PrivateSend is running out of keys</source>
        <translation>Avisar si PrivateSend se está quedando sin llaves</translation>
    </message>
    <message>
        <source>Show warning dialog when PrivateSend detects that your wallet has very low number of keys left.</source>
        <translation>Muestra un mensaje de advertencia cuando PrivateSend detecta que a su monedero le queda un número muy bajo de llaves.</translation>
    </message>
    <message>
        <source>Enable PrivateSend &amp;multi-session</source>
        <translation>Activar PrivateSend &amp;multi-sesión</translation>
    </message>
    <message>
        <source>Whether to use experimental PrivateSend mode with multiple mixing sessions per block.&lt;br/&gt;Note: You must use this feature carefully.&lt;br/&gt;Make sure you always have recent wallet (auto)backup in a safe place!</source>
        <translation>Ya sea para utilizar el modo experimental de PrivateSend con múltiples sesiones de mezcla por bloque. &lt;br/&gt;Nota: Debe utilizar esta característica con cuidado. &lt;br/&gt; ¡Asegúrese de tener siempre una copia de seguridad reciente (automática) en un lugar seguro!</translation>
    </message>
    <message>
        <source>&amp;Spend unconfirmed change</source>
        <translation>&amp;Gastar el cambio sin confirmación</translation>
    </message>
    <message>
        <source>&amp;Network</source>
        <translation>&amp;Red</translation>
    </message>
    <message>
        <source>Automatically open the Dynamic client port on the router. This only works when your router supports UPnP and it is enabled.</source>
        <translation>Abra automáticamente el puerto del cliente de Dynamic en el enrutador. Esto solo funciona cuando su enrutador admite UPnP y esta opción se encuentra habilitada.</translation>
    </message>
    <message>
        <source>Map port using &amp;UPnP</source>
        <translation>Mapear puerto utilizando &amp;UPnP</translation>
    </message>
    <message>
        <source>Proxy &amp;IP:</source>
        <translation>Proxy &amp;IP:</translation>
    </message>
    <message>
        <source>IP address of the proxy (e.g. IPv4: 127.0.0.1 / IPv6: ::1)</source>
        <translation>Dirección IP del proxy (ej. IPv4: 127.0.0.1 / IPv6: ::1)</translation>
    </message>
    <message>
        <source>&amp;Port:</source>
        <translation>&amp;Puerto:</translation>
    </message>
    <message>
        <source>Port of the proxy (e.g. 9050)</source>
        <translation>Puerto del proxy (ej. 9050)</translation>
    </message>
    <message>
        <source>&amp;Window</source>
        <translation>&amp;Ventana</translation>
    </message>
    <message>
        <source>Show only a tray icon after minimizing the window.</source>
        <translation>Mostrar solo un icono en la bandeja después de minimizar la ventana.</translation>
    </message>
    <message>
        <source>&amp;Minimize to the tray instead of the taskbar</source>
        <translation>&amp;Minimizar a la bandeja en lugar de la barra de tareas</translation>
    </message>
    <message>
        <source>Minimize instead of exit the application when the window is closed. When this option is enabled, the application will be closed only after selecting Quit in the menu.</source>
        <translation>Minimizar en lugar de salir de la aplicación cuando se cierre la ventana. Cuando esta opción está habilitada, la aplicación se cerrará solo después de seleccionar Salir en el menú.</translation>
    </message>
    <message>
        <source>M&amp;inimize on close</source>
        <translation>M&amp;inimizar al cerrar</translation>
    </message>
    <message>
        <source>&amp;Display</source>
        <translation>&amp;Mostrar</translation>
    </message>
    <message>
        <source>User Interface &amp;language:</source>
        <translation>Interfaz de usuario &amp;idioma:</translation>
    </message>
    <message>
        <source>The user interface language can be set here. This setting will take effect after restarting Dynamic.</source>
        <translation>El idioma de la interfaz de usuario se puede configurar aquí. Esta configuración tendrá efecto después de reiniciar Dynamic.</translation>
    </message>
    <message>
        <source>Language missing or translation incomplete? Help contributing translations here:
https://www.transifex.com/duality-blockchain-solutions-llc/dynamic-dyn/</source>
        <translation>¿Falta el idioma o la traducción está incompleta? Ayuda contribuyendo traducciones aquí:
https://www.transifex.com/duality-blockchain-solutions-llc/dynamic-dyn/</translation>
    </message>
    <message>
        <source>User Interface Theme:</source>
        <translation>Tema de la interfaz de usuario:</translation>
    </message>
    <message>
        <source>&amp;Unit to show amounts in:</source>
        <translation>&amp;Unidad para mostrar cantidades en:</translation>
    </message>
    <message>
        <source>Choose the default subdivision unit to show in the interface and when sending coins.</source>
        <translation>Elija la unidad de subdivisión predeterminada para mostrar en la interfaz y al enviar monedas.</translation>
    </message>
    <message>
        <source>Decimal digits</source>
        <translation>Dígitos decimales</translation>
    </message>
    <message>
        <source>Third party URLs (e.g. a block explorer) that appear in the transactions tab as context menu items. %s in the URL is replaced by transaction hash. Multiple URLs are separated by vertical bar |.</source>
        <translation>URL de terceros (por ejemplo, un explorador de bloques) que aparecen en la pestaña de transacciones como elementos del menú contextual. %s en la URL se sustituye por el hash de la transacción. Múltiples URLs están separadas por una barra vertical |.</translation>
    </message>
    <message>
        <source>Third party URLs (e.g. a block explorer) that appear in the transactions tab as context menu items.&lt;br/&gt;%s in the URL is replaced by transaction hash. Multiple URLs are separated by vertical bar |.</source>
        <translation>URL de terceros (por ejemplo, un explorador de bloques) que aparecen en la pestaña de transacciones como elementos del menú contextual. &lt;br/&gt;% s en la URL se sustituye por el hash de la transacción. Múltiples URLs están separadas por una barra vertical |.</translation>
    </message>
    <message>
        <source>Third party transaction URLs</source>
        <translation>URLs de transacciones de terceros</translation>
    </message>
    <message>
        <source>Active command-line options that override above options:</source>
        <translation>Opciones de línea de comandos activas que anulan las opciones anteriores:</translation>
    </message>
    <message>
        <source>Reset all client options to default.</source>
        <translation>Restablecer todas las opciones del cliente a las predeterminadas.</translation>
    </message>
    <message>
        <source>&amp;Reset Options</source>
        <translation>&amp;Restablecer Opciones</translation>
    </message>
    <message>
        <source>&amp;OK</source>
        <translation>&amp;OK</translation>
    </message>
    <message>
        <source>&amp;Cancel</source>
        <translation>&amp;Cancelar</translation>
    </message>
    <message>
        <source>default</source>
        <translation>por defecto</translation>
    </message>
    <message>
        <source>none</source>
        <translation>ninguno</translation>
    </message>
    <message>
        <source>Confirm options reset</source>
        <translation>Confirmar el restablecimiento de las opciones</translation>
    </message>
    <message>
        <source>Client restart required to activate changes.</source>
        <translation>Se requiere reinicio del cliente para activar los cambios.</translation>
    </message>
    <message>
        <source>Client will be shutdown, do you want to proceed?</source>
        <translation>El cliente se cerrará, ¿Desea continuar?</translation>
    </message>
    <message>
        <source>This change would require a client restart.</source>
        <translation>Este cambio requerirá un reinicio del cliente.</translation>
    </message>
    <message>
        <source>The supplied proxy address is invalid.</source>
        <translation>La dirección de proxy proporcionada no es válida.</translation>
    </message>
</context>
<context>
    <name>OverviewPage</name>
    <message>
        <source>Form</source>
        <translation>Formulario</translation>
    </message>
    <message>
        <source>The displayed information may be out of date. Your wallet automatically synchronizes with the Dynamic network after a connection is established, but this process has not completed yet.</source>
        <translation>La información mostrada puede estar desactualizada. Su monedero se sincroniza automáticamente con la red de Dynamic después de que se establece una conexión, pero este proceso aún no se ha completado.</translation>
    </message>
    <message>
        <source>Available:</source>
        <translation>Disponible:</translation>
    </message>
    <message>
        <source>Your current spendable balance</source>
        <translation>Su saldo actual disponible</translation>
    </message>
    <message>
        <source>Pending:</source>
        <translation>Pendiente:</translation>
    </message>
    <message>
        <source>Total of transactions that have yet to be confirmed, and do not yet count toward the spendable balance</source>
        <translation>Total de transacciones que aún no se han confirmado y que aún no cuentan para el saldo disponible</translation>
    </message>
    <message>
        <source>Immature:</source>
        <translation>Inmaduro:</translation>
    </message>
    <message>
        <source>Mined balance that has not yet matured</source>
        <translation>Saldo minado que aún no ha madurado</translation>
    </message>
    <message>
        <source>Balances</source>
        <translation>Saldos</translation>
    </message>
    <message>
        <source>Unconfirmed transactions to watch-only addresses</source>
        <translation>Transacciones no confirmadas a direcciones de solo vigilancia</translation>
    </message>
    <message>
        <source>Mined balance in watch-only addresses that has not yet matured</source>
        <translation>Balance de minado en direcciones de solo lectura que aún no ha madurado</translation>
    </message>
    <message>
        <source>Total:</source>
        <translation>Total:</translation>
    </message>
    <message>
        <source>Your current total balance</source>
        <translation>Su saldo total actual</translation>
    </message>
    <message>
        <source>Current total balance in watch-only addresses</source>
        <translation>Saldo total actual en direcciones de solo vigilancia</translation>
    </message>
    <message>
        <source>Watch-only:</source>
        <translation>Solo vigilancia</translation>
    </message>
    <message>
        <source>Your current balance in watch-only addresses</source>
        <translation>Su saldo actual en direcciones de solo vigilancia</translation>
    </message>
    <message>
        <source>Spendable:</source>
        <translation>Disponible:</translation>
    </message>
    <message>
        <source>Status:</source>
        <translation>Estado:</translation>
    </message>
    <message>
        <source>Enabled/Disabled</source>
        <translation>Activado/Desactivado</translation>
    </message>
    <message>
        <source>keys left: %1</source>
        <translation>llaves restantes: %1</translation>
    </message>
    <message>
        <source>Completion:</source>
        <translation>Terminación:</translation>
    </message>
    <message>
        <source>PrivateSend Balance:</source>
        <translation>Saldo PrivateSend:</translation>
    </message>
    <message>
        <source>Amount and Rounds:</source>
        <translation>Cantidad y Rondas:</translation>
    </message>
    <message>
        <source>0 DYN / 0 Rounds</source>
        <translation>0 DYN / 0 Rondas</translation>
    </message>
    <message>
        <source>Submitted Denom:</source>
        <translation>Denom. Enviada:</translation>
    </message>
    <message>
        <source>n/a</source>
        <translation>n/a</translation>
    </message>
    <message>
        <source>PrivateSend</source>
        <translation>PrivateSend</translation>
    </message>
    <message>
        <source>Recent transactions</source>
        <translation>Transacciones Recientes</translation>
    </message>
    <message>
        <source>Start/Stop Mixing</source>
        <translation>Iniciar/Detener Mezclado</translation>
    </message>
    <message>
        <source>Start Mixing</source>
        <translation>Iniciar Mezclado</translation>
    </message>
    <message>
        <source>Stop Mixing</source>
        <translation>Detener Mezclado</translation>
    </message>
    <message>
        <source>The denominations you submitted to the Dynode.&lt;br&gt;To mix, other users must submit the exact same denominations.</source>
        <translation>Las denominaciones que envió al Dynode. &lt;br&gt; Para mezclar, otros usuarios deben enviar exactamente las mismas denominaciones.</translation>
    </message>
    <message>
        <source>(Last Message)</source>
        <translation>(Último Mensaje)</translation>
    </message>
    <message>
        <source>Try to manually submit a PrivateSend request.</source>
        <translation>Intentar enviar manualmente una solicitud PrivateSend.</translation>
    </message>
    <message>
        <source>Try Mix</source>
        <translation>Intentar Mezclar</translation>
    </message>
    <message>
        <source>Info</source>
        <translation>Información</translation>
    </message>
    <message>
        <source>Information about PrivateSend and Mixing</source>
        <translation>Información sobre PrivateSend y Mezclado.</translation>
    </message>
    <message>
        <source>Reset the current status of PrivateSend (can interrupt PrivateSend if it&apos;s in the process of Mixing, which can cost you money!)</source>
        <translation>Restablezca el estado actual de PrivateSend (puede interrumpir PrivateSend si se encuentra en el proceso de mezcla, ¡lo cual puede costarle dinero!)</translation>
    </message>
    <message>
        <source>Reset</source>
        <translation>Reiniciar</translation>
    </message>
    <message>
        <source>out of sync</source>
        <translation>fuera de sincronía</translation>
    </message>
    <message>
        <source>Disabled</source>
        <translation>Desactivado</translation>
    </message>
    <message>
        <source>Start PrivateSend Mixing</source>
        <translation>Iniciar Mezclado de PrivateSend</translation>
    </message>
    <message>
        <source>Stop PrivateSend Mixing</source>
        <translation>Detener Mezclado de PrivateSend</translation>
    </message>
    <message>
        <source>No inputs detected</source>
        <translation>No se detectaron entradas</translation>
    </message>
    <message numerus="yes">
        <source>%n Rounds</source>
        <translation>
            <numerusform>%n Rondas</numerusform>
        </translation>
    </message>
    <message>
        <source>Not enough compatible inputs to anonymize &lt;span style=&apos;color:red;&apos;&gt;%1&lt;/span&gt;,&lt;br&gt;will anonymize &lt;span style=&apos;color:red;&apos;&gt;%2&lt;/span&gt; instead</source>
        <translation>No hay suficientes entradas compatibles para anonimizar &lt;span style=&apos;color:red;&apos;&gt;%1&lt;/span&gt;,&lt;br/&gt; se anonimizará &lt;span style=&apos;color:red;&apos;&gt;%2&lt;/span&gt; en su lugar</translation>
    </message>
    <message>
        <source>Overall progress</source>
        <translation>Progreso general</translation>
    </message>
    <message>
        <source>Denominated</source>
        <translation>Denominado</translation>
    </message>
    <message>
        <source>Anonymized</source>
        <translation>Anonimizado</translation>
    </message>
    <message numerus="yes">
        <source>Denominated inputs have %5 of %n rounds on average</source>
        <translation>
            <numerusform>Las entradas denominadas tienen %5 de %n rondas de media</numerusform>
        </translation>
    </message>
    <message>
        <source>Found enough compatible inputs to anonymize %1</source>
        <translation>Encontradas suficientes entradas compatibles para anonimizar %1</translation>
    </message>
    <message>
        <source>Mixed</source>
        <translation>Mezclado</translation>
    </message>
    <message>
        <source>Enabled</source>
        <translation>Activado</translation>
    </message>
    <message>
        <source>Last PrivateSend message:</source>
        <translation>Último mensaje de PrivateSend:</translation>
    </message>
    <message>
        <source>N/A</source>
        <translation>N/A</translation>
    </message>
    <message>
        <source>PrivateSend was successfully reset.</source>
        <translation>PrivateSend fue reiniciado con éxito.</translation>
    </message>
    <message>
        <source>If you don&apos;t want to see internal PrivateSend fees/transactions select &quot;Most Common&quot; as Type on the &quot;Transactions&quot; tab.</source>
        <translation>Si no desea ver las transacciones/comisiones internas de PrivateSend, seleccione &quot;Mas comunes&quot; como Tipo en la pestaña &quot;Transacciones&quot;</translation>
    </message>
    <message>
        <source>PrivateSend requires at least %1 to use.</source>
        <translation>PrivateSend requiere de por lo menos %1 para utilizarse.</translation>
    </message>
    <message>
        <source>Wallet is locked and user declined to unlock. Disabling PrivateSend.</source>
        <translation>El monedero está bloqueado y el usuario declinó desbloquearlo. Deshabilitando PrivateSend.</translation>
    </message>
</context>
<context>
    <name>PaymentServer</name>
    <message>
        <source>Payment request error</source>
        <translation>Error de solicitud de pago</translation>
    </message>
    <message>
        <source>Cannot start dynamic: click-to-pay handler</source>
        <translation>No se puede iniciar Dynamic: controlador de clic para pagar</translation>
    </message>
    <message>
        <source>URI handling</source>
        <translation>Manejo de URI</translation>
    </message>
    <message>
        <source>Payment request fetch URL is invalid: %1</source>
        <translation>La URL de recuperación de la solicitud de pago no es válida: %1</translation>
    </message>
    <message>
        <source>Payment request file handling</source>
        <translation>Manejo de archivo de la solicitud de pago </translation>
    </message>
    <message>
        <source>Invalid payment address %1</source>
        <translation>Dirección de pago no válida %1</translation>
    </message>
    <message>
        <source>URI cannot be parsed! This can be caused by an invalid Dynamic address or malformed URI parameters.</source>
        <translation>La URI no puede ser analizada! Esto puede ser causado por una dirección Dynamic no válida o por parámetros de URI malformados.</translation>
    </message>
    <message>
        <source>Payment request file cannot be read! This can be caused by an invalid payment request file.</source>
        <translation>El archivo de solicitud de pago no se puede leer! Esto puede ser causado por un archivo de solicitud de pago no válido.</translation>
    </message>
    <message>
        <source>Payment request rejected</source>
        <translation>Solicitud de pago rechazada</translation>
    </message>
    <message>
        <source>Payment request network doesn&apos;t match client network.</source>
        <translation>La red de solicitud de pagos no coincide con la red del cliente.</translation>
    </message>
    <message>
        <source>Payment request has expired.</source>
        <translation>La solicitud de pago ha caducado.</translation>
    </message>
    <message>
        <source>Payment request is not initialized.</source>
        <translation>La solicitud de pago no está inicializada.</translation>
    </message>
    <message>
        <source>Unverified payment requests to custom payment scripts are unsupported.</source>
        <translation>Las solicitudes de pago no verificadas a scripts de pago personalizados no son compatibles.</translation>
    </message>
    <message>
        <source>Requested payment amount of %1 is too small (considered dust).</source>
        <translation>Cantidad de pago solicitado de %1 es muy pequeño (considerado insignificante).</translation>
    </message>
    <message>
        <source>Refund from %1</source>
        <translation>Reembolso de %1</translation>
    </message>
    <message>
        <source>Payment request %1 is too large (%2 bytes, allowed %3 bytes).</source>
        <translation>Solicitud de pago %1 es demasiado grande (%2 bytes, permitido %3 bytes).</translation>
    </message>
    <message>
        <source>Payment request DoS protection</source>
        <translation>Protección DoS de solicitud de pago</translation>
    </message>
    <message>
        <source>Error communicating with %1: %2</source>
        <translation>Error al comunicarse con %1: %2</translation>
    </message>
    <message>
        <source>Payment request cannot be parsed!</source>
        <translation>La solicitud de pago no puede ser analizada!</translation>
    </message>
    <message>
        <source>Bad response from server %1</source>
        <translation>Mala respuesta del servidor %1</translation>
    </message>
    <message>
        <source>Network request error</source>
        <translation>Error de solicitud de red</translation>
    </message>
    <message>
        <source>Payment acknowledged</source>
        <translation>Pago reconocido</translation>
    </message>
</context>
<context>
    <name>PeerTableModel</name>
    <message>
        <source>NodeId</source>
        <translation>NodeId</translation>
    </message>
    <message>
        <source>Node/Service</source>
        <translation>Nodo/Servicio</translation>
    </message>
    <message>
        <source>Ping</source>
        <translation>Ping</translation>
    </message>
    <message>
        <source>Address/Hostname</source>
        <translation>Dirección/Nombre de host</translation>
    </message>
    <message>
        <source>User Agent</source>
        <translation>Agente de usuario</translation>
    </message>
    <message>
        <source>Ping Time</source>
        <translation>Tiempo de Ping</translation>
    </message>
</context>
<context>
    <name>QObject</name>
    <message>
        <source>Amount</source>
        <translation>Cantidad</translation>
    </message>
    <message>
        <source>Enter a Dynamic address (e.g. %1)</source>
        <translation>Ingrese una dirección de Dynamic  (ej. %1)</translation>
    </message>
    <message>
        <source>%1 d</source>
        <translation>%1 d</translation>
    </message>
    <message>
        <source>%1 h</source>
        <translation>%1 h</translation>
    </message>
    <message>
        <source>%1 m</source>
        <translation>%1 m</translation>
    </message>
    <message>
        <source>%1 s</source>
        <translation>%1 s</translation>
    </message>
    <message>
        <source>NETWORK</source>
        <translation>RED</translation>
    </message>
    <message>
        <source>UNKNOWN</source>
        <translation>DESCONOCIDO</translation>
    </message>
    <message>
        <source>None</source>
        <translation>Ninguno</translation>
    </message>
    <message>
        <source>N/A</source>
        <translation>N/A</translation>
    </message>
    <message>
        <source>%1 ms</source>
        <translation>%1 ms</translation>
    </message>
</context>
<context>
    <name>QRImageWidget</name>
    <message>
        <source>&amp;Save Image...</source>
        <translation>&amp;Guardar Imagen...</translation>
    </message>
    <message>
        <source>&amp;Copy Image</source>
        <translation>&amp;Copiar Imagen</translation>
    </message>
    <message>
        <source>Save QR Code</source>
        <translation>Guardar Código QR</translation>
    </message>
    <message>
        <source>PNG Image (*.png)</source>
        <translation>Imagen PNG (*.png)</translation>
    </message>
</context>
<context>
    <name>RPCConsole</name>
    <message>
        <source>Tools window</source>
        <translation>Ventana de Herramientas</translation>
    </message>
    <message>
        <source>&amp;Information</source>
        <translation>Información</translation>
    </message>
    <message>
        <source>General</source>
        <translation>General</translation>
    </message>
    <message>
        <source>Name</source>
        <translation>Nombre</translation>
    </message>
    <message>
        <source>Client name</source>
        <translation>Nombre del Cliente</translation>
    </message>
    <message>
        <source>N/A</source>
        <translation>N/A</translation>
    </message>
    <message>
        <source>Number of connections</source>
        <translation>Número de Conexiones</translation>
    </message>
    <message>
        <source>Open the Dynamic debug log file from the current data directory. This can take a few seconds for large log files.</source>
        <translation>Abra el archivo de depuración de Dynamic desde el directorio de datos actual. Esto puede tardar unos segundos para archivos de depuración grandes.</translation>
    </message>
    <message>
        <source>&amp;Open</source>
        <translation>&amp;Abrir</translation>
    </message>
    <message>
        <source>Startup time</source>
        <translation>Tiempo de inicio</translation>
    </message>
    <message>
        <source>Network</source>
        <translation>Red</translation>
    </message>
    <message>
        <source>Last block time</source>
        <translation>Tiempo del último bloque</translation>
    </message>
    <message>
        <source>Memory Pool</source>
        <translation>Pool de Memoria</translation>
    </message>
    <message>
        <source>Current number of transactions</source>
        <translation>Número actual de transacciones</translation>
    </message>
    <message>
        <source>Memory usage</source>
        <translation>Uso de Memoria</translation>
    </message>
    <message>
        <source>Debug log file</source>
        <translation>Archivo de depuración</translation>
    </message>
    <message>
        <source>Using OpenSSL version</source>
        <translation>Version de OpenSSL</translation>
    </message>
    <message>
        <source>Build date</source>
        <translation>Fecha de compilación</translation>
    </message>
    <message>
        <source>Current number of blocks</source>
        <translation>Número actual de bloques</translation>
    </message>
    <message>
        <source>CPU Mode:</source>
        <translation>Modo CPU:</translation>
    </message>
    <message>
        <source>GPU Mode:</source>
        <translation>Modo GPU:</translation>
    </message>
    <message>
        <source>GPU Mining:</source>
        <translation>Mineria con GPU</translation>
    </message>
    <message>
        <source>Client version</source>
        <translation>Version del cliente</translation>
    </message>
    <message>
        <source>Using BerkeleyDB version</source>
        <translation>Utilizando la version de BerkeleyDB</translation>
    </message>
    <message>
        <source>Datadir</source>
        <translation>Directorio de datos</translation>
    </message>
    <message>
        <source>Block chain</source>
        <translation>Cadena de bloques</translation>
    </message>
    <message>
        <source>Number of Dynodes</source>
        <translation>Número de Dynodes</translation>
    </message>
    <message>
        <source>&amp;Console</source>
        <translation>&amp;Consola</translation>
    </message>
    <message>
        <source>Clear console</source>
        <translation>Limpiar consola</translation>
    </message>
    <message>
        <source>&amp;Network Traffic</source>
        <translation>&amp;Tráfico de Red</translation>
    </message>
    <message>
        <source>&amp;Clear</source>
        <translation>&amp;Limpiar</translation>
    </message>
    <message>
        <source>Totals</source>
        <translation>Totales</translation>
    </message>
    <message>
        <source>Received</source>
        <translation>Recibido</translation>
    </message>
    <message>
        <source>Sent</source>
        <translation>Enviado</translation>
    </message>
    <message>
        <source>&amp;Peers</source>
        <translation>&amp;Pares</translation>
    </message>
    <message>
        <source>Select a peer to view detailed information.</source>
        <translation>Seleccione un par para ver información detallada.</translation>
    </message>
    <message>
        <source>Direction</source>
        <translation>Dirección</translation>
    </message>
    <message>
        <source>Version</source>
        <translation>Versión</translation>
    </message>
    <message>
        <source>User Agent</source>
        <translation>Agente del Usuario</translation>
    </message>
    <message>
        <source>Services</source>
        <translation>Servicios</translation>
    </message>
    <message>
        <source>Starting Height</source>
        <translation>Altura de Inicio</translation>
    </message>
    <message>
        <source>Sync Height</source>
        <translation>Altura de Sincronizado</translation>
    </message>
    <message>
        <source>Ban Score</source>
        <translation>Puntaje de Baneo</translation>
    </message>
    <message>
        <source>Connection Time</source>
        <translation>Tiempo de Conexión</translation>
    </message>
    <message>
        <source>Last Send</source>
        <translation>Último Envío</translation>
    </message>
    <message>
        <source>Last Receive</source>
        <translation>Última Recepción</translation>
    </message>
    <message>
        <source>Bytes Sent</source>
        <translation>Bytes Enviados</translation>
    </message>
    <message>
        <source>Bytes Received</source>
        <translation>Bytes Recibidos</translation>
    </message>
    <message>
        <source>Ping Time</source>
        <translation>Tiempo de Respuesta</translation>
    </message>
    <message>
        <source>&amp;Wallet Repair</source>
        <translation>&amp;Reparación del Monedero</translation>
    </message>
    <message>
        <source>Salvage wallet</source>
        <translation>Recuperación del Monedero</translation>
    </message>
    <message>
        <source>Rescan blockchain files</source>
        <translation>Reescanear los archivos de la cadena de bloques</translation>
    </message>
    <message>
        <source>Recover transactions 1</source>
        <translation>Recuperar Transacciones 1</translation>
    </message>
    <message>
        <source>Recover transactions 2</source>
        <translation>Recuperar Transacciones 2</translation>
    </message>
    <message>
        <source>Upgrade wallet format</source>
        <translation>Actualizar el formato del monedero</translation>
    </message>
    <message>
        <source>The buttons below will restart the wallet with command-line options to repair the wallet, fix issues with corrupt blockhain files or missing/obsolete transactions.</source>
        <translation>Los botones a continuación reiniciarán el monedero con opciones de línea de comandos para reparar el monedero, solucionar problemas con archivos corruptos de la cadena de bloques o transacciones perdidas / obsoletas.</translation>
    </message>
    <message>
        <source>-salvagewallet: Attempt to recover private keys from a corrupt wallet.dat.</source>
        <translation>-salvagewallet: Intenta recuperar las llaves privadas de un wallet.dat corrupto.</translation>
    </message>
    <message>
        <source>-rescan: Rescan the block chain for missing wallet transactions.</source>
        <translation>-rescan: Reescanear la cadena de bloques para encontrar transacciones faltantes en el monedero.</translation>
    </message>
    <message>
        <source>-zapwallettxes=1: Recover transactions from blockchain (keep meta-data, e.g. account owner).</source>
        <translation>-zapwallettxes=1: Recuperar transacciones de la cadena de bloques (mantener meta-datos, ej. dueño de la cuenta).</translation>
    </message>
    <message>
        <source>-zapwallettxes=2: Recover transactions from blockchain (drop meta-data).</source>
        <translation>-zapwallettxes=2: Recuperar transacciones de la cadena de bloques (dejar meta-datos).</translation>
    </message>
    <message>
        <source>-upgradewallet: Upgrade wallet to latest format on startup. (Note: this is NOT an update of the wallet itself!)</source>
        <translation>-upgradewallet: Actualizar el monedero al formato mas reciente al inicio. (Nota: ¡Esto NO es una actualización del monedero en sí!)</translation>
    </message>
    <message>
        <source>Wallet repair options.</source>
        <translation>Opciones de reparación del monedero.</translation>
    </message>
    <message>
        <source>Rebuild index</source>
        <translation>Reconstruir índice</translation>
    </message>
    <message>
        <source>-reindex: Rebuild block chain index from current blk000??.dat files.</source>
        <translation>-reindex: Reconstruir el índice de la cadena de bloques desde los archivos blk000??.dat actuales.</translation>
    </message>
    <message>
        <source>In:</source>
        <translation>Entrante:</translation>
    </message>
    <message>
        <source>Out:</source>
        <translation>Saliente:</translation>
    </message>
    <message>
        <source>Welcome to the %1 RPC console.</source>
        <translation>Bienvenido a la %1 consola RPC.</translation>
    </message>
    <message>
        <source>Use up and down arrows to navigate history, and %1 to clear screen.</source>
        <translation>Use las flechas hacia arriba y hacia abajo para navegar por el historial, y %1 para borrar la pantalla.</translation>
    </message>
    <message>
        <source>Type &lt;b&gt;help&lt;/b&gt; for an overview of available commands.</source>
        <translation>Escriba &lt;b&gt;ayuda&lt;/b&gt; para una visión general de los comandos disponibles.</translation>
    </message>
    <message>
        <source>WARNING: Scammers have been active, telling users to type commands here, stealing their wallet contents. Do not use this console without fully understanding the ramification of a command.</source>
        <translation>ADVERTENCIA: Los estafadores han estado activos y les han dicho a los usuarios que escriban comandos aquí, robando el contenido de su billetera. No utilice esta consola sin comprender completamente la ramificación de un comando.</translation>
    </message>
    <message>
        <source>%1 B</source>
        <translation>%1 B</translation>
    </message>
    <message>
        <source>%1 KB</source>
        <translation>%1 KB</translation>
    </message>
    <message>
        <source>%1 MB</source>
        <translation>%1 MB</translation>
    </message>
    <message>
        <source>%1 GB</source>
        <translation>%1 GB</translation>
    </message>
    <message>
        <source>via %1</source>
        <translation>via %1</translation>
    </message>
    <message>
        <source>never</source>
        <translation>nunca</translation>
    </message>
    <message>
        <source>Inbound</source>
        <translation>Entrante</translation>
    </message>
    <message>
        <source>Outbound</source>
        <translation>Saliente</translation>
    </message>
    <message>
        <source>Unknown</source>
        <translation>Desconocido</translation>
    </message>
    <message>
        <source>Fetching...</source>
        <translation>Recuperando...</translation>
    </message>
</context>
<context>
    <name>ReceiveCoinsDialog</name>
    <message>
        <source>Reuse one of the previously used receiving addresses.&lt;br&gt;Reusing addresses has security and privacy issues.&lt;br&gt;Do not use this unless re-generating a payment request made before.</source>
        <translation>Reutilizar una de las direcciones de recepción utilizadas anteriormente.&lt;br&gt;Reutilizar direcciones tiene problemas de seguridad y privacidad.&lt;br&gt;No use esto a menos que esté volviendo a generar una solicitud de pago realizada antes.</translation>
    </message>
    <message>
        <source>R&amp;euse an existing receiving address (not recommended)</source>
        <translation>R&amp;eutilizar una dirección de recepción existente (no recomendado)</translation>
    </message>
    <message>
        <source>An optional message to attach to the payment request, which will be displayed when the request is opened. Note: The message will not be sent with the payment over the Dynamic network.</source>
        <translation>Un mensaje opcional para adjuntar a la solicitud de pago, que se mostrará cuando se abra la solicitud. Nota: El mensaje no se enviará con el pago a través de la red Dynamic.</translation>
    </message>
    <message>
        <source>&amp;Message:</source>
        <translation>&amp;Mensaje:</translation>
    </message>
    <message>
        <source>An optional label to associate with the new receiving address.</source>
        <translation>Una etiqueta opcional para asociar con la nueva dirección de recepción.</translation>
    </message>
    <message>
        <source>An optional message to attach to the payment request, which will be displayed when the request is opened.&lt;br&gt;Note: The message will not be sent with the payment over the Dynamic network.</source>
        <translation>Un mensaje opcional para adjuntar a la solicitud de pago, que se mostrará cuando se abra la solicitud. &lt;br&gt;Nota: El mensaje no se enviará con el pago a través de la red Dynamic.</translation>
    </message>
    <message>
        <source>Use this form to request payments. All fields are &lt;b&gt;optional&lt;/b&gt;.</source>
        <translation>Utilice este formulario para solicitar pagos. Todos los campos son &lt;b&gt;opcionales&lt;/b&gt;.</translation>
    </message>
    <message>
        <source>&amp;Label:</source>
        <translation>&amp;Etiqueta:</translation>
    </message>
    <message>
        <source>An optional amount to request. Leave this empty or zero to not request a specific amount.</source>
        <translation>Una cantidad opcional a solicitar. Deje este vacío o cero para no solicitar una cantidad específica.</translation>
    </message>
    <message>
        <source>&amp;Amount:</source>
        <translation>&amp;Cantidad:</translation>
    </message>
    <message>
        <source>Request InstantSend</source>
        <translation>Solicitar InstantSend</translation>
    </message>
    <message>
        <source>&amp;Request payment</source>
        <translation>&amp;Solicitar pago</translation>
    </message>
    <message>
        <source>Clear all fields of the form.</source>
        <translation>Borrar todos los campos del formulario.</translation>
    </message>
    <message>
        <source>Clear</source>
        <translation>Borrar</translation>
    </message>
    <message>
        <source>Requested payments history</source>
        <translation>Historial de pagos solicitados</translation>
    </message>
    <message>
        <source>Show the selected request (does the same as double clicking an entry)</source>
        <translation>Mostrar la solicitud seleccionada (hace lo mismo que hacer doble clic en una entrada)</translation>
    </message>
    <message>
        <source>Show</source>
        <translation>Mostrar</translation>
    </message>
    <message>
        <source>Remove the selected entries from the list</source>
        <translation>Eliminar las entradas seleccionadas de la lista.</translation>
    </message>
    <message>
        <source>Remove</source>
        <translation>Quitar</translation>
    </message>
    <message>
        <source>Copy label</source>
        <translation>Copiar etiqueta</translation>
    </message>
    <message>
        <source>Copy message</source>
        <translation>Copiar mensaje</translation>
    </message>
    <message>
        <source>Copy amount</source>
        <translation>Copiar cantidad</translation>
    </message>
</context>
<context>
    <name>ReceiveRequestDialog</name>
    <message>
        <source>QR Code</source>
        <translation>Código QR</translation>
    </message>
    <message>
        <source>Copy &amp;URI</source>
        <translation>Copiar &amp;URI</translation>
    </message>
    <message>
        <source>Copy &amp;Address</source>
        <translation>Copiar &amp;Dirección</translation>
    </message>
    <message>
        <source>&amp;Save Image...</source>
        <translation>&amp;Guardar Imagen...</translation>
    </message>
    <message>
        <source>Request payment to %1</source>
        <translation>Solicitar pago a %1</translation>
    </message>
    <message>
        <source>Payment information</source>
        <translation>Información de pago</translation>
    </message>
    <message>
        <source>URI</source>
        <translation>URI</translation>
    </message>
    <message>
        <source>Address</source>
        <translation>Dirección</translation>
    </message>
    <message>
        <source>Amount</source>
        <translation>Cantidad</translation>
    </message>
    <message>
        <source>Label</source>
        <translation>Etiqueta</translation>
    </message>
    <message>
        <source>Message</source>
        <translation>Mensaje</translation>
    </message>
    <message>
        <source>Resulting URI too long, try to reduce the text for label / message.</source>
        <translation>URI resultante demasiado largo, intente reducir el texto para la etiqueta / mensaje.</translation>
    </message>
    <message>
        <source>Error encoding URI into QR Code.</source>
        <translation>Error al codificar URI en el código QR.</translation>
    </message>
</context>
<context>
    <name>RecentRequestsTableModel</name>
    <message>
        <source>Date</source>
        <translation>Fecha</translation>
    </message>
    <message>
        <source>Label</source>
        <translation>Etiqueta</translation>
    </message>
    <message>
        <source>Address</source>
        <translation>Dirección</translation>
    </message>
    <message>
        <source>Requested</source>
        <translation>Pedido</translation>
    </message>
    <message>
        <source>Message</source>
        <translation>Mensaje</translation>
    </message>
    <message>
        <source>Amount</source>
        <translation>Cantidad</translation>
    </message>
    <message>
        <source>(no label)</source>
        <translation>(sin etiqueta)</translation>
    </message>
    <message>
        <source>(no message)</source>
        <translation>(sin mensaje)</translation>
    </message>
    <message>
        <source>(no amount)</source>
        <translation>(sin cantidad)</translation>
    </message>
    <message>
        <source>(no amount requested)</source>
        <translation>(ninguna cantidad solicitada)</translation>
    </message>
</context>
<context>
    <name>SendCoinsDialog</name>
    <message>
        <source>Warning: Fee estimation is currently not possible.</source>
        <translation>Advertencia: la estimación de la comisión no es posible actualmente.</translation>
    </message>
    <message>
        <source>Pay only the required fee of %1</source>
        <translation>Pagar solo la comisión requerida %1</translation>
    </message>
    <message>
        <source>Confirmation time target:</source>
        <translation>Objetivo del tiempo de confirmación:</translation>
    </message>
    <message>
        <source>Send Coins</source>
        <translation>Enviar monedas</translation>
    </message>
    <message>
        <source>Coin Control Features</source>
        <translation>Características del control de monedas</translation>
    </message>
    <message>
        <source>Inputs...</source>
        <translation>Entradas...</translation>
    </message>
    <message>
        <source>automatically selected</source>
        <translation>seleccionado automáticamente</translation>
    </message>
    <message>
        <source>Insufficient funds!</source>
        <translation>Saldo insuficiente!</translation>
    </message>
    <message>
        <source>Quantity:</source>
        <translation>Cantidad:</translation>
    </message>
    <message>
        <source>Bytes:</source>
        <translation>Bytes:</translation>
    </message>
    <message>
        <source>Amount:</source>
        <translation>Monto:</translation>
    </message>
    <message>
        <source>Priority:</source>
        <translation>Prioridad:</translation>
    </message>
    <message>
        <source>medium</source>
        <translation>medio</translation>
    </message>
    <message>
        <source>Fee:</source>
        <translation>Comisión:</translation>
    </message>
    <message>
        <source>Dust:</source>
        <translation>Restante</translation>
    </message>
    <message>
        <source>no</source>
        <translation>no</translation>
    </message>
    <message>
        <source>After Fee:</source>
        <translation>Luego de Comisión:</translation>
    </message>
    <message>
        <source>Change:</source>
        <translation>Cambio:</translation>
    </message>
    <message>
        <source>If this is activated, but the change address is empty or invalid, change will be sent to a newly generated address.</source>
        <translation>Si esto está activado, pero la dirección de cambio está vacía o es inválida, el cambio se enviará a una dirección recién generada.</translation>
    </message>
    <message>
        <source>Custom change address</source>
        <translation>Dirección de cambio personalizada</translation>
    </message>
    <message>
        <source>Transaction Fee:</source>
        <translation>Comisión por transacción:</translation>
    </message>
    <message>
        <source>Choose...</source>
        <translation>Seleccione...</translation>
    </message>
    <message>
        <source>Hide</source>
        <translation>Ocultar</translation>
    </message>
    <message>
        <source>collapse fee-settings</source>
        <translation>desplegar ajustes de comisión</translation>
    </message>
    <message>
        <source>Minimize</source>
        <translation>Minimizar</translation>
    </message>
    <message>
        <source>If the custom fee is set to 1000 satoshis and the transaction is only 250 bytes, then &quot;per kilobyte&quot; only pays 250 Satoshis in fee,&lt;br /&gt;while &quot;at least&quot; pays 1000 satoshis. For transactions bigger than a kilobyte both pay by kilobyte.</source>
        <translation>Si la comisión personalizada se establece en 1000 satoshis y la transacción es de solo 250 bytes, entonces &quot;por kilobyte&quot; solo se paga 250 Satoshis en comisión,&lt;br /&gt;mientras&quot;por lo menos&quot;paga 1000 satoshis. Para transacciones mayores a un kilobyte, ambos pagan por kilobyte.</translation>
    </message>
    <message>
        <source>If the custom fee is set to 1000 satoshis and the transaction is only 250 bytes, then &quot;per kilobyte&quot; only pays 250 satoshis in fee,&lt;br /&gt;while &quot;total at least&quot; pays 1000 satoshis. For transactions bigger than a kilobyte both pay by kilobyte.</source>
        <translation>Si la tarifa personalizada se establece en 1000 satoshis y la transacción es de solo 250 bytes, entonces,&quot;por kilobyte&quot; solo paga 250 satoshis en comisión,&lt;br /&gt; mientras&quot;el total paga 1000 satoshis. Para transacciones mayores a un kilobyte, ambas pagan por kilobyte.</translation>
    </message>
    <message>
        <source>Paying only the minimum fee is just fine as long as there is less transaction volume than space in the blocks.&lt;br /&gt;But be aware that this can end up in a never confirming transaction once there is more demand for Dynamic transactions than the network can process.</source>
        <translation>Pagar solo la tarifa mínima está bien siempre que haya menos volumen de transacciones que espacio en los bloques.&lt;br /&gt;Pero tenga en cuenta que esto puede terminar en una transacción que nunca se confirma una vez que haya más demanda de transacciones de Dynamic de las que la red puede procesar.</translation>
    </message>
    <message>
        <source>per kilobyte</source>
        <translation>por kilobyte</translation>
    </message>
    <message>
        <source>total at least</source>
        <translation>total al menos</translation>
    </message>
    <message>
        <source>(read the tooltip)</source>
        <translation>(leer la información sobre las herramientas)</translation>
    </message>
    <message>
        <source>Recommended:</source>
        <translation>Recomendado:</translation>
    </message>
    <message>
        <source>Custom:</source>
        <translation>Personalizado:</translation>
    </message>
    <message>
        <source>(Smart fee not initialized yet. This usually takes a few blocks...)</source>
        <translation>(La tarifa inteligente no está inicializada todavía. Esto usualmente toma algunos bloques...)</translation>
    </message>
    <message>
        <source>Confirmation time:</source>
        <translation>Tiempo de confirmación:</translation>
    </message>
    <message>
        <source>normal</source>
        <translation>normal</translation>
    </message>
    <message>
        <source>fast</source>
        <translation>rápido</translation>
    </message>
    <message>
        <source>Send as zero-fee transaction if possible</source>
        <translation>Enviar como una transacción sin comisión de ser posible</translation>
    </message>
    <message>
        <source>(confirmation may take longer)</source>
        <translation>(la confirmación pudiera tomar más tiempo)</translation>
    </message>
    <message>
        <source>Confirm the send action</source>
        <translation>Confirmar la transacción de envío</translation>
    </message>
    <message>
        <source>S&amp;end</source>
        <translation>V&amp;fin</translation>
    </message>
    <message>
        <source>Clear all fields of the form.</source>
        <translation>Limpiar todos los campos del formulario.</translation>
    </message>
    <message>
        <source>Clear &amp;All</source>
        <translation>Limpiar &amp;Todo</translation>
    </message>
    <message>
        <source>Send to multiple recipients at once</source>
        <translation>Enviar a varios destinatarios a la vez</translation>
    </message>
    <message>
        <source>Add &amp;Recipient</source>
        <translation>Agregar &amp;Destinatario</translation>
    </message>
    <message>
        <source>PrivateSend</source>
        <translation>PrivateSend</translation>
    </message>
    <message>
        <source>InstantSend</source>
        <translation>InstantSend</translation>
    </message>
    <message>
        <source>Balance:</source>
        <translation>Saldo:</translation>
    </message>
    <message>
        <source>Copy quantity</source>
        <translation>Copiar cantidad</translation>
    </message>
    <message>
        <source>Copy amount</source>
        <translation>Copiar monto</translation>
    </message>
    <message>
        <source>Copy fee</source>
        <translation>Copiar comisión</translation>
    </message>
    <message>
        <source>Copy after fee</source>
        <translation>Copiar luego de comisión</translation>
    </message>
    <message>
        <source>Copy bytes</source>
        <translation>Copiar bytes</translation>
    </message>
    <message>
        <source>Copy priority</source>
        <translation>Copiar prioridad</translation>
    </message>
    <message>
        <source>Copy dust</source>
        <translation>Copiar restante</translation>
    </message>
    <message>
        <source>Copy change</source>
        <translation>Copiar cambio</translation>
    </message>
    <message>
        <source>using</source>
        <translation>usando</translation>
    </message>
    <message>
        <source>anonymous funds</source>
        <translation>fondos anónimos</translation>
    </message>
    <message>
        <source>(privatesend requires this amount to be rounded up to the nearest %1).</source>
        <translation>(privatesend requiere que esta cantidad se redondee a la más cercana. %1).</translation>
    </message>
    <message>
        <source>any available funds (not recommended)</source>
        <translation>cualquier fondo disponible (no recomendado)</translation>
    </message>
    <message>
        <source>and InstantSend</source>
        <translation>y InstantSend</translation>
    </message>
    <message>
        <source>%1 to %2</source>
        <translation>%1 a %2</translation>
    </message>
    <message>
        <source>Are you sure you want to send?</source>
        <translation>Está seguro que desea enviar?</translation>
    </message>
    <message>
        <source>are added as transaction fee</source>
        <translation>son agregados como comisión de la transacción</translation>
    </message>
    <message>
        <source>Total Amount = &lt;b&gt;%1&lt;/b&gt;&lt;br /&gt;= %2</source>
        <translation>Monto Total = &lt;b&gt;%1&lt;/b&gt;&lt;br /&gt;= %2</translation>
    </message>
    <message>
        <source>Confirm send coins</source>
        <translation>Confirmar envío de monedas</translation>
    </message>
    <message>
        <source>A fee %1 times higher than %2 per kB is considered an insanely high fee.</source>
        <translation>Una tarifa %1 veces mayor que %2 por kB se considera una tarifa increíblemente alta.</translation>
    </message>
    <message numerus="yes">
        <source>Estimated to begin confirmation within %n block(s).</source>
        <translation>
            <numerusform>Estimado para comenzar la confirmación dentro de %n bloque(s).</numerusform>
        </translation>
    </message>
    <message>
        <source>The recipient address is not valid, please recheck.</source>
        <translation>La dirección del destinatario no es válida, vuelva a verificar.</translation>
    </message>
    <message>
        <source>&lt;b&gt;(%1 of %2 entries displayed)&lt;/b&gt;</source>
        <translation>&lt;b&gt;(%1 de %2 entradas mostradas)&lt;/b&gt;</translation>
    </message>
    <message>
        <source>The amount to pay must be larger than 0.</source>
        <translation>La cantidad a pagar debe ser mayor a 0.</translation>
    </message>
    <message>
        <source>The amount exceeds your balance.</source>
        <translation>La cantidad excede el balance total de la cuenta.</translation>
    </message>
    <message>
        <source>The total exceeds your balance when the %1 transaction fee is included.</source>
        <translation>El total excede su saldo cuando se incluye la %1 comisión por transacción.</translation>
    </message>
    <message>
        <source>Duplicate address found, can only send to each address once per send operation.</source>
        <translation>Se ha encontrado una dirección duplicada, solo se puede enviar a cada dirección una sola vez por operación de envío.</translation>
    </message>
    <message>
        <source>Transaction creation failed!</source>
        <translation>Creación de transacción fallida!</translation>
    </message>
    <message>
        <source>The transaction was rejected! This might happen if some of the coins in your wallet were already spent, such as if you used a copy of wallet.dat and coins were spent in the copy but not marked as spent here.</source>
        <translation>La transacción fue rechazada! Esto podría suceder si algunas de las monedas de su billetera ya estuvieran gastadas, por ejemplo, si usó una copia de wallet.dat y las monedas se gastaron en la copia pero no se marcaron como gastadas aquí.</translation>
    </message>
    <message>
        <source>Error: The wallet was unlocked only to anonymize coins.</source>
        <translation>Error: el monedero se desbloqueó solo para anonimizar monedas.</translation>
    </message>
    <message>
        <source>Pay only the minimum fee of %1</source>
        <translation>Pague solo la comisión mínima de %1</translation>
    </message>
    <message>
        <source>Warning: Invalid Dynamic address</source>
        <translation>Advertencia: Dirección de Dynamic inválida</translation>
    </message>
    <message>
        <source>Warning: Unknown change address</source>
        <translation>Advertencia: Dirección de cambio desconocida</translation>
    </message>
    <message>
        <source>(no label)</source>
        <translation>(sin etiqueta)</translation>
    </message>
</context>
<context>
    <name>SendCoinsEntry</name>
    <message>
        <source>S&amp;ubtract fee from amount</source>
        <translation>S&amp;ustraer la comisión del monto</translation>
    </message>
    <message>
        <source>This is a normal payment.</source>
        <translation>Éste es un pago regular.</translation>
    </message>
    <message>
        <source>Pay &amp;To:</source>
        <translation>Pagar &amp;a:</translation>
    </message>
    <message>
        <source>The Dynamic address to send the payment to</source>
        <translation>La dirección de Dynamic para enviar el pago</translation>
    </message>
    <message>
        <source>Choose previously used address</source>
        <translation>Seleccione una dirección utilizada previamente</translation>
    </message>
    <message>
        <source>Alt+A</source>
        <translation>Alt+A</translation>
    </message>
    <message>
        <source>Paste address from clipboard</source>
        <translation>Pegar dirección desde el portapapeles</translation>
    </message>
    <message>
        <source>Alt+P</source>
        <translation>Alt+P</translation>
    </message>
    <message>
        <source>Remove this entry</source>
        <translation>Remover esta entrada</translation>
    </message>
    <message>
        <source>&amp;Label:</source>
        <translation>&amp;Etiqueta:</translation>
    </message>
    <message>
        <source>Enter a label for this address to add it to the list of used addresses</source>
        <translation>Escriba una etiqueta a esta dirección para agregarla a la lista de direcciones usadas</translation>
    </message>
    <message>
        <source>A&amp;mount:</source>
        <translation>M&amp;onto:</translation>
    </message>
    <message>
        <source>Message:</source>
        <translation>Mensaje:</translation>
    </message>
    <message>
        <source>A message that was attached to the dynamic: URI which will be stored with the transaction for your reference. Note: This message will not be sent over the Dynamic network.</source>
        <translation>Un mensaje que se adjuntó a Dynamic: la URI que se almacenará con la transacción para su referencia. Nota: este mensaje no se enviará a través de la red de Dynamic.</translation>
    </message>
    <message>
        <source>The fee will be deducted from the amount being sent. The recipient will receive a lower amount of Dynamic than you enter in the amount field. If multiple recipients are selected, the fee is split equally.</source>
        <translation>La comisión se deducirá de la cantidad enviada. El destinatario recibirá una cantidad de Dymamic menor a la que usted ingresa en el campo de cantidad. Si se seleccionan múltiples destinatarios, la comisión se divide equitativamente.</translation>
    </message>
    <message>
        <source>If the custom fee is set to 1000 satoshis and the transaction is only 250 bytes, then &quot;per kilobyte&quot; only pays 250 satoshis in fee,&lt;br /&gt;while &quot;at least&quot; pays 1000 satoshis. For transactions bigger than a kilobyte both pay by kilobyte.</source>
        <translation>Si la tarifa personalizada se establece en 1000 satoshis y la transacción es de solo 250 bytes, entonces &quot;por kilobyte&quot; solo paga 250 satoshis de comisión,&lt;br /&gt; mientras &quot;por lo menos&quot;paga 1000 satoshis. Para transacciones mayores a un kilobyte, ambos pagan por kilobyte.</translation>
    </message>
    <message>
        <source>This is an unverified payment request.</source>
        <translation>Esta es una solicitud de pago no verificada.</translation>
    </message>
    <message>
        <source>Memo:</source>
        <translation>Memo:</translation>
    </message>
    <message>
        <source>This is a verified payment request.</source>
        <translation>Esta es una solicitud de pago verificada.</translation>
    </message>
    <message>
        <source>Enter a label for this address to add it to your address book</source>
        <translation>Ingrese una etiqueta para esta dirección para agregarla a su libreta de direcciones</translation>
    </message>
</context>
<context>
    <name>payToLabel_is</name>
    <message>
        <source>Pay &amp;To:</source>
        <translation>Pagar &amp;a:</translation>
    </message>
</context>
<context>
    <name>payToLabel_s</name>
    <message>
        <source>Pay &amp;To:</source>
        <translation>Pagar &amp;a:</translation>
    </message>
</context>
<context>
    <name>ShutdownWindow</name>
    <message>
        <source>Dynamic is shutting down...</source>
        <translation>Dynamic se está apagando</translation>
    </message>
    <message>
        <source>Do not shut down the computer until this window disappears.</source>
        <translation>No apague la computadora hasta que esta ventana desaparezca.</translation>
    </message>
</context>
<context>
    <name>SignVerifyMessageDialog</name>
    <message>
        <source>Signatures - Sign / Verify a Message</source>
        <translation>Firmas - Firmar / verificar un mensaje</translation>
    </message>
    <message>
        <source>&amp;Sign Message</source>
        <translation>&amp;Firmar Mensaje</translation>
    </message>
    <message>
        <source>You can sign messages with your addresses to prove you own them. Be careful not to sign anything vague, as phishing attacks may try to trick you into signing your identity over to them. Only sign fully-detailed statements you agree to.</source>
        <translation>Puede firmar mensajes con sus direcciones para demostrar que las posee. Tenga cuidado de no firmar nada impreciso, ya que los ataques de phishing pueden intentar engañarlo para que firme su identidad para ellos. Solo firme las declaraciones totalmente detalladas, las cuales usted acepte.</translation>
    </message>
    <message>
        <source>The Dynamic address to sign the message with</source>
        <translation>La dirección de Dynamic con la cual firmar el mensaje</translation>
    </message>
    <message>
        <source>Choose previously used address</source>
        <translation>Seleccionar una dirección previamente utilizada</translation>
    </message>
    <message>
        <source>Alt+A</source>
        <translation>Alt+A</translation>
    </message>
    <message>
        <source>Paste address from clipboard</source>
        <translation>Pegar dirección del portapapeles</translation>
    </message>
    <message>
        <source>Alt+P</source>
        <translation>Alt+P</translation>
    </message>
    <message>
        <source>Enter the message you want to sign here</source>
        <translation>Escriba el mensaje el cual desea firmar aqui</translation>
    </message>
    <message>
        <source>Signature</source>
        <translation>Firma</translation>
    </message>
    <message>
        <source>Copy the current signature to the system clipboard</source>
        <translation>Copiar la firma actual al portapapeles del sistema.</translation>
    </message>
    <message>
        <source>Sign the message to prove you own this Dynamic address</source>
        <translation>Firme el mensaje para demostrar que posee esta dirección de Dynamic</translation>
    </message>
    <message>
        <source>Sign &amp;Message</source>
        <translation>Firmar &amp;Mensaje</translation>
    </message>
    <message>
        <source>Reset all sign message fields</source>
        <translation>Restablecer todos los campos de firmar mensaje</translation>
    </message>
    <message>
        <source>Clear &amp;All</source>
        <translation>Limpiar &amp;Todo</translation>
    </message>
    <message>
        <source>&amp;Verify Message</source>
        <translation>&amp;Verificar Mensaje</translation>
    </message>
    <message>
        <source>Enter the signing address, message (ensure you copy line breaks, spaces, tabs, etc. exactly) and signature below to verify the message. Be careful not to read more into the signature than what is in the signed message itself, to avoid being tricked by a man-in-the-middle attack.</source>
        <translation>Ingrese la dirección de firma, el mensaje (asegúrese de copiar exactamente los saltos de línea, espacios, tabulaciones, etc.) y la firma a continuación para verificar el mensaje. Tenga cuidado de no leer más en la firma de lo que está en el mensaje firmado, para evitar ser engañado por un ataque de "hombre en el medio".</translation>
    </message>
    <message>
        <source>The Dynamic address the message was signed with</source>
        <translation>La dirección de Dynamic con la cual fué firmado el mensaje</translation>
    </message>
    <message>
        <source>Verify the message to ensure it was signed with the specified Dynamic address</source>
        <translation>Verifique el mensaje para asegurarse de que se firmó con la dirección de Dynamic especificada</translation>
    </message>
    <message>
        <source>Verify &amp;Message</source>
        <translation>Verificar &amp;Mensaje</translation>
    </message>
    <message>
        <source>Reset all verify message fields</source>
        <translation>Restablecer todos los campos de verificación del mensaje</translation>
    </message>
    <message>
        <source>Click &quot;Sign Message&quot; to generate signature</source>
        <translation>Hága click en&quot;Firmar Mensaje&quot;para generar firma</translation>
    </message>
    <message>
        <source>The entered address is invalid.</source>
        <translation>La dirección ingresada es inválida.</translation>
    </message>
    <message>
        <source>Please check the address and try again.</source>
        <translation>Por favor verifique la dirección e intente de nuevo.</translation>
    </message>
    <message>
        <source>The entered address does not refer to a key.</source>
        <translation>La dirección ingresada no hace referencia a una llave.</translation>
    </message>
    <message>
        <source>Wallet unlock was cancelled.</source>
        <translation>Desbloqueo del monedero fue cancelado.</translation>
    </message>
    <message>
        <source>Private key for the entered address is not available.</source>
        <translation>La llave privada para la dirección ingresada no está disponible.</translation>
    </message>
    <message>
        <source>Message signing failed.</source>
        <translation>Firma del mensaje fallida.</translation>
    </message>
    <message>
        <source>Message signed.</source>
        <translation>Mensaje firmado.</translation>
    </message>
    <message>
        <source>The signature could not be decoded.</source>
        <translation>La firma no puede ser decodificada.</translation>
    </message>
    <message>
        <source>Please check the signature and try again.</source>
        <translation>Por favor verifique la firma e intente de nuevo.</translation>
    </message>
    <message>
        <source>The signature did not match the message digest.</source>
        <translation>La firma no coincide con el resumen del mensaje.</translation>
    </message>
    <message>
        <source>Message verification failed.</source>
        <translation>Verificación del mensaje fallida.</translation>
    </message>
    <message>
        <source>Message verified.</source>
        <translation>Mensaje verificado.</translation>
    </message>
</context>
<context>
    <name>SplashScreen</name>
    <message>
        <source>Dynamic</source>
        <translation>Dynamic</translation>
    </message>
    <message>
        <source>Version %1</source>
        <translation>Versión %1</translation>
    </message>
    <message>
        <source>The Dynamic developers</source>
        <translation>Los desarrolladores de Dynamic</translation>
    </message>
    <message>
        <source>The Bitcoin Core developers</source>
        <translation>Los desarrolladores de Bitcoin Core</translation>
    </message>
    <message>
        <source>[testnet]</source>
        <translation>[red de prueba]</translation>
    </message>
</context>
<context>
    <name>TrafficGraphWidget</name>
    <message>
        <source>KB/s</source>
        <translation>KB/s</translation>
    </message>
</context>
<context>
    <name>TransactionDesc</name>
    <message numerus="yes">
        <source>Open for %n more block(s)</source>
        <translation>
            <numerusform>Abierto para %n mas bloque(s)</numerusform>
        </translation>
    </message>
    <message>
        <source>Open until %1</source>
        <translation>Abierto hasta %1</translation>
    </message>
    <message>
        <source>conflicted</source>
        <translation>en conflicto</translation>
    </message>
    <message>
        <source>%1/offline (verified via instantsend)</source>
        <translation>%1/fuera de linea (geverifieerd via instantsend)</translation>
    </message>
    <message>
        <source>%1/confirmed (verified via instantsend)</source>
        <translation>%1/confirmado (verificado via instantsend)</translation>
    </message>
    <message>
        <source>%1 confirmations (verified via instantsend)</source>
        <translation>%1 confirmaciones (verificado via instantsend)</translation>
    </message>
    <message>
        <source>%1/offline</source>
        <translation>%1/fuera de linea</translation>
    </message>
    <message>
        <source>%1/unconfirmed</source>
        <translation>%1/sin confirmar</translation>
    </message>
    <message>
        <source>%1 confirmations</source>
        <translation>%1 confirmaciones</translation>
    </message>
    <message>
        <source>%1/offline (InstantSend verification in progress - %2 of %3 signatures)</source>
        <translation>%1/fuera de línea (verificación de InstantSend en progreso) - %2 de %3 firmas)</translation>
    </message>
    <message>
        <source>%1/confirmed (InstantSend verification in progress - %2 of %3 signatures )</source>
        <translation>%1/confirmado (verificación de InstantSend en progreso) - %2 de %3 firmas)</translation>
    </message>
    <message>
        <source>%1 confirmations (InstantSend verification in progress - %2 of %3 signatures)</source>
        <translation>%1 confirmaciones (verificación de InstantSend en progreso) - %2 de %3 firmas)</translation>
    </message>
    <message>
        <source>%1/offline (InstantSend verification failed)</source>
        <translation>%1/fuera de línea (verificación de InstantSend fallida)</translation>
    </message>
    <message>
        <source>%1/confirmed (InstantSend verification failed)</source>
        <translation>%1/confirmado (verificación de InstantSend fallida)</translation>
    </message>
    <message>
        <source>Status</source>
        <translation>Estado</translation>
    </message>
    <message>
        <source>has not been successfully broadcast yet</source>
        <translation>no ha sido todavia transmitida con éxito </translation>
    </message>
    <message numerus="yes">
        <source>, broadcast through %n node(s)</source>
        <translation>
            <numerusform>, transmitida a través de %n nodo(s)</numerusform>
        </translation>
    </message>
    <message>
        <source>Date</source>
        <translation>Fecha</translation>
    </message>
    <message>
        <source>Source</source>
        <translation>Origen</translation>
    </message>
    <message>
        <source>Generated</source>
        <translation>Generada</translation>
    </message>
    <message>
        <source>From</source>
        <translation>De</translation>
    </message>
    <message>
        <source>unknown</source>
        <translation>desconocido</translation>
    </message>
    <message>
        <source>To</source>
        <translation>Para</translation>
    </message>
    <message>
        <source>own address</source>
        <translation>dirección propia</translation>
    </message>
    <message>
        <source>watch-only</source>
        <translation>solo vigilancia</translation>
    </message>
    <message>
        <source>label</source>
        <translation>etiqueta</translation>
    </message>
    <message>
        <source>Credit</source>
        <translation>Crédito</translation>
    </message>
    <message numerus="yes">
        <source>matures in %n more block(s)</source>
        <translation>
            <numerusform>madura en %n bloque(s)</numerusform>
        </translation>
    </message>
    <message>
        <source>not accepted</source>
        <translation>no aceptado</translation>
    </message>
    <message>
        <source>Debit</source>
        <translation>Débito</translation>
    </message>
    <message>
        <source>Total debit</source>
        <translation>Débito Total</translation>
    </message>
    <message>
        <source>Total credit</source>
        <translation>Crédito Total</translation>
    </message>
    <message>
        <source>Transaction fee</source>
        <translation>Comisión por transacción</translation>
    </message>
    <message>
        <source>Net amount</source>
        <translation>Monto neto</translation>
    </message>
    <message>
        <source>Message</source>
        <translation>Mensaje</translation>
    </message>
    <message>
        <source>Comment</source>
        <translation>Comentar</translation>
    </message>
    <message>
        <source>Transaction ID</source>
        <translation>ID de Transacción</translation>
    </message>
    <message>
        <source>Output index</source>
        <translation>Índice de salida</translation>
    </message>
    <message>
        <source>Transaction total size</source>
        <translation>Tamaño total de la transacción</translation>
    </message>
    <message>
        <source>Merchant</source>
        <translation>Comerciante</translation>
    </message>
    <message>
        <source>Generated coins must mature %1 blocks before they can be spent. When you generated this block, it was broadcast to the network to be added to the block chain. If it fails to get into the chain, its state will change to &quot;not accepted&quot; and it won&apos;t be spendable. This may occasionally happen if another node generates a block within a few seconds of yours.</source>
        <translation>Las monedas generadas deben madurar %1 bloques antes de que puedan ser gastadas. Cuando usted generó este bloque, fue transmitido a la red para ser agregado a la cadena de bloques. Si no consigue entrar en la cadena, su estado cambiará a &quot;no aceptado &quot; y no se podrá gastar. Esto puede suceder ocasionalmente si otro nodo genera un bloque con unos pocos segundos de diferencia al suyo.</translation>
    </message>
    <message>
        <source>Debug information</source>
        <translation>Información de depuración</translation>
    </message>
    <message>
        <source>Transaction</source>
        <translation>Transacción</translation>
    </message>
    <message>
        <source>Inputs</source>
        <translation>Entradas</translation>
    </message>
    <message>
        <source>Amount</source>
        <translation>Monto</translation>
    </message>
    <message>
        <source>true</source>
        <translation>verdadero</translation>
    </message>
    <message>
        <source>false</source>
        <translation>falso</translation>
    </message>
</context>
<context>
    <name>TransactionDescDialog</name>
    <message>
        <source>Details for %1</source>
        <translation>Detalles para %1</translation>
    </message>
    <message>
        <source>Transaction details</source>
        <translation>Detalles de transacción</translation>
    </message>
    <message>
        <source>This pane shows a detailed description of the transaction</source>
        <translation>Este panel muestra una descripción detallada de la transacción.</translation>
    </message>
</context>
<context>
    <name>TransactionTableModel</name>
    <message>
        <source>Date</source>
        <translation>Fecha</translation>
    </message>
    <message>
        <source>Type</source>
        <translation>Tipo</translation>
    </message>
    <message>
        <source>Address</source>
        <translation>Dirección</translation>
    </message>
    <message>
        <source>Address / Label</source>
        <translation>Dirección / Etiqueta</translation>
    </message>
    <message numerus="yes">
        <source>Open for %n more block(s)</source>
        <translation>
            <numerusform>Abierto por %n bloque(s) adicionales</numerusform>
        </translation>
    </message>
    <message>
        <source>Open until %1</source>
        <translation>Abierto hasta %1 </translation>
    </message>
    <message>
        <source>Offline</source>
        <translation>Fuera de línea</translation>
    </message>
    <message>
        <source>Unconfirmed</source>
        <translation>Sin confirmar</translation>
    </message>
    <message>
        <source>Confirming (%1 of %2 recommended confirmations)</source>
        <translation>Confirmando (%1 de %2 confirmaciones recomendadas)</translation>
    </message>
    <message>
        <source>Confirmed (%1 confirmations)</source>
        <translation>Confirmado (%1 confirmaciones)</translation>
    </message>
    <message>
        <source>Conflicted</source>
        <translation>En conflicto</translation>
    </message>
    <message>
        <source>Immature (%1 confirmations, will be available after %2)</source>
        <translation>Inmaduro (%1 confirmaciones, estará disponible después de %2)</translation>
    </message>
    <message>
        <source>This block was not received by any other nodes and will probably not be accepted!</source>
        <translation>¡Este bloque no fue recibido por ningún otro nodo y probablemente no será aceptado!</translation>
    </message>
    <message>
        <source>Generated but not accepted</source>
        <translation>Generado pero no aceptado</translation>
    </message>
    <message>
        <source>Received with</source>
        <translation>Recibido con</translation>
    </message>
    <message>
        <source>Received from</source>
        <translation>Recibido de</translation>
    </message>
    <message>
        <source>Received via PrivateSend</source>
        <translation>Recibido a través de PrivateSend</translation>
    </message>
    <message>
        <source>Sent to</source>
        <translation>Enviado a</translation>
    </message>
    <message>
        <source>Payment to yourself</source>
        <translation>Pago a usted mismo</translation>
    </message>
    <message>
        <source>Mined</source>
        <translation>Minado</translation>
    </message>
    <message>
        <source>PrivateSend Denominate</source>
        <translation>Denominaciones de PrivateSend</translation>
    </message>
    <message>
        <source>PrivateSend Collateral Payment</source>
        <translation>Pago de colateral de PrivateSend</translation>
    </message>
    <message>
        <source>PrivateSend Make Collateral Inputs</source>
        <translation>PrivateSend Hacer entradas de colateral</translation>
    </message>
    <message>
        <source>PrivateSend Create Denominations</source>
        <translation>PrivateSend Crear Denominaciones</translation>
    </message>
    <message>
        <source>PrivateSended</source>
        <translation>Enviado por PrivateSend</translation>
    </message>
    <message>
        <source>watch-only</source>
        <translation>solo vigilancia</translation>
    </message>
    <message>
        <source>(n/a)</source>
        <translation>(n/a)</translation>
    </message>
    <message>
        <source>User-defined intent/purpose of the transaction.</source>
        <translation>Intento / propósito definido por el usuario de la transacción.</translation>
    </message>
    <message>
        <source>Transaction status. Hover over this field to show number of confirmations.</source>
        <translation>Estado de la transacción. Pase el cursor sobre este campo para mostrar el número de confirmaciones.</translation>
    </message>
    <message>
        <source>Date and time that the transaction was received.</source>
        <translation>Fecha y hora en que se recibió la transacción.</translation>
    </message>
    <message>
        <source>Type of transaction.</source>
        <translation>Tipo de transacción.</translation>
    </message>
    <message>
        <source>Whether or not a watch-only address is involved in this transaction.</source>
        <translation>Si una dirección de solo vigilancia está involucrada o no en esta transacción.</translation>
    </message>
    <message>
        <source>Destination address of transaction.</source>
        <translation>Dirección de destino de la transacción.</translation>
    </message>
    <message>
        <source>Amount removed from or added to balance.</source>
        <translation>Cantidad removida o agregada al saldo.</translation>
    </message>
</context>
<context>
    <name>TransactionView</name>
    <message>
        <source>All</source>
        <translation>Todas</translation>
    </message>
    <message>
        <source>Today</source>
        <translation>Hoy</translation>
    </message>
    <message>
        <source>This week</source>
        <translation>Esta semana</translation>
    </message>
    <message>
        <source>This month</source>
        <translation>Éste mes</translation>
    </message>
    <message>
        <source>Last month</source>
        <translation>Último mes</translation>
    </message>
    <message>
        <source>This year</source>
        <translation>Este año</translation>
    </message>
    <message>
        <source>Range...</source>
        <translation>Rango...</translation>
    </message>
    <message>
        <source>Most Common</source>
        <translation>Mas común</translation>
    </message>
    <message>
        <source>Received with</source>
        <translation>Recibido con</translation>
    </message>
    <message>
        <source>Sent to</source>
        <translation>Enviado a</translation>
    </message>
    <message>
        <source>PrivateSended</source>
        <translation>Enviado a través de PrivateSend</translation>
    </message>
    <message>
        <source>PrivateSend Make Collateral Inputs</source>
        <translation>PrivateSend Hacer entradas de colaterales</translation>
    </message>
    <message>
        <source>PrivateSend Create Denominations</source>
        <translation>PrivateSend Crear Denominaciones</translation>
    </message>
    <message>
        <source>PrivateSend Denominate</source>
        <translation>Denominar PrivateSend</translation>
    </message>
    <message>
        <source>PrivateSend Collateral Payment</source>
        <translation>PrivateSend Pago de Colateral</translation>
    </message>
    <message>
        <source>To yourself</source>
        <translation>A usted mismo</translation>
    </message>
    <message>
        <source>Mined</source>
        <translation>Minado</translation>
    </message>
    <message>
        <source>Other</source>
        <translation>Otro</translation>
    </message>
    <message>
        <source>Enter address or label to search</source>
        <translation>Introduzca la dirección o etiqueta a buscar</translation>
    </message>
    <message>
        <source>Min amount</source>
        <translation>Monto mínimo</translation>
    </message>
    <message>
        <source>Abandon transaction</source>
        <translation>Abandonar transacción</translation>
    </message>
    <message>
        <source>Copy address</source>
        <translation>Copiar dirección</translation>
    </message>
    <message>
        <source>Copy label</source>
        <translation>Copiar etiqueta</translation>
    </message>
    <message>
        <source>Copy amount</source>
        <translation>Copiar monto</translation>
    </message>
    <message>
        <source>Copy transaction ID</source>
        <translation>Copiar ID de transacción</translation>
    </message>
    <message>
        <source>Edit label</source>
        <translation>Editar etiqueta</translation>
    </message>
    <message>
        <source>Show transaction details</source>
        <translation>Mostrar detalles de la transacción</translation>
    </message>
    <message>
        <source>Export Transaction History</source>
        <translation>Exportar Historia de Transacciones</translation>
    </message>
    <message>
        <source>Comma separated file (*.csv)</source>
        <translation>Archivo separado por coma (*.csv)</translation>
    </message>
    <message>
        <source>Confirmed</source>
        <translation>Confirmado</translation>
    </message>
      <message>
        <source>Watch-only</source>
        <translation>Solo vigilancia</translation>
    </message>
    <message>
        <source>Date</source>
        <translation>Fecha</translation>
    </message>
    <message>
        <source>Type</source>
        <translation>Tipo</translation>
    </message>
    <message>
        <source>Label</source>
        <translation>Etiqueta</translation>
    </message>
    <message>
        <source>Address</source>
        <translation>Dirección</translation>
    </message>
    <message>
        <source>ID</source>
        <translation>ID</translation>
    </message>
    <message>
        <source>Exporting Failed</source>
        <translation>Exportación Fallida</translation>
    </message>
    <message>
        <source>There was an error trying to save the transaction history to %1.</source>
        <translation>Hubo un error al intentar guardar el historial de transacciones a %1.</translation>
    </message>
    <message>
        <source>Exporting Successful</source>
        <translation>Exportación Exitosa</translation>
    </message>
    <message>
        <source>The transaction history was successfully saved to %1.</source>
        <translation>El historial de transacciones fue guardado con éxito a %1.</translation>
    </message>
    <message>
        <source>Range:</source>
        <translation>Rango:</translation>
    </message>
    <message>
        <source>to</source>
        <translation>a</translation>
    </message>
</context>
<context>
    <name>DynodeList</name>
    <message>
        <source>Form</source>
        <translation>Formulario</translation>
    </message>
    <message>
        <source>Filter List:</source>
        <translation>Filtrar Lista:</translation>
    </message>
    <message>
        <source>Node Count:</source>
        <translation>Cantidad de Nodos:</translation>
    </message>
    <message>
        <source>My Dynodes</source>
        <translation>Mis Dynodes</translation>
    </message>
    <message>
        <source>All Dynodes</source>
        <translation>Todos los Dynodes</translation>
    </message>
    <message>
        <source>Note: Status of your Dynodes in local wallet can potentially be slightly incorrect.&lt;br /&gt;Always wait for wallet to sync additional data and then double check from another node&lt;br /&gt;if your Dynode should be running but you still do not see &quot;ENABLED&quot; in &quot;Status&quot; field.</source>
        <translation>Nota: El estado de sus Dynodes en el monedero local puede ser ligeramente incorrecto.&lt;br /&gt; Espere siempre a que el monedero se sincronice con datos adicionales y  vuelva a verificar desde otro nodo &lt;br /&gt;si su Dynode debería estar ejecutándose pero todavía no lo ve &quot;ACTIVO&quot;en el&quot;campo&quot; Estado.</translation>
    </message>
    <message>
        <source>Start &amp;all</source>
        <translation>Iniciar &amp; todo</translation>
    </message>
    <message>
        <source>S&amp;tart alias</source>
        <translation>I&amp;niciar alias</translation>
    </message>
    <message>
        <source>Start &amp;MISSING</source>
        <translation>Iniciar &amp;PERDIDOS</translation>
    </message>
    <message>
        <source>&amp;Update status</source>
        <translation>&amp; Actualizar estado</translation>
    </message>
    <message>
        <source>Alias</source>
        <translation>Alias</translation>
    </message>
    <message>
        <source>Address</source>
        <translation>Dirección</translation>
    </message>
    <message>
        <source>Protocol</source>
        <translation>Protocolo</translation>
    </message>
    <message>
        <source>Status</source>
        <translation>Estado</translation>
    </message>
    <message>
        <source>Active</source>
        <translation>Activo</translation>
    </message>
    <message>
        <source>Last Seen</source>
        <translation>Visto por última vez</translation>
    </message>
    <message>
        <source>Payee</source>
        <translation>Beneficiario</translation>
    </message>
    <message>
        <source>ENABLED</source>
        <translation>ACTIVO</translation>
    </message>
    <message>
        <source>MISSING</source>
        <translation>PERDIDO</translation>
    </message>
    <message>
        <source>Are you sure you want to start ALL Dynodes?</source>
        <translation>¿Está seguro de que desea iniciar TODOS los Dynodes?</translation>
    </message>
    <message>
        <source>Are you sure you want to start MISSING Dynodes?</source>
        <translation>¿Está seguro de que desea iniciar los Dynodes PERDIDOS?</translation>
    </message>
    <message>
        <source>Confirm missing Dynodes start</source>
        <translation>Confirme el inicio de los Dynodes perdidos</translation>
    </message>
    <message>
        <source>Status will be updated automatically in (sec):</source>
        <translation>El estado será actualizado automáticamente en (seg):</translation>
    </message>
    <message>
        <source>Command is not available right now</source>
        <translation>El comando no está disponible en este momento</translation>
    </message>
    <message>
        <source>You can&apos;t use this command until Dynode list is synced</source>
        <translation>No puede utilizar este comando hasta que la lista de Dynodes esté sincronizada</translation>
    </message>
    <message>
        <source>Confirm Dynode start</source>
        <translation>Confirmar inicio de Dynode</translation>
    </message>
    <message>
        <source>Are you sure you want to start Dynode %1?</source>
        <translation>¿Está seguro de que desea iniciar el Dynode %1?</translation>
    </message>
    <message>
        <source>Please wait...</source>
        <translation>Even geduld aub...</translation>
    </message>
    <message>
        <source>Updating...</source>
        <translation>Updating...</translation>
    </message>
    <message>
        <source>Successfully started Dynode.</source>
        <translation>Dynode iniciado con Éxito.</translation>
    </message>
    <message>
        <source>Successfully started %d Dynodes, failed to start %d, total %d</source>
        <translation>%d Dynodes iniciados con Éxito, %d fallidos, total: %d</translation>
    </message>
</context>
<context>
    <name>MiningPage</name>
    <message>
        <source>Form</source>
        <translation>Formulario</translation>
    </message>
    <message>
        <source>Number of CPU threads to use:</source>
        <translation>Número de instancias de CPU a utilizar:</translation>
    </message>
    <message>
        <source>Number of GPU devices to use:</source>
        <translation>Número de dispositivos GPU a utilizar:</translation>
    </message>
    <message>
        <source>Your hashrate (built-in miner):</source>
        <translation>Su tasa de hash (minero integrado):</translation>
    </message>
    <message>
        <source>Network hashrate:</source>
        <translation>Tasa de hash de la red:</translation>
    </message>
    <message>
        <source>Average spacing between your blocks:</source>
        <translation>Espaciado promedio entre los bloques:</translation>
    </message>
    <message>
        <source>Start mining</source>
        <translation>Comenzar minería</translation>
    </message>
    <message>
        <source>Stop mining</source>
        <translation>Detener minería</translation>
    </message>
    <message>
        <source>Disabled</source>
        <translation>Desactivado</translation>
    </message>
    <message>
        <source>Show Hash Meter Graph</source>
        <translation>Mostrar el gráfico del medidor de hash</translation>
    </message>
    <message>
        <source>Clear</source>
        <translation>Limpiar</translation>
    </message>
    <message>
        <source>Use the slider to select the amount of CPU threads to use</source>
        <translation>Utilice el control deslizante para seleccionar la cantidad de instancias del CPU a usar</translation>
    </message>
    <message>
        <source>Use the slider to select the amount of GPU devices to use</source>
        <translation>Utilice el control deslizante para seleccionar la cantidad de dispositivos de GPU a usar</translation>
    </message>
    <message>
        <source>This shows the hashrate of your CPU whilst mining</source>
        <translation>Esto muestra la tasa de hash de tu CPU mientras minas</translation>
    </message>
    <message>
        <source>This shows the hashrate of your GPU whilst mining</source>
        <translation>Esto muestra la tasa de hash de tu GPU mientras minas</translation>
    </message>
    <message>
        <source>This shows the overall hashrate of the Dynamic network</source>
        <translation>Esto muestra la tasa de hash total de la red Dynamic</translation>
    </message>
    <message>
        <source>This shows the average time between the blocks you have mined</source>
        <translation>Esto muestra el tiempo promedio entre los bloques que usted ha minado</translation>
    </message>
    <message>
        <source>Blockchain/Dynodes are not synced, please wait until fully synced before mining!</source>
        <translation>La cadena de bloques/Dynodes no están sincronizados, por favor espere hasta estar completamente sincronizado antes de minar!</translation>
    </message>
    <message>
        <source>Click &apos;Start mining&apos; to begin mining!</source>
        <translation>Haga click en &apos;Comenzar Minería&apos; para comenzar a minar!</translation>
    </message>
    <message>
        <source>Click &apos;Stop mining&apos; to finish mining!</source>
        <translation>Haga click en &apos;Detener minería&apos; para detener la minería</translation>
    </message>
    <message>
        <source>Stopping</source>
        <translation>Deteniendo</translation>
    </message>
    <message>
        <source>Starting</source>
        <translation>Comenzando</translation>
    </message>
    <message>
        <source>Disabled</source>
        <translation>Desactivado</translation>
    </message>
    <message>
        <source>All mined coins will go to %1</source>
        <translation>Todas las monedas minadas iran a %1</translation>
    </message>
    <message>
        <source>Slider will show once Dynamic has finished syncing</source>
        <translation>El control deslizante se mostrará una vez que Dynamic haya terminado de sincronizar</translation>
    </message>
    <message>
        <source>GPU mining is not supported in this version of Dynamic</source>
        <translation>La minería por GPU no está soportada en esta version de Dynamic</translation>
    </message>
</context>
<context>
    <name>HashRateGraphWidget</name>
    <message>
        <source>5 minutes</source>
        <translation>5 minutos</translation>
    </message>
    <message>
        <source>10 minutes</source>
        <translation>10 minutos</translation>
    </message>
    <message>
        <source>30 minutes</source>
        <translation>30 minutos</translation>
    </message>
    <message>
        <source>1 hour</source>
        <translation>1 hora</translation>
    </message>
    <message>
        <source>8 hours</source>
        <translation>8 horas</translation>
    </message>
    <message>
        <source>12 hours</source>
        <translation>12 horas</translation>
    </message>
    <message>
        <source>1 day</source>
        <translation>1 día</translation>
    </message>
</context>
<context>
    <name>UnitDisplayStatusBarControl</name>
    <message>
        <source>Unit to show amounts in. Click to select another unit.</source>
        <translation>Unidad para mostrar las cantidades.  Haga click para seleccionar otra unidad.</translation>
    </message>
</context>
<context>
    <name>WalletFrame</name>
    <message>
        <source>No wallet has been loaded.</source>
        <translation>No se ha cargado ningún monedero.</translation>
    </message>
</context>
<context>
    <name>WalletModel</name>
    <message>
        <source>Send Coins</source>
        <translation>Enviar Monedas</translation>
    </message>
    <message>
        <source>InstantSend doesn&apos;t support sending values that high yet. Transactions are currently limited to %1 DYN.</source>
        <translation>InstantSend todavía no soporta el envío de montos tan altos.  Las transacciones se encuentran actualmente limitadas a %1 DYN.</translation>
    </message>
</context>
<context>
    <name>WalletView</name>
    <message>
        <source>&amp;Export</source>
        <translation>&amp;Exportar</translation>
    </message>
    <message>
        <source>Export the data in the current tab to a file</source>
        <translation>Exportar los datos de la pestaña actual a un archivo</translation>
    </message>
    <message>
        <source>Selected amount:</source>
        <translation>Cantidad seleccionada:</translation>
    </message>
    <message>
        <source>Backup Wallet</source>
        <translation>Respaldar Monedero</translation>
    </message>
    <message>
        <source>Wallet Data (*.dat)</source>
        <translation>Datos del monedero (* .dat)</translation>
    </message>
    <message>
        <source>Backup Failed</source>
        <translation>Respaldo Fallido</translation>
    </message>
    <message>
        <source>There was an error trying to save the wallet data to %1.</source>
        <translation>Hubo un error al intentar guardar los datos del monedero a %1</translation>
    </message>
    <message>
        <source>Backup Successful</source>
        <translation>Respaldo Completado</translation>
    </message>
    <message>
        <source>The wallet data was successfully saved to %1.</source>
        <translation>Los datos del monedero fueron guardados con éxito a %1.</translation>
    </message>
</context>
<context>
    <name>dynamic</name>
    <message>
        <source>Failed to create backup, file already exists! This could happen if you restarted wallet in less than 60 seconds. You can continue if you are ok with this.</source>
        <translation>Error al crear copia de seguridad, el archivo ya existe! Esto podría suceder si ha reiniciado el monedero en menos de 60 segundos. Puede continuar si está de acuerdo con esto.</translation>
    </message>
    <message>
        <source>Bind to given address and always listen on it. Use [host]:port notation for IPv6</source>
        <translation>Unirse a la dirección indicada y siempre escuchar en ella. Utilice el formato [host]:puerto para IPv6</translation>
    </message>
    <message>
        <source>Cannot obtain a lock on data directory %s. Dynamic is probably already running.</source>
        <translation>Imposible de utilizar el directorio de datos %s. Probablemente Dynamic ya ésta corriendo en el sistema</translation>
    </message>
    <message>
        <source>PrivateSend uses exact denominated amounts to send funds, you might simply need to anonymize some more coins.</source>
        <translation>PrivateSend utiliza denominaciones exactas para enviar fondos, es posible que simplemente necesite anonimizar algunas monedas más.</translation>
    </message>
    <message>
        <source>Enter regression test mode, which uses a special chain in which blocks can be solved instantly.</source>
        <translation>Ingresar a modo de prueba de regresión, el cual utiliza una cadena especial en la cual bloques pueden ser resueltos instantáneamente.</translation>
    </message>
    <message>
        <source>Error: Listening for incoming connections failed (listen returned error %s)</source>
        <translation>Error: La escucha de conexiones entrantes falló (la escucha retornó el error %s)</translation>
    </message>
    <message>
        <source>Execute command when a relevant alert is received or we see a really long fork (%s in cmd is replaced by message)</source>
        <translation>Ejecutar comando cuando se reciba una alerta relevante o una bifurcación de la red realmente larga (%s en la línea de comando es remplazado por mensaje)</translation>
    </message>
    <message>
        <source>Execute command when a wallet transaction changes (%s in cmd is replaced by TxID)</source>
        <translation>Ejecutar comando cuando una transacción del monedero cambie (%s en la linea de comando es remplazado por TxID)</translation>
    </message>
    <message>
        <source>Execute command when the best block changes (%s in cmd is replaced by block hash)</source>
        <translation>Ejecutar comando cuando el mejor bloque cambie (%s en la línea de comando es remplazado por block hash)</translation>
    </message>
    <message>
        <source>In this mode -genproclimit-cpu controls how many blocks are generated immediately.</source>
        <translation>En éste modo -genproclimit-cpu controla cuantos bloques son generados inmediatamente.</translation>
    </message>
    <message>
        <source>InstantSend requires inputs with at least 10 confirmations, you might need to wait a few minutes and try again.</source>
        <translation>InstantSend necesita entradas con al menos 10 confirmaciones, podría tener que esperar algunos minutos e intentar de nuevo.</translation>
    </message>
    <message>
        <source>Name to construct url for KeePass entry that stores the wallet passphrase</source>
        <translation>Nombre para construir un enlace para una entrada de KeePass que guarda la contraseña del monedero</translation>
    </message>
    <message>
        <source>Query for peer addresses via DNS lookup, if low on addresses (default: 1 unless -connect)</source>
        <translation>Consulta de direcciones de pares a través de búsqueda de DNS si está bajo en direcciones (por defecto: 1 a menos que: -connect)</translation>
    </message>
    <message>
        <source>Set maximum size of high-priority/low-fee transactions in bytes (default: %d)</source>
        <translation>Fije el tamaño máximo para transacciones de alta prioridad/baja comisión en bytes (por defecto: %d)</translation>
    </message>
    <message>
        <source>Set the number of script verification threads (%u to %d, 0 = auto, &lt;0 = leave that many cores free, default: %d)</source>
        <translation>Fije el número de instancias de verificación de scripts (%u a %d, 0 = auto, &lt;0 = dejar esa cantidad de núcleos libres, por defecto: %d)</translation>
    </message>
    <message>
        <source>This is a pre-release test build - use at your own risk - do not use for mining or merchant applications</source>
        <translation>Esta es una compilación de prueba previa al lanzamiento: utilícela bajo su propio riesgo, no la utilice para aplicaciones de minería o comerciantes</translation>
    </message>
    <message>
        <source>Unable to bind to %s on this computer. Dynamic is probably already running.</source>
        <translation>No se puede enlazar a %s en esta computadora. Es probable que Dynamic ya esté corriendo.</translation>
    </message>
    <message>
        <source>Unable to locate enough PrivateSend denominated funds for this transaction.</source>
        <translation>Imposible de encontrar suficientes denominaciones de PrivateSend para ésta transacción.</translation>
    </message>
    <message>
        <source>Unable to locate enough PrivateSend non-denominated funds for this transaction that are not equal 1000 DYN.</source>
        <translation>Imposible de encontrar suficientes fondos no denominados de PrivateSend para ésta transacción que no sean iguales a 1000 DYN.</translation>
    </message>
    <message>
        <source>Warning: -paytxfee is set very high! This is the transaction fee you will pay if you send a transaction.</source>
        <translation>Advertencia: -paytxfee está establecido muy alto! Ésta es la comisión por transacción que usted pagará si envía una transacción.</translation>
    </message>
    <message>
        <source>Warning: The network does not appear to fully agree! Some miners appear to be experiencing issues.</source>
        <translation>Advertencia: La red no parece estar en consenso! Algunos mineros parecen tener dificultades.</translation>
    </message>
    <message>
        <source>Warning: We do not appear to fully agree with our peers! You may need to upgrade, or other nodes may need to upgrade.</source>
        <translation>Advertencia: No parece que estemos de acuerdo con nuestros pares! Es posible que deba actualizar, o que otros nodos deban actualizar.</translation>
    </message>
    <message>
        <source>Warning: error reading wallet.dat! All keys read correctly, but transaction data or address book entries might be missing or incorrect.</source>
        <translation>Warning: error reading wallet.dat! All keys read correctly, but transaction data or address book entries might be missing or incorrect.</translation>
    </message>
    <message>
        <source>Warning: wallet.dat corrupt, data salvaged! Original wallet.dat saved as wallet.{timestamp}.bak in %s; if your balance or transactions are incorrect you should restore from a backup.</source>
        <translation>Advertencia: wallet.dat corrupto, datos recuperados! wallet.dat original guardado como wallet.{Timestamp}.bak in %s;si su saldo o transacciones son incorrectos, deberá restaurar desde un respaldo.</translation>
    </message>
    <message>
        <source>You must specify a dynodepairingkey in the configuration. Please see documentation for help.</source>
        <translation>Debe especificar una dynodepairingkey en la configuración. Por favor, consulte la documentación para obtener ayuda.</translation>
    </message>
    <message>
        <source>(default: 1)</source>
        <translation>(por defecto: 1)</translation>
    </message>
    <message>
        <source>Accept command line and JSON-RPC commands</source>
        <translation>Aceptar comandos de la línea de comando y JSON-RPC</translation>
    </message>
    <message>
        <source>Accept connections from outside (default: 1 if no -proxy or -connect)</source>
        <translation>Aceptar conexiones desde el exterior  (por defecto: 1, si no se utiliza -proxy o -connect)</translation>
    </message>
    <message>
        <source>Add a node to connect to and attempt to keep the connection open</source>
        <translation>Agregar un nodo para conectarse e intentar mantener la conexión abierta</translation>
    </message>
    <message>
        <source>Allow DNS lookups for -addnode, -seednode and -connect</source>
        <translation>Permitir las búsquedas DNS para -addnode, -seednode y -connect</translation>
    </message>
    <message>
        <source>Already have that input.</source>
        <translation>Ya tiene esa entrada</translation>
    </message>
    <message>
        <source>Attempt to recover private keys from a corrupt wallet.dat</source>
        <translation>Intentar recuperar las llaves privadas desde un wallet.dat corrupto</translation>
    </message>
    <message>
        <source>Block creation options:</source>
        <translation>Opciones de creación de bloques:</translation>
    </message>
    <message>
        <source>Can&apos;t denominate: no compatible inputs left.</source>
        <translation>Imposible denominar: no hay mas entradas compatibles disponibles.</translation>
    </message>
    <message>
        <source>Cannot downgrade wallet</source>
        <translation>No se puede degradar el monedero</translation>
    </message>
    <message>
        <source>Cannot resolve -bind address: &apos;%s&apos;</source>
        <translation>No se puede resolver -bind address: &apos;%s&apos;</translation>
    </message>
    <message>
        <source>Cannot resolve -externalip address: &apos;%s&apos;</source>
        <translation>Imposible resolver dirección -externalip: &apos;%s&apos;</translation>
    </message>
    <message>
        <source>Cannot write default address</source>
        <translation>Imposible escribir la dirección por defecto</translation>
    </message>
    <message>
        <source>Collateral not valid.</source>
        <translation>Colateral inválido.</translation>
    </message>
    <message>
        <source>Connect only to the specified node(s)</source>
        <translation>Conectar solo a los nodo(s) específicos</translation>
    </message>
    <message>
        <source>Connect to a node to retrieve peer addresses, and disconnect</source>
        <translation>Conéctese a un nodo para recuperar direcciones de pares y desconectarse</translation>
    </message>
    <message>
        <source>Connection options:</source>
        <translation>Opciones de conexión:</translation>
    </message>
    <message>
        <source>Corrupted block database detected</source>
        <translation>Bloque de base de datos corrupto detectado</translation>
    </message>
    <message>
        <source>PrivateSend options:</source>
        <translation>Opciones de PrivateSend:</translation>
    </message>
    <message>
        <source>Debugging/Testing options:</source>
        <translation>Depuración/Opciones de prueba:</translation>
    </message>
    <message>
        <source>Discover own IP address (default: 1 when listening and no -externalip)</source>
        <translation>Mostrar la dirección de IP propia (por defecto: 1 al listar y no -externalip)</translation>
    </message>
    <message>
        <source>Do not load the wallet and disable wallet RPC calls</source>
        <translation>No cargar el monedero y desactivar las llamadas RPC</translation>
    </message>
    <message>
        <source>Do you want to rebuild the block database now?</source>
        <translation>Quiere volver construir la base de datos de los bloques ahora?</translation>
    </message>
    <message>
        <source>Done loading</source>
        <translation>Carga completada</translation>
    </message>
    <message>
        <source>Entries are full.</source>
        <translation>Las entradas estan completas.</translation>
    </message>
    <message>
        <source>Error initializing block database</source>
        <translation>Error al iniciar la base de datos de los bloques</translation>
    </message>
    <message>
        <source>Error initializing wallet database environment %s!</source>
        <translation>Error al inicializar el entorno de la base de datos del monedero %s!</translation>
    </message>
    <message>
        <source>Error loading block database</source>
        <translation>Error al cargar la base de datos de los bloques</translation>
    </message>
    <message>
        <source>Error loading wallet.dat</source>
        <translation>Error al cargar wallet.dat</translation>
    </message>
    <message>
        <source>Error loading wallet.dat: Wallet corrupted</source>
        <translation>Error al cargar wallet.dat: monedero corrupto</translation>
    </message>
    <message>
        <source>Error opening block database</source>
        <translation>Error al abrir la base de datos de los bloques</translation>
    </message>
    <message>
        <source>Error reading from database, shutting down.</source>
        <translation>Error al leer la base de datos, apagando.</translation>
    </message>
    <message>
        <source>Error recovering public key.</source>
        <translation>Error al recuperar la llave pública.</translation>
    </message>
    <message>
        <source>Error</source>
        <translation>Error</translation>
    </message>
    <message>
        <source>Error: Disk space is low!</source>
        <translation>Error: Espacio en disco bajo!</translation>
    </message>
    <message>
        <source>Error: Wallet locked, unable to create transaction!</source>
        <translation>Error: Monedero bloqueado, no se puede crear la transacción!</translation>
    </message>
    <message>
        <source>Error: You already have pending entries in the PrivateSend pool</source>
        <translation>Error: ya tiene entradas pendientes en el grupo PrivateSend</translation>
    </message>
    <message>
        <source>Failed to listen on any port. Use -listen=0 if you want this.</source>
        <translation>No se pudo escuchar en ningún puerto. Utilizar -listen = 0 si desea esto.</translation>
    </message>
    <message>
        <source>Failed to read block</source>
        <translation>Error al leer el bloque</translation>
    </message>
    <message>
        <source>If &lt;category&gt; is not supplied, output all debugging information.</source>
        <translation>Si la &lt;categoría&gt; no se suministra, genera toda la información de depuración.</translation>
    </message>
    <message>
        <source>(1 = keep tx meta data e.g. account owner and payment request information, 2 = drop tx meta data)</source>
        <translation>(1 = mantener los metadatos de la tx, ej. información de propietario de cuenta y solicitud de pago, 2 = soltar los metadatos de la tx)</translation>
    </message>
    <message>
        <source>Allow JSON-RPC connections from specified source. Valid for &lt;ip&gt; are a single IP (e.g. 1.2.3.4), a network/netmask (e.g. 1.2.3.4/255.255.255.0) or a network/CIDR (e.g. 1.2.3.4/24). This option can be specified multiple times</source>
        <translation>Permitir conexiones JSON-RPC desde una fuenta específica. Válido para &lt;ip&gt; es una sola dirección IP (ej. 1.2.3.4), una red/máscara de red (ej. 1.2.3.4/255.255.255.0) o una red/CIDR (ej. 1.2.3.4/24). Ésta opción puede ser especificada múltiples veces</translation>
    </message>
    <message>
        <source>An error occurred while setting up the RPC address %s port %u for listening: %s</source>
        <translation>Un error ocurrió al configurar la dirección RPC %s puerto %u para escuchar: %s</translation>
    </message>
    <message>
        <source>Bind to given address and whitelist peers connecting to it. Use [host]:port notation for IPv6</source>
        <translation>Enlazar a la dirección dada y aceptar pares conectándose a ella. Utilice la notación [host]:puerto para IPv6</translation>
    </message>
    <message>
        <source>Bind to given address to listen for JSON-RPC connections. Use [host]:port notation for IPv6. This option can be specified multiple times (default: bind to all interfaces)</source>
        <translation>Enlazar a la dirección dada para escuchar las conexiones JSON-RPC. Utilice la notación [host]:puerto para IPv6. Ésta opción puede ser especificada varias veces (por defecto: enlazar a todas las interfaces)</translation>
    </message>
    <message>
        <source>Change automatic finalized budget voting behavior. mode=auto: Vote for only exact finalized budget match to my generated budget. (string, default: auto)</source>
        <translation>Cambiar el comportamiento de la votación del presupuesto finalizado automático. mode = auto: vote solo por la coincidencia exacta del presupuesto finalizado con mi presupuesto generado. (cadena, por defecto: auto)</translation>
    </message>
    <message>
        <source>Continuously rate-limit free transactions to &lt;n&gt;*1000 bytes per minute (standaard:%u)</source>
        <translation>Limitar continuamente la tasa de las transacciones gratis a &lt;n&gt;*1000 bytes por minuto (por defecto: %u)</translation>
    </message>
    <message>
        <source>Create new files with system default permissions, instead of umask 077 (only effective with disabled wallet functionality)</source>
        <translation>Cree nuevos archivos con los permisos predeterminados del sistema, en lugar de umask 077 (solo efectivo con la funcionalidad del monedero deshabilitada)</translation>
    </message>
    <message>
        <source>Delete all wallet transactions and only recover those parts of the blockchain through -rescan on startup</source>
        <translation>Elimine todas las transacciones del monedero y solo recupere aquellas partes de la cadena de bloques a través de -rescan al inicio</translation>
    </message>
    <message>
        <source>Disable all Dynamic specific functionality (Dynodes, PrivateSend, InstantSend, Budgeting) (0-1, default: %u)</source>
        <translation>Desactivar toda la funcionalidad específica de Dynamic (Dynodes, PrivateSend, InstantSend, Budgeting) (0-1, por defecto: %u).</translation>
    </message>
    <message>
        <source>Distributed under the MIT software license, see the accompanying file COPYING or &lt;http://www.opensource.org/licenses/mit-license.php&gt;.</source>
        <translation>Distribuido bajo la licencia de software MIT, consulte el archivo adjunto COPYING o &lt;http://www.opensource.org/licenses/mit-license.php&gt;.</translation>
    </message>
    <message>
        <source>Enable instantsend, show confirmations for locked transactions (bool, default: %s)</source>
        <translation>Activar InstantSend, mostrar confirmaciones para transacciones bloqueadas (bool, por defecto: %s)</translation>
    </message>
    <message>
        <source>Enable use of automated privatesend for funds stored in this wallet (0-1, default: %u)</source>
        <translation>Activar el uso automático de PrivateSend para fondos guardados en éste monedero (0-1, por defecto: %u)</translation>
    </message>
    <message>
        <source>Error: Unsupported argument -socks found. Setting SOCKS version isn&apos;t possible anymore, only SOCKS5 proxies are supported.</source>
        <translation>Error: Argumento no compatible -socks encontrado. La configuración de la versión de SOCKS ya no es posible, solo se admiten los proxies SOCKS5.</translation>
    </message>
    <message>
        <source>Fees (in DYN/Kb) smaller than this are considered zero fee for relaying (default: %s)</source>
        <translation>Comisiones (en DYN/Kb) mas pequeñas que ésto son consideradas gratis para retransmisión (por defecto: %s)</translation>
    </message>
    <message>
        <source>Flush database activity from memory pool to disk log every &lt;n&gt; megabytes (default: %u)</source>
        <translation>Vacíe la actividad de la base de datos del pool de memoria hacia el registro de disco cada &lt;n&gt; megabytes (por defecto: %u)</translation>
    </message>
    <message>
        <source>Found unconfirmed denominated outputs, will wait till they confirm to continue.</source>
        <translation>Encontradas salidas denominadas no confirmadas, se esperará hasta que sean confirmadas para continuar.</translation>
    </message>
    <message>
        <source>How thorough the block verification of -checkblocks is (0-4, default: %u)</source>
        <translation>Qué tan completa es la verificación de bloques de -checkblocks (0-4, por defecto: %u)</translation>
    </message>
    <message>
        <source>If paytxfee is not set, include enough fee so transactions begin confirmation on average within n blocks (default: %u)</source>
        <translation>Si no se establece paytxfee, incluya una comisión suficiente para que las transacciones comiencen la confirmación en dentro de n bloues en promedio (por defecto: %u)</translation>
    </message>
    <message>
        <source>Invalid amount for -maxtxfee=&lt;amount&gt;: &apos;%s&apos; (must be at least the minrelay fee of %s to prevent stuck transactions)</source>
        <translation>Cantidad no válida para -maxtxfee=&lt;cantidad&gt;: &apos;%s&apos; (debe ser al menos la tarifa de reproducción mínima de %s para evitar transacciones bloqueadas)</translation>
    </message>
    <message>
        <source>Log transaction priority and fee per kB when mining blocks (default: %u)</source>
        <translation>Registre la prioridad de la transacción y la comisión por kB cuando se minen bloques (por defecto: %u)</translation>
    </message>
    <message>
        <source>Maintain a full transaction index, used by the getrawtransaction rpc call (default: %u)</source>
        <translation>Mantener un índice de transacciónes completo, utilizado por la llamada RPC getrawtransaction (por defecto: %u)</translation>
    </message>
    <message>
        <source>Maximum size of data in data carrier transactions we relay and mine (default: %u)</source>
        <translation>Tamaño máximo de los datos en las transacciones del portador de datos que transmitimos y minamos (por defecto: %u)</translation>
    </message>
    <message>
        <source>Maximum total fees to use in a single wallet transaction, setting too low may abort large transactions (default: %s)</source>
        <translation>Comisión total máxima para usar en una sola transacción del monedero, una configuración demasiado baja puede hacer abortar transacciones grandes (por defecto: %s)</translation>
    </message>
    <message>
        <source>Number of seconds to keep misbehaving peers from reconnecting (default: %u)</source>
        <translation>Número de segundos para evitar que los pares que se portan mal se vuelvan a conectar (por defecto: %u)</translation>
    </message>
    <message>
        <source>Output debugging information (default: %u, supplying &lt;category&gt; is optional). If &lt;category&gt; is not supplied or if &lt;category&gt; = 1, output all debugging information. &lt;category&gt; can be: %u (or specifically: %u)%u.</source>
        <translation>Mostrar información de salida (por defecto: %u, el suministro de &lt;categoría&gt; es opcional). Si la &lt;categoría&gt; no se suministra o si la &lt;categoría&gt; = 1, mostrar toda la información de depuración. &lt;categoría&gt; puede ser: %u (o específicamente: %u)%u.</translation>
    </message>
    <message>
        <source>Provide liquidity to PrivateSend by infrequently mixing coins on a continual basis (0-100, default: %u, 1=very frequent, high fees, 100=very infrequent, low fees)</source>
        <translation>Proporcione liquidez a PrivateSend mezclando monedas con poca frecuencia de forma continua (0-100, por defecto: %u, 1=muy frecuente, comisión alta, 100=muy poco frecuente, comisión baja)</translation>
    </message>
    <message>
        <source>Require high priority for relaying free or low-fee transactions (default:%u)</source>
        <translation>Requiere alta prioridad para la transmisión de transacciones gratuitas o de bajo costo (por defecto: %u)</translation>
    </message>
    <message>
        <source>Send trace/debug info to console instead of debug.log file (default: %u)</source>
        <translation>Enviar información de seguimiento/depuración a la consola en lugar del archivo debug.log (por defecto: %u)</translation>
    </message>
    <message>
        <source>Set the number of threads for coin generation if enabled (-1 = all cores, default: %d)</source>
        <translation>Establezca el número de instancias para la generación de monedas si está habilitado (-1 = todos los núcleos, por defecto: %d)</translation>
    </message>
    <message>
        <source>Show N confirmations for a successfully locked transaction (0-9999, default: %u)</source>
        <translation>Mostrar N confirmaciones para una transacción bloqueada con éxito (0-9999, por defecto: %u)</translation>
    </message>
    <message>
        <source>This product includes software developed by the OpenSSL Project for use in the OpenSSL Toolkit &lt;https://www.openssl.org/&gt; and cryptographic software written by Eric Young and UPnP software written by Thomas Bernard.</source>
        <translation>Este producto incluye software desarrollado por el proyecto OpenSSL para su uso en el Toolkit OpenSSL &lt;https://www.openssl.org/&gt;,software criptográfico escrito por Eric Young y software UPnP escrito por Thomas Bernard.</translation>
    </message>
    <message>
        <source>To use dynamicd, or the -server option to dynamic-qt, you must set an rpcpassword in the configuration file:
%s
It is recommended you use the following random password:
rpcuser=dynamicrpc
rpcpassword=%s
(you do not need to remember this password)
The username and password MUST NOT be the same.
If the file does not exist, create it with owner-readable-only file permissions.
It is also recommended to set alertnotify so you are notified of problems;
for example: alertnotify=echo %%s | mail -s &quot;Dynamic Alert&quot; admin@foo.com
</source>
        <translation>Para usar dynamicd, o la opción -server para dynamic-qt, debe configurar rpcpassword en el archivo de configuración:
%s
Se recomienda utilizar la siguiente contraseña aleatoria:
rpcuser = dynamicrpc
rpcpassword=%s
(no es necesario recordar esta contraseña)
El nombre de usuario y la contraseña NO DEBEN ser iguales.
Si el archivo no existe, créelo con permisos de archivo de solo lectura para el propietario.
También se recomienda establecer alertnotify para que se le notifiquen los problemas;
por ejemplo: alertnotify=echo %%s | mail -s &quot;Alerta Dynamic&quot; admin@foo.com
</translation>
    </message>
    <message>
        <source>Unable to locate enough funds for this transaction that are not equal 1000 DYN.</source>
        <translation>No se pueden ubicar fondos suficientes para esta transacción que no sean iguales a 1000 DYN.</translation>
    </message>
    <message>
        <source>Use separate SOCKS5 proxy to reach peers via Tor hidden services (default: %s)</source>
        <translation>Utilice un proxy SOCKS5 por separado para llegar a sus pares a través de los servicios ocultos de Tor (por defecto: %s)</translation>
    </message>
    <message>
        <source>Warning: -maxtxfee is set very high! Fees this large could be paid on a single transaction.</source>
        <translation>Advertencia: -maxtxfee está configurado muy alto! Comisiones tan grandes podrían ser pagadas en una sola transacción.</translation>
    </message>
    <message>
        <source>Warning: Please check that your computer&apos;s date and time are correct! If your clock is wrong Dynamic will not work properly.</source>
        <translation>Advertencia: ¡Verifique que la fecha y la hora de su computadora sean correctas! Si su reloj está mal, Dynamic no funcionará correctamente.</translation>
    </message>
    <message>
        <source>Whitelist peers connecting from the given netmask or IP address. Can be specified multiple times.</source>
        <translation>Los pares de la lista blanca que se conectan desde la máscara de red o la dirección IP. Se puede especificar varias veces.</translation>
    </message>
    <message>
        <source>Whitelisted peers cannot be DoS banned and their transactions are always relayed, even if they are already in the mempool, useful e.g. for a gateway</source>
        <translation>Los pares de la lista blanca no pueden ser prohibidos por DoS y sus transacciones siempre son retransmitidas, incluso si ya están en el mempool, por ejemplo, útil para una puerta de enlace</translation>
    </message>
    <message>
        <source>(33300 could be used only on mainnet)</source>
        <translation>(33300 podría ser usado solo en la red principal)</translation>
    </message>
    <message>
        <source>(default: %s)</source>
        <translation>(por defecto: %s)</translation>
    </message>
    <message>
        <source>&lt;category&gt; can be:
</source>
        <translation>&lt;categoría&gt; puede ser:
</translation>
    </message>
    <message>
        <source>Accept public REST requests (default: %u)</source>
        <translation>Aceptar solicitudes publicas REST (por defecto: %u)</translation>
    </message>
    <message>
        <source>Acceptable ciphers (default: %s)</source>
        <translation>Cifras aceptables (por defecto: %s)</translation>
    </message>
    <message>
        <source>Always query for peer addresses via DNS lookup (default: %u)</source>
        <translation>Siempre busque direcciones de pares a través de la búsqueda de DNS (por defecto: %u)</translation>
    </message>
    <message>
        <source>Cannot resolve -whitebind address: &apos;%s&apos;</source>
        <translation>No se puede encontrar -whitebind dirección: &apos;%s&apos;</translation>
    </message>
    <message>
        <source>Connect through SOCKS5 proxy</source>
        <translation>Conectarse a través de SOCKS5-proxy</translation>
    </message>
    <message>
        <source>Connect to KeePassHttp on port &lt;port&gt; (default: %u)</source>
        <translation>Conectarse a KeePassHttp en el puerto &lt;puerto&gt; (por defecto: %u)</translation>
    </message>
    <message>
        <source>Copyright (C) 2009-%i The Bitcoin Core Developers</source>
        <translation>Copyright (C) 2009-%i Desarrolladores de Bitcoin Core</translation>
    </message>
    <message>
        <source>Copyright (C) 2014-%i The Dynamic Developers</source>
        <translation>Copyright (C) 2014-%i Desarrolladores de Dynamic</translation>
    </message>
    <message>
        <source>Could not parse -rpcbind value %s as network address</source>
        <translation>No se pudo analizar -rpcbind valor %s como dirección de red</translation>
    </message>
    <message>
        <source>PrivateSend is idle.</source>
        <translation>PrivateSend está inactivo.</translation>
    </message>
    <message>
        <source>PrivateSend request complete:</source>
        <translation>Solicitud de PrivateSend completa:</translation>
    </message>
    <message>
        <source>PrivateSend request incomplete:</source>
        <translation>Solicitud de PrivateSend incompleta:</translation>
    </message>
    <message>
        <source>Disable safemode, override a real safe mode event (default: %u)</source>
        <translation>Deshabilitar modo seguro, anular un evento de modo seguro real (por defecto: %u)</translation>
    </message>
    <message>
        <source>Enable the client to act as a Dynode (0-1, default: %u)</source>
        <translation>Activar el cliente para actuar como un Dynode (0-1, por defecto: %u)</translation>
    </message>
    <message>
        <source>Error connecting to Dynode.</source>
        <translation>Error al conectar al Dynode.</translation>
    </message>
    <message>
        <source>Error loading wallet.dat: Wallet requires newer version of Dynamic</source>
        <translation>Error al cargar wallet.dat el monedero necesita una nueva versión de Dynamic</translation>
    </message>
    <message>
        <source>Error: A fatal internal error occured, see debug.log for details</source>
        <translation>Error: Un error interno fatal ha ocurrido, revise debug.log para más detalles</translation>
    </message>
    <message>
        <source>Error: Can&apos;t select current denominated inputs</source>
        <translation>Error: No se pueden seleccionar las entradas denominadas actuales</translation>
    </message>
    <message>
        <source>Error: Unsupported argument -tor found, use -onion.</source>
        <translation>Error: se ha encontrado un argumento -tor no compatible, utilice -onion.</translation>
    </message>
    <message>
        <source>Fee (in DYN/kB) to add to transactions you send (default: %s)</source>
        <translation>Comisión (en DYN/kB) para agregar las transacciones que usted envíe (por defecto: %s)</translation>
    </message>
    <message>
        <source>Finalizing transaction.</source>
        <translation>Finalizando transacción</translation>
    </message>
    <message>
        <source>Force safe mode (default: %u)</source>
        <translation>Forzar modo seguro (por defecto: %u)</translation>
    </message>
    <message>
        <source>Found enough users, signing ( waiting %s )</source>
        <translation>Se encontraron suficientes usuarios, firmando (esperando %s)</translation>
    </message>
    <message>
        <source>Found enough users, signing ...</source>
        <translation>Se encontraron suficientes usuarios, firmando ...</translation>
    </message>
    <message>
        <source>Generate coins (default: %u)</source>
        <translation>Generar monedas (por defecto: %u)</translation>
    </message>
    <message>
        <source>How many blocks to check at startup (default: %u, 0 = all)</source>
        <translation>Cantidad de bloques a verificar al inicio (por defecto: %u, 0 = todos)</translation>
    </message>
    <message>
        <source>Importing...</source>
        <translation>Importando...</translation>
    </message>
    <message>
        <source>Imports blocks from external blk000??.dat file</source>
        <translation>Importar bloques desde un archivo blk000??.dat externo</translation>
    </message>
    <message>
        <source>Include IP addresses in debug output (default: %u)</source>
        <translation>Incluir direcciones IP en la información de depuración (por defecto: %u)</translation>
    </message>
    <message>
        <source>Incompatible mode.</source>
        <translation>Modo Incompatible.</translation>
    </message>
    <message>
        <source>Incompatible version.</source>
        <translation>Versión Incompatible.</translation>
    </message>
    <message>
        <source>Incorrect or no genesis block found. Wrong datadir for network?</source>
        <translation>Incorrecto o bloque de génesis no encontrado.  Directorio de datos erróneo para la red?</translation>
    </message>
    <message>
        <source>Information</source>
        <translation>Información</translation>
    </message>
    <message>
        <source>Initialization sanity check failed. Dynamic is shutting down.</source>
        <translation>Fallo en la inicialización de comprobación de validez. Dynamic se está apagando.</translation>
    </message>
    <message>
        <source>Input is not valid.</source>
        <translation>Entrada no válida.</translation>
    </message>
    <message>
        <source>InstantSend options:</source>
        <translation>Opciones de InstantSend:</translation>
    </message>
    <message>
        <source>Insufficient funds.</source>
        <translation>Fondos Insuficientes.</translation>
    </message>
    <message>
        <source>Invalid -onion address: &apos;%s&apos;</source>
        <translation>Dirección -onion inválida: &apos;%s&apos;</translation>
    </message>
    <message>
        <source>Invalid -proxy address: &apos;%s&apos;</source>
        <translation>Dirección de -proxy inválida: &apos;%s&apos;</translation>
    </message>
    <message>
        <source>Invalid amount for -maxtxfee=&lt;amount&gt;: &apos;%s&apos;</source>
        <translation>Cantidad inválida para -maxtxfee=&lt;cantidad&gt;: &apos;%s&apos;</translation>
    </message>
    <message>
        <source>Invalid amount for -minrelaytxfee=&lt;amount&gt;: &apos;%s&apos;</source>
        <translation>Cantidad inválida para -minrelaytxfee=&lt;cantidad&gt;: &apos;%s&apos;</translation>
    </message>
    <message>
        <source>Invalid amount for -mintxfee=&lt;amount&gt;: &apos;%s&apos;</source>
        <translation>Cantidad inválida para -mintxfee=&lt;cantidad&gt;: &apos;%s&apos;</translation>
    </message>
    <message>
        <source>Invalid amount for -paytxfee=&lt;amount&gt;: &apos;%s&apos; (must be at least %s)</source>
        <translation>Cantidad inválida para -paytxfee=&lt;cantidad&gt;: &apos;%s&apos; (debe ser por lo menos %s)</translation>
    </message>
    <message>
        <source>Invalid amount for -paytxfee=&lt;amount&gt;: &apos;%s&apos;</source>
        <translation>Cantidad inválida para -paytxfee=&lt;cantidad&gt;: &apos;%s&apos;.</translation>
    </message>
    <message>
        <source>Last successful PrivateSend action was too recent.</source>
        <translation>La última acción exitosa de PrivateSend fue demasiado reciente.</translation>
    </message>
    <message>
        <source>Limit size of signature cache to &lt;n&gt; entries (default: %u)</source>
        <translation>Limitar el tamaño del cache de la firma a &lt;n&gt; entradas (por defecto: %u)</translation>
    </message>
    <message>
        <source>Listen for JSON-RPC connections on &lt;port&gt; (default: %u or testnet: %u)</source>
        <translation>Escuchar conexiones JSON-RPC en &lt;puerto&gt; (por defecto: %u o red de prueba: %u)</translation>
    </message>
    <message>
        <source>Listen for connections on &lt;port&gt; (default: %u or testnet: %u)</source>
        <translation>Escuchar conexiones en &lt;puerto&gt; (por defecto: %u de red de prueba: %u)</translation>
    </message>
    <message>
        <source>Loading budget cache...</source>
        <translation>Cargando cache de presupuesto...</translation>
    </message>
    <message>
        <source>Loading Dynode cache...</source>
        <translation>Cargando cache de Dynodes...</translation>
<<<<<<< HEAD
    </message>
    <message>
        <source>Loading Dynode payment cache...</source>
        <translation>Cargando el cache de pagos de Dynodes...</translation>
    </message>
    <message>
        <source>Loading governance cache...</source>
        <translation>Cargando cache de gobernancia...</translation>
    </message>
    <message>
=======
    </message>
    <message>
        <source>Loading Dynode payment cache...</source>
        <translation>Cargando el cache de pagos de Dynodes...</translation>
    </message>
    <message>
        <source>Loading governance cache...</source>
        <translation>Cargando cache de gobernancia...</translation>
    </message>
    <message>
>>>>>>> 1422ada0
        <source>Loading fulfilled requests cache...</source>
        <translation>Cargando caché de solicitudes cumplidas...</translation>
    </message>
    <message>
        <source>Lock is already in place.</source>
        <translation>El bloqueo ya está activo.</translation>
    </message>
    <message>
        <source>Lock Dynodes from Dynode configuration file (default: %u)</source>
        <translation>Bloquear Dynodes desde el archivo de configuración de Dynodes (por defecto: %u)</translation>
    </message>
    <message>
        <source>Maintain at most &lt;n&gt; connections to peers (default: %u)</source>
        <translation>Mantener por lo mucho &lt;n&gt; conexiones a pares (por defecto: %u)</translation>
    </message>
    <message>
        <source>Maximum per-connection receive buffer, &lt;n&gt;*1000 bytes (default: %u)</source>
        <translation>Máximo búfer de recepción por conexión, &lt;n&gt;*1000 bytes (por defecto: %u)</translation>
    </message>
    <message>
        <source>Maximum per-connection send buffer, &lt;n&gt;*1000 bytes (default: %u)</source>
        <translation>Máximo búfer de envío por conexión, &lt;n&gt;*1000 bytes (por defecto: %u)</translation>
    </message>
    <message>
        <source>Mixing in progress...</source>
        <translation>Mezcaldo en progreso...</translation>
    </message>
    <message>
        <source>Need to specify a port with -whitebind: &apos;%s&apos;</source>
        <translation>Es necesario especificar un puerto con -whitebind: &apos;%s&apos;</translation>
    </message>
    <message>
        <source>No Dynodes detected.</source>
        <translation>Ningún Dynode detectado.</translation>
    </message>
    <message>
        <source>No compatible Dynode found.</source>
        <translation>Dynode no compatible encontrado.</translation>
    </message>
    <message>
        <source>Not in the Dynode list.</source>
        <translation>No en la lista de Dynodes.</translation>
    </message>
    <message>
        <source>Number of automatic wallet backups (default: 10)</source>
        <translation>Número de respaldos automáticos del monedero (por defecto: 10)</translation>
    </message>
    <message>
        <source>Only accept block chain matching built-in checkpoints (default: %u)</source>
        <translation>Solo aceptar puntos de control incorporados que coincidan con la cadena de bloques (por defecto: %u)</translation>
    </message>
    <message>
        <source>Only connect to nodes in network &lt;net&gt; (ipv4, ipv6 or onion)</source>
        <translation>Solo conectar a nodos en la red &lt;red&gt; (ipv4, ipv6 o onion)</translation>
    </message>
    <message>
        <source>Prepend debug output with timestamp (default: %u)</source>
        <translation>Prependa el resultado de la depuración con la marca de tiempo (por defecto: %u)</translation>
    </message>
    <message>
        <source>Run a thread to flush wallet periodically (default: %u)</source>
        <translation>Ejecutar una instancia para depurar el monedero periódicamente (por defecto: %u)</translation>
    </message>
    <message>
        <source>Send trace/debug info to debug.log file (default: %u)</source>
        <translation>Enviar información de rastreo/depuración al archivo debug.log (por defecto: %u)</translation>
    </message>
    <message>
        <source>Send transactions as zero-fee transactions if possible (default: %u)</source>
        <translation>Enviar transacciones sin comisión de ser posible (por defecto: %u)</translation>
    </message>
    <message>
        <source>Server certificate file (default: %s)</source>
        <translation>Archivo de certificado del servidor (por defecto: %s)</translation>
    </message>
    <message>
        <source>Server private key (default: %s)</source>
        <translation>Llave privada del servidor (por defecto: %s)</translation>
    </message>
    <message>
        <source>Set external address:port to get to this Dynode (example: %s)</source>
        <translation>Establecer dirección externa: puerto para conectar a éste Dynode (ej: %s)</translation>
    </message>
    <message>
        <source>Set key pool size to &lt;n&gt; (default: %u)</source>
        <translation>Establecer el tamaño del conjunto de claves a &lt;n&gt; (por defecto: %u)</translation>
    </message>
    <message>
        <source>Set minimum block size in bytes (default: %u)</source>
        <translation>Establecer el tamaño mínimo de los bloques en bytes (por defecto: %u)</translation>
    </message>
    <message>
        <source>Set the number of threads to service RPC calls (default: %d)</source>
        <translation>Establecer el número de instancias para servir las llamadas RPC (por defecto:  %d)</translation>
    </message>
    <message>
        <source>Sets the DB_PRIVATE flag in the wallet db environment (default: %u)</source>
        <translation>Establecer el indicador DB_PRIVATE en el entorno de la base de datos del monedero (por defecto: %u)</translation>
    </message>
    <message>
        <source>Signing timed out.</source>
        <translation>La firma ha caducado.</translation>
    </message>
    <message>
        <source>Specify configuration file (default: %s)</source>
        <translation>Especificar el archivo de configuración (por defecto: %s)</translation>
    </message>
    <message>
        <source>Specify connection timeout in milliseconds (minimum: 1, default: %d)</source>
        <translation>Especificar el tiempo de espera de conexión en milisegundos (mínimo: 1, por defecto: %d)</translation>
    </message>
    <message>
        <source>Specify Dynode configuration file (default: %s)</source>
        <translation>Específicar el archivo de configuración del Dynode (por defecto: %s)</translation>
    </message>
    <message>
        <source>Specify pid file (default: %s)</source>
        <translation>Específicar el archivo pid (por defecto: %s)</translation>
    </message>
    <message>
        <source>Spend unconfirmed change when sending transactions (default: %u)</source>
        <translation>Gastar cambio no confirmados al enviar transacciones (por defecto: %u)</translation>
    </message>
    <message>
        <source>Stop running after importing blocks from disk (default: %u)</source>
        <translation>Dejar de ejecutar después de importar bloques desde el disco (por defecto: %u)</translation>
    </message>
    <message>
        <source>Submitted following entries to Dynode: %u / %d</source>
        <translation>Enviado las siguientes entradas a Dynode: %u / %d</translation>
    </message>
    <message>
        <source>Submitted to Dynode, waiting for more entries ( %u / %d ) %s</source>
        <translation>Enviado al Dynode, esperando más entradas ( %u / %d ) %s</translation>
    </message>
    <message>
        <source>Submitted to Dynode, waiting in queue %s</source>
        <translation>Enviado al Dynode, esperando en la cola %s</translation>
    </message>
    <message>
        <source>Synchronization failed</source>
        <translation>Sincronización fallida</translation>
    </message>
    <message>
        <source>Synchronization finished</source>
        <translation>Sincronización finalizada</translation>
    </message>
    <message>
        <source>Synchronizing budgets...</source>
        <translation>Sincronizando presupuestos...</translation>
    </message>
    <message>
        <source>Synchronizing Dynode winners...</source>
        <translation>Sincronizado Dynodes ganadores...</translation>
    </message>
    <message>
        <source>Synchronizing Dynode payments...</source>
        <translation>Sincronizando pagos de Dynodes...</translation>
<<<<<<< HEAD
    </message>
    <message>
        <source>Synchronizing Dynodes...</source>
        <translation>Sincronizando Dynodes...</translation>
    </message>
    <message>
=======
    </message>
    <message>
        <source>Synchronizing Dynodes...</source>
        <translation>Sincronizando Dynodes...</translation>
    </message>
    <message>
>>>>>>> 1422ada0
        <source>Synchronizing governance objects...</source>
        <translation>Sincronizado objetos de gobernancia...</translation>
    </message>
    <message>
        <source>Synchronizing sporks...</source>
        <translation>Sincronizando sporks...</translation>
    </message>
    <message>
        <source>This is not a Dynode.</source>
        <translation>Ésto no es un Dynode.</translation>
    </message>
    <message>
        <source>Threshold for disconnecting misbehaving peers (default: %u)</source>
        <translation>Límite para desconectar pares mal portados (por defecto: %u)</translation>
    </message>
    <message>
        <source>Use KeePass 2 integration using KeePassHttp plugin (default: %u)</source>
        <translation>Usar la integración con KeePass 2 a través del plugin KeePassHttp (por defecto: %u)</translation>
    </message>
    <message>
        <source>Use N separate Dynodes to anonymize funds  (2-8, default: %u)</source>
        <translation>Usar N Dynodes separados para anonimizar fondos (2-8, por defecto: %u)</translation>
    </message>
    <message>
        <source>Use UPnP to map the listening port (default: %u)</source>
        <translation>Usar UPnP para mapear el puerto de escucha (por defecto: %u)</translation>
    </message>
    <message>
        <source>Wallet needed to be rewritten: restart Dynamic to complete</source>
<<<<<<< HEAD
    </message>
    <message>
=======
>>>>>>> 1422ada0
        <translation>El monedero necesitaba ser reescrito: reiniciar Dynamic para completar</translation>
    </message>
    <message>
        <source>Warning: Unsupported argument -benchmark ignored, use -debug=bench.</source>
        <translation>Advertencia: argumento no admitido -benchmark ignorado, use -debug=bench.</translation>
    </message>
    <message>
        <source>Warning: Unsupported argument -debugnet ignored, use -debug=net.</source>
        <translation>Advertencia: Argumento no admitido -debugnet ignorado, use -debug=net.</translation>
    </message>
    <message>
        <source>Will retry...</source>
        <translation>Se volverá a intentar...</translation>
    </message>
    <message>
        <source>Invalid dynodepairingkey. Please see documenation.</source>
        <translation>dynodepairingkey inválido.  Por favor revise la documentación.</translation>
    </message>
    <message>
        <source>(must be 33300 for mainnet)</source>
        <translation>(debe ser 33300 para la red principal)</translation>
    </message>
    <message>
        <source>Can&apos;t find random Dynode.</source>
        <translation>No se puede encontrar un Dynode aleatorio.</translation>
    </message>
    <message>
        <source>Can&apos;t mix while sync in progress.</source>
        <translation>No se puede mezclar mientras la sincronización siga en progreso.</translation>
    </message>
    <message>
        <source>Could not parse dynode.conf</source>
        <translation>No se pudo analizar el archivo dynode.conf</translation>
    </message>
    <message>
        <source>Invalid netmask specified in -whitelist: &apos;%s&apos;</source>
        <translation>Máscara de red inválida especificada en -whitelist: &apos;%s&apos;</translation>
    </message>
    <message>
        <source>Invalid port detected in dynode.conf</source>
        <translation>Puerto inválido detectado en dynode.conf</translation>
    </message>
    <message>
        <source>Invalid private key.</source>
        <translation>Llave privada inválida.</translation>
    </message>
    <message>
        <source>Invalid script detected.</source>
        <translation>Script inválido detectado.</translation>
    </message>
    <message>
        <source>KeePassHttp id for the established association</source>
        <translation>ID de KeePassHttp para la asociación establecida</translation>
    </message>
    <message>
        <source>KeePassHttp key for AES encrypted communication with KeePass</source>
        <translation>Clave KeePassHttp para la comunicación cifrada AES con KeePass</translation>
    </message>
    <message>
        <source>Keep N DYN anonymized (default: %u)</source>
        <translation>Mantener N DYN anonimizado (por defecto: %u)</translation>
    </message>
    <message>
        <source>Keep at most &lt;n&gt; unconnectable transactions in memory (default: %u)</source>
        <translation>Mantener cuando mucho &lt;n&gt; transacciones inconectables en memoria (por defecto: %u)</translation>
    </message>
    <message>
        <source>Last PrivateSend was too recent.</source>
        <translation>El último PrivateSend es muy reciente.</translation>
    </message>
    <message>
        <source>Line: %d</source>
        <translation>Línea: %d</translation>
    </message>
    <message>
        <source>Loading addresses...</source>
        <translation>Cargando direcciones...</translation>
    </message>
    <message>
        <source>Loading block index...</source>
        <translation>Cargando índice de bloques...</translation>
    </message>
    <message>
        <source>Loading wallet... (%3.2f %%)</source>
        <translation>Cargando monedero... (%3.2f %%)</translation>
    </message>
    <message>
        <source>Loading wallet...</source>
        <translation>Cargando monedero...</translation>
    </message>
    <message>
        <source>Loading banlist...</source>
        <translation>Cargando lista de baneos...</translation>
    </message>
    <message>
        <source>Make sure to encrypt your wallet and delete all non-encrypted backups after you verified that wallet works!</source>
        <translation>¡Asegúrese de cifrar su monedero y eliminar todas las copias de seguridad no cifradas después de verificar que el monedero funciona!</translation>
    </message>
    <message>
        <source>Dynode options:</source>
        <translation>Opciones de Dynode:</translation>
    </message>
    <message>
        <source>Dynode queue is full.</source>
        <translation>Cola de Dynodes completa.</translation>
    </message>
    <message>
        <source>Dynode:</source>
        <translation>Dynode:</translation>
    </message>
    <message>
        <source>Missing input transaction information.</source>
        <translation>Información de entrada de transacción faltante.</translation>
    </message>
    <message>
        <source>No funds detected in need of denominating.</source>
        <translation>No fueron detectados fondos que necesiten denominación.</translation>
    </message>
    <message>
        <source>No matching denominations found for mixing.</source>
        <translation>No se encontraron denominaciones coincidentes para la mezcla.</translation>
    </message>
    <message>
        <source>Node relay options:</source>
        <translation>Opciones de retransmisión del nodo</translation>
    </message>
    <message>
        <source>Non-standard public key detected.</source>
        <translation>Llave pública no-estándar detectada.</translation>
    </message>
    <message>
        <source>Not compatible with existing transactions.</source>
        <translation>No compatible con transaccions existentes.</translation>
    </message>
    <message>
        <source>Not enough file descriptors available.</source>
        <translation>No hay suficientes descriptores de archivo disponibles.</translation>
    </message>
    <message>
        <source>Options:</source>
        <translation>Opciones:</translation>
    </message>
    <message>
        <source>Password for JSON-RPC connections</source>
        <translation>Contraseña para conexiones JSON-RPC</translation>
    </message>
    <message>
        <source>RPC SSL options: (see the Bitcoin Wiki for SSL setup instructions)</source>
        <translation>Opciones SSL de RPC: (consulte las instrucciones de configuración de Bitcoin Wiki para SSL)</translation>
    </message>
    <message>
        <source>RPC server options:</source>
        <translation>Opciones del servidor RPC:</translation>
    </message>
    <message>
        <source>RPC support for HTTP persistent connections (default: %d)</source>
        <translation>Soporte de RPC para conexiones persistentes HTTP (por defecto: %d)</translation>
    </message>
    <message>
        <source>Randomly drop 1 of every &lt;n&gt; network messages</source>
        <translation>Descartar aleatoriamente 1 de cada &lt;n&gt; mensajes de red</translation>
    </message>
    <message>
        <source>Randomly fuzz 1 of every &lt;n&gt; network messages</source>
        <translation>Difuminar aleatoriamente 1 de cada &lt;n&gt; mensajes de red</translation>
    </message>
    <message>
        <source>Rebuild block chain index from current blk000??.dat files</source>
        <translation>Reconstruir el índice de la cadena de bloques desde los archivos blk000??.dat actuales</translation>
    </message>
    <message>
        <source>Print version and exit</source>
        <translation>Mostrar la versión y salir</translation>
    </message>
    <message>
        <source>Print this help message and exit</source>
        <translation>Mostrar éste mensaje de ayuda y salir</translation>
    </message>
    <message>
        <source>Receive and display P2P network alerts (default: true)</source>
        <translation>Recibir y mostrar alertas de red P2P (por defecto: true)</translation>
    </message>
    <message>
        <source>Tell other nodes to filter invs to us by our mempool min fee (default: %u)</source>
        <translation>Comunicar a otros nodos que nos filtren los invs por nuestra comisión mínima de mempool (por defecto: %u)</translation>
    </message>
    <message>
        <source>Imports blocks from external blk000??.dat file on startup</source>
        <translation>Importar bloques desde un archivo blk000??.dat externo al iniciar</translation>
    </message>
    <message>
        <source>Keep the transaction memory pool below &lt;n&gt; megabytes (default: %u)</source>
        <translation>Mantenga el grupo de memoria de transacciones debajo de &lt;n&gt; megabytes (por defecto: %u)</translation>
    </message>
    <message>
        <source>Do not keep transactions in the mempool longer than &lt;n&gt; hours (default: %u)</source>
        <translation>No mantenga las transacciones en mempool durante más tiempo que &lt;n&gt; horas (por defecto: %u)</translation>
    </message>
    <message>
        <source>Reduce storage requirements by pruning (deleting) old blocks. This mode is incompatible with -txindex and -rescan. Warning: Reverting this setting requires re-downloading the entire blockchain. (default: 0 = disable pruning blocks, &gt;%u = target size in MiB to use for block files)</source>
        <translation>Reduzca los requisitos de almacenamiento al recortar (eliminar) bloques antiguos. Este modo es incompatible con -txindex y -rescan. Advertencia: Revertir esta configuración requiere volver a descargar la cadena de bloques completa. (por defecto: 0 = deshabilitar recorte de bloques, &gt;%u = tamaño objetivo en MiB para usar para archivos de bloques)</translation>
    </message>
    <message>
        <source>Rebuild chain state from the currently indexed blocks</source>
        <translation>Reconstruir el estado de la cadena desde los bloques indexados actuales</translation>
    </message>
    <message>
        <source>Rebuild chain state and block index from the blk*.dat files on disk</source>
        <translation>Reconstruir el estado de la cadena de bloques y el índice de bloques desde los archivos blk*.dat en el disco</translation>
    </message>
    <message>
        <source>Maintain a full address index, used to query for the balance, txids and unspent outputs for addresses (default: %u)</source>
        <translation>Mantenga un índice de direcciones completo, utilizado para consultar el saldo, los txids y las salidas no gastadas para las direcciones (por defecto: %u)</translation>
    </message>
    <message>
        <source>Maintain a timestamp index for block hashes, used to query blocks hashes by a range of timestamps (default: %u)</source>
        <translation>Mantener un índice de marca de tiempo para hashes de bloque, usado para consultar hashes de bloques por un rango de marcas de tiempo (por defecto: %u)</translation>
    </message>
    <message>
        <source>Maintain a full spent index, used to query the spending txid and input index for an outpoint (default: %u)</source>
        <translation>Mantener un índice de gastos completo, que se utilice para consultar el txid de gasto y el índice de entrada para un punto de salida (por defecto: %u)</translation>
    </message>
    <message>
        <source>Connect only to the specified node(s); -noconnect or -connect=0 alone to disable automatic connections</source>
        <translation>Conectar solo a los nodos especificados; -noconnect o -connect=0 solo para deshabilitar las conexiones automáticas</translation>
    </message>
    <message>
        <source>Discover own IP addresses (default: 1 when listening and no -externalip or -proxy)</source>
        <translation>Mostrar las direcciones IP propias (por defecto: 1 cuando se escucha y sin -externalip o -proxy)</translation>
    </message>
    <message>
        <source>Query for peer addresses via DNS lookup, if low on addresses (default: 1 unless -connect/-noconnect)</source>
        <translation>Consulte las direcciones de pares a través de la búsqueda de DNS si bajo en direcciones (por defecto: 1 a menos que -connect/-noconnect)</translation>
    </message>
    <message>
        <source>Accept connections from outside (default: 1 if no -proxy or -connect/-noconnect)</source>
        <translation>Aceptar conexiones desde el exterior (por defecto: 1 si no se usa -proxy o -connect/-noconnect)</translation>
    </message>
    <message>
        <source>Automatically create Tor hidden service (default: %d)</source>
        <translation>Crear automáticamente un servicio escondido por Tor (por defecto: %d)</translation>
    </message>
    <message>
        <source>Maintain at most &lt;n&gt; connections to peers (temporary service connections excluded) (default: %u)</source>
        <translation>Mantener a lo sumo &lt;n&gt; conexiones a pares (excluidas las conexiones de servicios temporales) (por defecto: %u)</translation>
    </message>
    <message>
        <source>Maximum allowed median peer time offset adjustment. Local perspective of time may be influenced by peers forward or backward by this amount. (default: %u seconds)</source>
        <translation>Ajuste de compensación máximo permitido de tiempo entre pares. La perspectiva local del tiempo puede verse influenciada por los pares hacia adelante o hacia atrás por esta cantidad. (por defecto: %u segundos)</translation>
    </message>
    <message>
        <source>Support filtering of blocks and transaction with bloom filters (default: %u)</source>
        <translation>Admite el filtrado de bloques y la transacción con filtros bloom (por defecto: %u)</translation>
    </message>
    <message>
        <source>Randomize credentials for every proxy connection. This enables Tor stream isolation (default: %u)</source>
        <translation>Aleatorizar credenciales para cada conexión de proxy. Esto habilita el aislamiento de Tor stream (por defecto: %u)</translation>
    </message>
    <message>
        <source>Tor control port to use if onion listening enabled (default: %s)</source>
        <translation>Puerto de control de Tor a utilizar si la escucha en onion se encuentra activa (por defecto: %s)</translation>
    </message>
    <message>
        <source>Tor control port password (default: empty)</source>
        <translation>Contraseña de puerto de control de Tor (por defecto: vacío)</translation>
    </message>
    <message>
        <source>Accept relayed transactions received from whitelisted peers even when not relaying transactions (default: %d)</source>
        <translation>Acepte las transacciones retransmitidas recibidas de sus pares en la lista blanca incluso cuando no están retransmitiendo transacciones (por defecto: %d)</translation>
    </message>
    <message>
        <source>Force relay of transactions from whitelisted peers even they violate local relay policy (default: %d)</source>
        <translation>Forzar la retransmisión de transacciones de pares en la lista blanca incluso si violan la política de retransmisión local (por defecto: %d)</translation>
    </message>
    <message>
        <source>Tries to keep outbound traffic under the given target (in MiB per 24h), 0 = no limit (default: %d)</source>
        <translation>Intenta mantener el tráfico saliente por debajo del objetivo dado (en MiB por 24h), 0 = sin límite (por defecto: %d)</translation>
    </message>
    <message>
        <source>A fee rate (in %s/kB) that will be used when fee estimation has insufficient data (default: %s)</source>
        <translation>Una tarifa (en %s/kB) que se usará cuando la estimación de la comisión no tenga datos suficientes (por defecto: %s)</translation>
    </message>
    <message>
        <source>Fees (in %s/kB) smaller than this are considered zero fee for transaction creation (default: %s)</source>
        <translation>Las comisiones (en %s/kB) más pequeñas que esto se consideran una comisión de 0 para la creación de transacciones (por defecto: %s)</translation>
    </message>
    <message>
        <source>Fees (in %s/kB) smaller than this are considered zero fee for relaying, mining and transaction creation (default: %s)</source>
        <translation>Las comisiones (en %s/kB) más pequeñas que esto se consideran una comisión de 0 para la retransmisión, minería y creación de transacciónes (por defecto: %s)</translation>
    </message>
    <message>
        <source>Fee (in %s/kB) to add to transactions you send (default: %s)</source>
        <translation>Las comisiones (en %s/kB) para agregar a las transacciones que envíe (por defecto: %s)</translation>
    </message>
    <message>
        <source>Rescan the block chain for missing wallet transactions on startup</source>
        <translation>Reescanear la cadena de bloques por transacciones faltantes en el monedero al inicio</translation>
    </message>
    <message>
        <source>Attempt to recover private keys from a corrupt wallet on startup</source>
        <translation>Intentar recuperar las llaves privadas de un monedero corrupto al inicio</translation>
    </message>
    <message>
        <source>Use hierarchical deterministic key generation (HD) after bip39/bip44. Only has effect during wallet creation/first start</source>
        <translation>Utilice la generación de claves deterministas jerárquicas (HD) después de bip39 / bip44. Solo tiene efecto durante la creación del monedero / primer inicio</translation>
    </message>
    <message>
        <source>User defined mnemonic for HD wallet (bip39). Only has effect during wallet creation/first start (default: randomly generated)</source>
        <translation>Mnemotecnia definida por el usuario para el monedero HD (bip39). Solo tiene efecto durante la creación del monedero / primer inicio (por defecto: generado aleatoriamente)</translation>
    </message>
    <message>
        <source>User defined mnemonic passphrase for HD wallet (bip39). Only has effect during wallet creation/first start (default: empty string)</source>
        <translation>Frase de contraseña mnemónica definida por el usuario para el monedero HD (bip39). Solo tiene efecto durante la creación del monedero / primer inicio (por defecto: cadena de caracteres vacía)</translation>
    </message>
    <message>
        <source>User defined seed for HD wallet (should be in hex). Only has effect during wallet creation/first start (default: randomly generated)</source>
        <translation>Semilla definida por el usuario para el monedero HD (debe estar en hexadecimal). Solo tiene efecto durante la creación del monedero / primer inicio (por defecto: generado aleatoriamente)</translation>
    </message>
    <message>
        <source>Upgrade wallet to latest format on startup</source>
        <translation>Actualizar el monedero al formato mas reciente al inicio</translation>
    </message>
    <message>
        <source>Make the wallet broadcast transactions</source>
        <translation>Hacer que el monedero transmita transacciones</translation>
    </message>
    <message>
        <source>Number of automatic wallet backups (default: %u)</source>
        <translation>Número de respaldos automáticos del monedero (por defecto: %u)</translation>
    </message>
    <message>
        <source>Specify full path to directory for automatic wallet backups (must exist)</source>
        <translation>Especifique la ruta completa al directorio para las copias de seguridad automáticas del monedero (debe existir)</translation>
    </message>
    <message>
        <source>Append comment to the user agent string</source>
        <translation>Anexar comentario a la cadena del agente de usuario</translation>
    </message>
    <message>
        <source>Maximum total fees (in %s) to use in a single wallet transaction or raw transaction; setting this too low may abort large transactions (default: %s)</source>
        <translation>Cuotas máximas totales (en %s) para usar en una sola transacción de cartera o transacción sin procesar; establecer este valor demasiado bajo puede abortar transacciones grandes (por defecto: %s)</translation>
    </message>
    <message>
        <source>Send trace/debug info to console instead of debug.log file</source>
        <translation>Enviar información de seguimiento / depuración a la consola en lugar del archivo debug.log</translation>
    </message>
    <message>
        <source>Use the test chain</source>
        <translation>Usar la cadena de pruebas</translation>
    </message>
    <message>
        <source>Disable all Dynamic specific functionality (Dynodes, PrivateSend, InstantSend, Governance) (0-1, default: %u)</source>
        <translation>Deshabilitar toda la funcionalidad específica de Dynamic (Dynodes, PrivateSend, InstantSend, Governance) (0-1, por defecto: %u)</translation>
    </message>
    <message>
        <source>Enable use of automated PrivateSend for funds stored in this wallet (0-1, default: %u)</source>
        <translation>Habilitar el uso de PrivateSend automatizado para los fondos almacenados en este monedero (0-1, por defecto : %u)</translation>
    </message>
    <message>
        <source>Enable multiple PrivateSend mixing sessions per block, experimental (0-1, default: %u)</source>
        <translation>Habilitar múltiples sesiones de mezcla PrivateSend por bloque, experimental (0-1, por defecto: %u)</translation>
    </message>
    <message>
        <source>Use N separate Dynodes for each denominated input to mix funds (2-16, default: %u)</source>
        <translation>Utilizar N Dynodes separados para cada entrada denominada para mezclar fondos (2-16, por defecto: %u)</translation>
    </message>
    <message>
        <source>Enable InstantSend, show confirmations for locked transactions (0-1, default: %u)</source>
        <translation>Habilitar InstantSend, mostrar confirmaciones para transacciones bloqueadas (0-1, por defecto: %u)</translation>
    </message>
    <message>
        <source>Execute command when a wallet InstantSend transaction is successfully locked (%s in cmd is replaced by TxID)</source>
        <translation>Ejecute el comando cuando una transacción de InstantSend del monedero se bloquea correctamente (%s en cmd se reemplaza por TxID)</translation>
    </message>
    <message>
        <source>Minimum bytes per sigop in transactions we relay and mine (default: %u)</source>
        <translation>Bytes mínimos por sigop en transacciones que se retransmiten y minan (por defecto: %u)</translation>
    </message>
    <message>
        <source>Enable transaction replacement in the memory pool (default: %u)</source>
        <translation>Habilitar el reemplazo de transacciones en el grupo de memoria (por defecto: %u)</translation>
    </message>
    <message>
        <source>Location of the auth cookie (default: data dir)</source>
        <translation>Localización del cookie de auth (por defecto: data dir)</translation>
    </message>
    <message>
        <source>Username and hashed password for JSON-RPC connections. The field &lt;userpw&gt; comes in the format: &lt;USERNAME&gt;:&lt;SALT&gt;$&lt;HASH&gt;. A canonical python script is included in share/rpcuser. This option can be specified multiple times</source>
        <translation>Nombre de usuario y contraseña hasheada para las conexiones JSON-RPC. El campo &lt;userpw&gt; viene en el formato: &lt;NOMBRE DE USUARIO&gt;:&lt;SALT&gt;$&lt;HASH&gt;. Se incluye un script canónico de python en share / rpcuser. Esta opción se puede especificar varias veces.</translation>
    </message>
    <message>
        <source>Receive and display P2P network alerts (default: %u)</source>
        <translation>Recibir y mostrar alertas de red P2P (por defecto: %u)</translation>
    </message>
    <message>
        <source>Relay and mine data carrier transactions (default: %u)</source>
        <translation>Retransmitir y minar las transacciones de transportadores de datos (por defecto: %u)</translation>
    </message>
    <message>
        <source>Relay non-P2SH multisig (default: %u)</source>
        <translation>Retransmitir multisigs carentes de P2SH (por defecto: %u)</translation>
    </message>
    <message>
        <source>Rescan the block chain for missing wallet transactions</source>
        <translation>Reescanear la cadena de bloques para encontrar transacciones faltantes en el monedero</translation>
    </message>
    <message>
        <source>Rescanning...</source>
        <translation>Reescaneando...</translation>
    </message>
    <message>
        <source>Run in the background as a daemon and accept commands</source>
        <translation>Ejecutar en segundo plano como subproceso y aceptar comandos</translation>
    </message>
    <message>
        <source>Session not complete!</source>
        <translation>Sesión no completada!</translation>
    </message>
    <message>
        <source>Session timed out.</source>
        <translation>Sesión desconectada.</translation>
    </message>
    <message>
        <source>Set database cache size in megabytes (%d to %d, default: %d)</source>
        <translation>Establecer el cache de la base de datos en megabytes (%d a %d, por defecto: %d)
</translation>
    </message>
    <message>
        <source>Set maximum block size in bytes (default: %d)</source>
        <translation>Establecer el tamaño máximo de los bloques en bytes (por defecto: %d)
</translation>
    </message>
    <message>
        <source>Set the Dynode private key</source>
        <translation>Establecer la llave privada del Dynode</translation>
    </message>
    <message>
        <source>Show all debugging options (usage: --help -help-debug)</source>
        <translation>Mostrar todas las opciones de depuración (uso: --help -help-debug)</translation>
    </message>
    <message>
        <source>Shrink debug.log file on client startup (default: 1 when no -debug)</source>
        <translation>Reducir el archivo debug.log al iniciar del cliente (por default: 1 cuando no se utilice -debug)</translation>
    </message>
    <message>
        <source>Signing failed.</source>
        <translation>Firmado fallido.</translation>
    </message>
    <message>
        <source>Signing transaction failed</source>
        <translation>Firmado de la transacción fallido</translation>
    </message>
    <message>
        <source>Specify data directory</source>
        <translation>Específicar el directorio de datos</translation>
    </message>
    <message>
        <source>Specify wallet file (within data directory)</source>
        <translation>Específicar el archivo del monedero (dentro del directorio de datos)</translation>
    </message>
    <message>
        <source>Specify your own public address</source>
        <translation>Especificar su propia dirección pública</translation>
    </message>
    <message>
        <source>Synchronization pending...</source>
        <translation>Sincronización pendiente...</translation>
    </message>
    <message>
        <source>This help message</source>
        <translation>Éste mensaje de ayuda</translation>
    </message>
    <message>
        <source>This is experimental software.</source>
        <translation>Esto es un programa experimental.</translation>
    </message>
    <message>
        <source>This is intended for regression testing tools and app development.</source>
        <translation>Esto está destinado a herramientas de prueba de regresión y desarrollo de aplicaciones.</translation>
    </message>
    <message>
        <source>Transaction amount too small</source>
        <translation>Monto de la transacción muy pequeño</translation>
    </message>
    <message>
        <source>Transaction amounts must be positive</source>
        <translation>Los montos de las transacciones deben ser positivos</translation>
    </message>
    <message>
        <source>Transaction created successfully.</source>
        <translation>Transacción creada con éxito.</translation>
    </message>
    <message>
        <source>Transaction fees are too high.</source>
        <translation>La comisión de la transacción es muy alta.</translation>
    </message>
    <message>
        <source>Transaction not valid.</source>
        <translation>Transacción inválida</translation>
    </message>
    <message>
        <source>Transaction too large for fee policy</source>
        <translation>Transacción muy grande para la política de comisiones</translation>
    </message>
    <message>
        <source>Transaction too large</source>
        <translation>Comisión de transacción muy grande</translation>
    </message>
    <message>
        <source>Transmitting final transaction.</source>
        <translation>Transmitiendo transacción final.</translation>
    </message>
    <message>
        <source>Unable to bind to %s on this computer (bind returned error %s)</source>
        <translation>Imposible de enlazar a %s en ésta computadora (el enlace retornó el error %s)
</translation>
    </message>
    <message>
        <source>Unable to sign spork message, wrong key?</source>
        <translation>Imposible de firmar el mensaje de spork, llave errónea?</translation>
    </message>
    <message>
        <source>Unknown network specified in -onlynet: &apos;%s&apos;</source>
        <translation>Red desconocida definida en -onlynet: &apos;%s&apos;</translation>
    </message>
    <message>
        <source>Unknown state: id = %u</source>
        <translation>Estado desconocido: id = %u</translation>
    </message>
    <message>
        <source>Upgrade wallet to latest format</source>
        <translation>Actualizar monedero al formato mas reciente</translation>
    </message>
    <message>
        <source>Use OpenSSL (https) for JSON-RPC connections</source>
        <translation>Usar OpenSSL (https) para las conexiones JSON-RPC</translation>
    </message>
    <message>
        <source>Use UPnP to map the listening port (default: 1 when listening)</source>
        <translation>Usar UPnP para mapear el puerto de escucha (por defecto: 1 cuando se escucha)</translation>
    </message>
    <message>
        <source>Use the test network</source>
        <translation>Usar la red de prueba</translation>
    </message>
    <message>
        <source>Username for JSON-RPC connections</source>
        <translation>Nombre de usuario para conexiones JSON-RPC</translation>
    </message>
    <message>
        <source>Value more than PrivateSend pool maximum allows.</source>
        <translation>Valor superior al máximo de permitido por el PrivateSend pool.</translation>
    </message>
    <message>
        <source>Verifying blocks...</source>
        <translation>Verificando bloques...</translation>
    </message>
    <message>
        <source>Verifying wallet...</source>
        <translation>Verificando monedero...</translation>
    </message>
    <message>
        <source>Wallet %s resides outside data directory %s</source>
        <translation>El monedero %s reside fuera del directorio de datos %s</translation>
    </message>
    <message>
        <source>Wallet is locked.</source>
        <translation>Monedero bloqueado.</translation>
    </message>
    <message>
        <source>Wallet options:</source>
        <translation>Opciones del monedero:</translation>
    </message>
    <message>
        <source>Wallet window title</source>
        <translation>Título de la ventana del monedero</translation>
    </message>
    <message>
        <source>Warning</source>
        <translation>Advertencia</translation>
    </message>
    <message>
        <source>Warning: This version is obsolete, upgrade required!</source>
        <translation>Advertencia: Ésta versión está obsoleta, es necesaria una actualización!</translation>
    </message>
    <message>
        <source>You need to rebuild the database using -reindex to change -txindex</source>
        <translation>Se necesita reconstruir la base de datos usando -reindex para cambiar -txindex</translation>
    </message>
    <message>
        <source>Your entries added successfully.</source>
        <translation>Sus entradas fueron agregadas correctamente.</translation>
    </message>
    <message>
        <source>Your transaction was accepted into the pool!</source>
        <translation>Su transacción fué aceptada en el pool!</translation>
    </message>
    <message>
        <source>Zapping all transactions from wallet...</source>
        <translation>Eliminando todas transacciones del monedero...</translation>
    </message>
    <message>
        <source>on startup</source>
        <translation>al inicio</translation>
    </message>
    <message>
        <source>wallet.dat corrupt, salvage failed</source>
        <translation>wallet.dat corrupto, recuperación fallida</translation>
    </message>
</context>
<context>
    <name>ModalOverlay</name>
    <message>
        <source>The displayed information may be out of date. Your wallet automatically synchronizes with the Dynamic network after a connection is established, but this process has not completed yet. This means that recent transactions will not be visible, and the balance will not be up-to-date until this process has completed.</source>
        <translation>La información mostrada puede estar desactualizada. Su monedero se sincroniza automáticamente con la red Dynamic después de que se establece una conexión, pero este proceso aún no se ha completado. Esto significa que las transacciones recientes no serán visibles, y el saldo no estará actualizado hasta que este proceso se haya completado.</translation>
    </message>
    <message>
        <source>Spending DYN may not be possible during that phase!</source>
        <translation>El gasto de DYN puede no ser posible durante esa fase!</translation>
    </message>
    <message>
        <source>Amount of blocks left</source>
        <translation>Cantidad de bloques restantes</translation>
    </message>
    <message>
        <source>unknown</source>
        <translation>desconocido</translation>
    </message>
    <message>
        <source>Unknown...</source>
        <translation>desconocido...</translation>
    </message>
    <message>
        <source>Unknown. Syncing Headers (%1)...</source>
        <translation>Desconocido. Sincronizado Headers (%1)...</translation>
    </message>
    <message>
        <source>Last block time</source>
        <translation>Tiempo del último bloque</translation>
    </message>
    <message>
        <source>Progress</source>
        <translation>Progreso</translation>
    </message>
    <message>
        <source>Progress increase per Hour</source>
        <translation>Increso del progreso por Hora</translation>
    </message>
    <message>
        <source>calculating...</source>
        <translation>calculando...</translation>
    </message>
    <message>
        <source>Estimated time left until synced</source>
        <translation>Tiempo restante estimado hasta sincronizar</translation>
    </message>
    <message>
        <source>&amp;Hide</source>
        <translation>&amp;Ocultar</translation>
    </message>
    <message>
        <source>Hide</source>
        <translation>Ocultar</translation>
    </message>
</context>
</TS><|MERGE_RESOLUTION|>--- conflicted
+++ resolved
@@ -1,8 +1,4 @@
-<<<<<<< HEAD
 <TS language="es" version="2.4">
-=======
-<TS language="nl" version="2.0">
->>>>>>> 1422ada0
 <context>
     <name>AddressBookPage</name>
     <message>
@@ -4568,7 +4564,6 @@
     <message>
         <source>Loading Dynode cache...</source>
         <translation>Cargando cache de Dynodes...</translation>
-<<<<<<< HEAD
     </message>
     <message>
         <source>Loading Dynode payment cache...</source>
@@ -4579,18 +4574,6 @@
         <translation>Cargando cache de gobernancia...</translation>
     </message>
     <message>
-=======
-    </message>
-    <message>
-        <source>Loading Dynode payment cache...</source>
-        <translation>Cargando el cache de pagos de Dynodes...</translation>
-    </message>
-    <message>
-        <source>Loading governance cache...</source>
-        <translation>Cargando cache de gobernancia...</translation>
-    </message>
-    <message>
->>>>>>> 1422ada0
         <source>Loading fulfilled requests cache...</source>
         <translation>Cargando caché de solicitudes cumplidas...</translation>
     </message>
@@ -4749,21 +4732,12 @@
     <message>
         <source>Synchronizing Dynode payments...</source>
         <translation>Sincronizando pagos de Dynodes...</translation>
-<<<<<<< HEAD
     </message>
     <message>
         <source>Synchronizing Dynodes...</source>
         <translation>Sincronizando Dynodes...</translation>
     </message>
     <message>
-=======
-    </message>
-    <message>
-        <source>Synchronizing Dynodes...</source>
-        <translation>Sincronizando Dynodes...</translation>
-    </message>
-    <message>
->>>>>>> 1422ada0
         <source>Synchronizing governance objects...</source>
         <translation>Sincronizado objetos de gobernancia...</translation>
     </message>
@@ -4793,11 +4767,6 @@
     </message>
     <message>
         <source>Wallet needed to be rewritten: restart Dynamic to complete</source>
-<<<<<<< HEAD
-    </message>
-    <message>
-=======
->>>>>>> 1422ada0
         <translation>El monedero necesitaba ser reescrito: reiniciar Dynamic para completar</translation>
     </message>
     <message>
