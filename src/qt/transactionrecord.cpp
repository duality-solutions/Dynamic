--- conflicted
+++ resolved
@@ -9,13 +9,9 @@
 
 #include "base58.h"
 #include "consensus/consensus.h"
-<<<<<<< HEAD
 #include "bdap/bdap.h"
 #include "bdap/domainentry.h"
 #include "fluid/fluid.h"
-=======
-#include "fluid.h"
->>>>>>> f85f1df3
 #include "instantsend.h"
 #include "validation.h"
 #include "privatesend.h"
@@ -161,10 +157,7 @@
                 {
                     const CTxOut& txout = wtx.vout[nOut];
                     sub.idx = parts.size();
-<<<<<<< HEAD
-=======
                     if(IsTransactionFluid(txout.scriptPubKey)) sub.type = TransactionRecord::Fluid;
->>>>>>> f85f1df3
                     if(CPrivateSend::IsCollateralAmount(txout.nValue)) sub.type = TransactionRecord::PrivateSendMakeCollaterals;
                     if(CPrivateSend::IsDenominatedAmount(txout.nValue)) sub.type = TransactionRecord::PrivateSendCreateDenominations;
                     if(nDebit - wtx.GetValueOut() == CPrivateSend::GetCollateralAmount()) sub.type = TransactionRecord::PrivateSendCollateralPayment;
@@ -219,8 +212,6 @@
                     sub.type = TransactionRecord::SendToOther;
                     sub.address = mapValue["to"];
                 }
-
-<<<<<<< HEAD
                 if (IsBDAPDataOutput(txout)) {
                     std::vector<unsigned char> vchData;
                     std::vector<unsigned char> vchHash;
@@ -251,15 +242,11 @@
                         sub.type = TransactionRecord::RevokeDomainGroup;
                     }
                 }
-
-                if(mapValue["PS"] == "1")
-=======
                 if(IsTransactionFluid(txout.scriptPubKey)) 
                 {
                     sub.type = TransactionRecord::Fluid;
                 }
                 else if(mapValue["PS"] == "1")
->>>>>>> f85f1df3
                 {
                     sub.type = TransactionRecord::PrivateSend;
                 }
