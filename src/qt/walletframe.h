// Copyright (c) 2016-2017 Duality Blockchain Solutions Developers
// Copyright (c) 2014-2017 The Dash Core Developers
// Copyright (c) 2009-2017 The Bitcoin Developers
// Copyright (c) 2009-2017 Satoshi Nakamoto
// Distributed under the MIT/X11 software license, see the accompanying
// file COPYING or http://www.opensource.org/licenses/mit-license.php.

#ifndef DYNAMIC_QT_WALLETFRAME_H
#define DYNAMIC_QT_WALLETFRAME_H

#include <QFrame>
#include <QMap>

class ClientModel;
class DynamicGUI;
class PlatformStyle;
class SendCoinsRecipient;
class WalletModel;
class WalletView;

QT_BEGIN_NAMESPACE
class QStackedWidget;
QT_END_NAMESPACE

class WalletFrame : public QFrame
{
    Q_OBJECT

public:
    explicit WalletFrame(const PlatformStyle *platformStyle, DynamicGUI *_gui = 0);
    ~WalletFrame();

    void setClientModel(ClientModel *clientModel);

    bool addWallet(const QString& name, WalletModel *walletModel);
    bool setCurrentWallet(const QString& name);
    bool removeWallet(const QString &name);
    void removeAllWallets();

    bool handlePaymentRequest(const SendCoinsRecipient& recipient);

    void showOutOfSyncWarning(bool fShow);

Q_SIGNALS:
    /** Notify that the user has requested more information about the out-of-sync warning */
    void requestedSyncWarningInfo();

private:
    QStackedWidget *walletStack;
    DynamicGUI *gui;
    ClientModel *clientModel;
    QMap<QString, WalletView*> mapWalletViews;

    bool bOutOfSync;

    const PlatformStyle *platformStyle;

    WalletView *currentWalletView();

public Q_SLOTS:
    /** Switch to overview (home) page */
    void gotoOverviewPage();
    /** Switch to history (transactions) page */
    void gotoHistoryPage();
    /** Switch to Dynode page */
    void gotoDynodePage();
    /** Switch to receive coins page */
    void gotoReceiveCoinsPage();
    /** Switch to send coins page */
    void gotoSendCoinsPage(QString addr = "");
<<<<<<< HEAD
    /** Switch to MultiSig page */
    void gotoMultiSigPage();
=======
    /** Switch to DNS page */
    void gotoDNSPage();
>>>>>>> 576e0ef3

    /** Show Sign/Verify Message dialog and switch to sign message tab */
    void gotoSignMessageTab(QString addr = "");
    /** Show Sign/Verify Message dialog and switch to verify message tab */
    void gotoVerifyMessageTab(QString addr = "");

    /** Encrypt the wallet */
    void encryptWallet(bool status);
    /** Backup the wallet */
    void backupWallet();
    /** Change encrypted wallet passphrase */
    void changePassphrase();
    /** Ask for passphrase to unlock wallet temporarily */
    void unlockWallet();
    /** Lock wallet */
    void lockWallet();

    /** Show used sending addresses */
    void usedSendingAddresses();
    /** Show used receiving addresses */
    void usedReceivingAddresses();

    /** Pass on signal over requested out-of-sync-warning information */
    void outOfSyncWarningClicked();
};

#endif // DYNAMIC_QT_WALLETFRAME_H<|MERGE_RESOLUTION|>--- conflicted
+++ resolved
@@ -68,13 +68,6 @@
     void gotoReceiveCoinsPage();
     /** Switch to send coins page */
     void gotoSendCoinsPage(QString addr = "");
-<<<<<<< HEAD
-    /** Switch to MultiSig page */
-    void gotoMultiSigPage();
-=======
-    /** Switch to DNS page */
-    void gotoDNSPage();
->>>>>>> 576e0ef3
 
     /** Show Sign/Verify Message dialog and switch to sign message tab */
     void gotoSignMessageTab(QString addr = "");
