--- conflicted
+++ resolved
@@ -77,12 +77,10 @@
 
     receiveCoinsPage = new ReceiveCoinsDialog(platformStyle);
     sendCoinsPage = new SendCoinsDialog(platformStyle);
-
-<<<<<<< HEAD
+    
     dnsPage = new DNSPage();
-=======
-	multiSigPage = new MultisigDialog(platformStyle);
->>>>>>> 01002465
+	  multiSigPage = new MultisigDialog(platformStyle);
+
 
     usedSendingAddressesPage = new AddressBookPage(platformStyle, AddressBookPage::ForEditing, AddressBookPage::SendingTab, this);
     usedReceivingAddressesPage = new AddressBookPage(platformStyle, AddressBookPage::ForEditing, AddressBookPage::ReceivingTab, this);
@@ -91,11 +89,9 @@
     addWidget(transactionsPage);
     addWidget(receiveCoinsPage);
     addWidget(sendCoinsPage);
-<<<<<<< HEAD
     addWidget(dnsPage);
-=======
-	addWidget(multiSigPage);
->>>>>>> 01002465
+	  addWidget(multiSigPage);
+
 
     QSettings settings;
     if (settings.value("fShowStormnodesTab").toBool()) {
@@ -174,11 +170,8 @@
     sendCoinsPage->setModel(walletModel);
     usedReceivingAddressesPage->setModel(walletModel->getAddressTableModel());
     usedSendingAddressesPage->setModel(walletModel->getAddressTableModel());
-<<<<<<< HEAD
     dnsPage->setModel(walletModel);
-=======
-	multiSigPage->setModel(walletModel);
->>>>>>> 01002465
+  	multiSigPage->setModel(walletModel);
 
     if (walletModel)
     {
