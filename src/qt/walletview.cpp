--- conflicted
+++ resolved
@@ -90,12 +90,7 @@
     addWidget(sendCoinsPage);
     addWidget(receiveCoinsPage);
     addWidget(transactionsPage);
-<<<<<<< HEAD
-    addWidget(multiSigPage);
-
-=======
-    addWidget(dnsPage);
->>>>>>> 576e0ef3
+
     if (settings.value("fShowDynodesTab").toBool()) {
         addWidget(dynodeListPage);
     }
