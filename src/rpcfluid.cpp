--- conflicted
+++ resolved
@@ -308,7 +308,6 @@
     return obj;
 }
 
-<<<<<<< HEAD
 UniValue getfluidhistory(const UniValue& params, bool fHelp) {
     if (fHelp || params.size() != 0)
         throw std::runtime_error(
@@ -370,10 +369,7 @@
     return ret;
 }
 
-UniValue getfluidmasters(const UniValue& params, bool fHelp) {
-=======
 UniValue getfluidsovereigns(const UniValue& params, bool fHelp) {
->>>>>>> b69e0169
     GetLastBlockIndex(chainActive.Tip());
     CBlockIndex* pindex = chainActive.Tip();
     CFluidEntry fluidIndex = pindex->fluidParams;
