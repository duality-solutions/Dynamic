--- conflicted
+++ resolved
@@ -410,20 +410,16 @@
 
     /* Fluid Protocol */
     { "Protocol",           "sendfluidtransaction",	  &sendfluidtransaction,   true  },
-    { "Protocol",           "signtoken",			  &signtoken,			   true  },
-    { "Protocol",           "consenttoken",			  &consenttoken,		   true  },
-    { "Protocol",           "getrawpubkey",	 		  &getrawpubkey,		   true  },
-    { "Protocol",           "verifyquorum",	 		  &verifyquorum,		   true  },
-    { "Protocol",           "maketoken",	 		  &maketoken,		  	   true  },
-<<<<<<< HEAD
+    { "Protocol",           "signtoken",			        &signtoken,			         true  },
+    { "Protocol",           "consenttoken",			      &consenttoken,		       true  },
+    { "Protocol",           "getrawpubkey",	 		      &getrawpubkey,		       true  },
+    { "Protocol",           "verifyquorum",	 		      &verifyquorum,		       true  },
+    { "Protocol",           "maketoken",	 		        &maketoken,		  	       true  },
     { "Protocol",           "getfluidhistory",        &getfluidhistory,        true  },
-    { "Protocol",           "getfluidhistoryraw",	  &getfluidhistoryraw,     true  },
-    { "Protocol",           "getfluidmasters",	      &getfluidmasters,   	   true  },
-=======
+    { "Protocol",           "getfluidhistoryraw",	    &getfluidhistoryraw,     true  },
+    { "Protocol",           "getfluidmasters",	      &getfluidsovereigns,     true  },
     { "Protocol",           "fluidcommandshistory",	  &fluidcommandshistory,   true  },
-    { "Protocol",           "getfluidsovereigns",	  &getfluidsovereigns,     true  },
->>>>>>> b69e0169
-    { "Protocol",           "gettime",	      		  &gettime,   	   		   true  },
+    { "Protocol",           "gettime",	      		    &gettime,   	   		     true  },
 #endif // ENABLE_WALLET
 };
 
