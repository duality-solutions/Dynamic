// Copyright (c) 2009-2010 Satoshi Nakamoto
// Copyright (c) 2009-2015 The Bitcoin Core developers
// Distributed under the MIT software license, see the accompanying
// file COPYING or http://www.opensource.org/licenses/mit-license.php.

#include "script.h"

#include "tinyformat.h"
#include "utilstrencodings.h"

const char* GetOpName(opcodetype opcode)
{
    switch (opcode) {
    // push value
    case OP_0:
        return "0";
    case OP_PUSHDATA1:
        return "OP_PUSHDATA1";
    case OP_PUSHDATA2:
        return "OP_PUSHDATA2";
    case OP_PUSHDATA4:
        return "OP_PUSHDATA4";
    case OP_1NEGATE:
        return "-1";
    case OP_RESERVED:
        return "OP_RESERVED";
    case OP_1:
        return "1";
    case OP_2:
        return "2";
    case OP_3:
        return "3";
    case OP_4:
        return "4";
    case OP_5:
        return "5";
    case OP_6:
        return "6";
    case OP_7:
        return "7";
    case OP_8:
        return "8";
    case OP_9:
        return "9";
    case OP_10:
        return "10";
    case OP_11:
        return "11";
    case OP_12:
        return "12";
    case OP_13:
        return "13";
    case OP_14:
        return "14";
    case OP_15:
        return "15";
    case OP_16:
        return "16";

    // control
    case OP_NOP:
        return "OP_NOP";
    case OP_VER:
        return "OP_VER";
    case OP_IF:
        return "OP_IF";
    case OP_NOTIF:
        return "OP_NOTIF";
    case OP_VERIF:
        return "OP_VERIF";
    case OP_VERNOTIF:
        return "OP_VERNOTIF";
    case OP_ELSE:
        return "OP_ELSE";
    case OP_ENDIF:
        return "OP_ENDIF";
    case OP_VERIFY:
        return "OP_VERIFY";
    case OP_RETURN:
        return "OP_RETURN";

    // stack ops
    case OP_TOALTSTACK:
        return "OP_TOALTSTACK";
    case OP_FROMALTSTACK:
        return "OP_FROMALTSTACK";
    case OP_2DROP:
        return "OP_2DROP";
    case OP_2DUP:
        return "OP_2DUP";
    case OP_3DUP:
        return "OP_3DUP";
    case OP_2OVER:
        return "OP_2OVER";
    case OP_2ROT:
        return "OP_2ROT";
    case OP_2SWAP:
        return "OP_2SWAP";
    case OP_IFDUP:
        return "OP_IFDUP";
    case OP_DEPTH:
        return "OP_DEPTH";
    case OP_DROP:
        return "OP_DROP";
    case OP_DUP:
        return "OP_DUP";
    case OP_NIP:
        return "OP_NIP";
    case OP_OVER:
        return "OP_OVER";
    case OP_PICK:
        return "OP_PICK";
    case OP_ROLL:
        return "OP_ROLL";
    case OP_ROT:
        return "OP_ROT";
    case OP_SWAP:
        return "OP_SWAP";
    case OP_TUCK:
        return "OP_TUCK";

    // splice ops
    case OP_CAT:
        return "OP_CAT";
    case OP_SUBSTR:
        return "OP_SUBSTR";
    case OP_LEFT:
        return "OP_LEFT";
    case OP_RIGHT:
        return "OP_RIGHT";
    case OP_SIZE:
        return "OP_SIZE";

    // bit logic
    case OP_INVERT:
        return "OP_INVERT";
    case OP_AND:
        return "OP_AND";
    case OP_OR:
        return "OP_OR";
    case OP_XOR:
        return "OP_XOR";
    case OP_EQUAL:
        return "OP_EQUAL";
    case OP_EQUALVERIFY:
        return "OP_EQUALVERIFY";
    case OP_RESERVED1:
        return "OP_RESERVED1";
    case OP_RESERVED2:
        return "OP_RESERVED2";

    // numeric
    case OP_1ADD:
        return "OP_1ADD";
    case OP_1SUB:
        return "OP_1SUB";
    case OP_2MUL:
        return "OP_2MUL";
    case OP_2DIV:
        return "OP_2DIV";
    case OP_NEGATE:
        return "OP_NEGATE";
    case OP_ABS:
        return "OP_ABS";
    case OP_NOT:
        return "OP_NOT";
    case OP_0NOTEQUAL:
        return "OP_0NOTEQUAL";
    case OP_ADD:
        return "OP_ADD";
    case OP_SUB:
        return "OP_SUB";
    case OP_MUL:
        return "OP_MUL";
    case OP_DIV:
        return "OP_DIV";
    case OP_MOD:
        return "OP_MOD";
    case OP_LSHIFT:
        return "OP_LSHIFT";
    case OP_RSHIFT:
        return "OP_RSHIFT";
    case OP_BOOLAND:
        return "OP_BOOLAND";
    case OP_BOOLOR:
        return "OP_BOOLOR";
    case OP_NUMEQUAL:
        return "OP_NUMEQUAL";
    case OP_NUMEQUALVERIFY:
        return "OP_NUMEQUALVERIFY";
    case OP_NUMNOTEQUAL:
        return "OP_NUMNOTEQUAL";
    case OP_LESSTHAN:
        return "OP_LESSTHAN";
    case OP_GREATERTHAN:
        return "OP_GREATERTHAN";
    case OP_LESSTHANOREQUAL:
        return "OP_LESSTHANOREQUAL";
    case OP_GREATERTHANOREQUAL:
        return "OP_GREATERTHANOREQUAL";
    case OP_MIN:
        return "OP_MIN";
    case OP_MAX:
        return "OP_MAX";
    case OP_WITHIN:
        return "OP_WITHIN";

    // crypto
    case OP_RIPEMD160:
        return "OP_RIPEMD160";
    case OP_SHA1:
        return "OP_SHA1";
    case OP_SHA256:
        return "OP_SHA256";
    case OP_HASH160:
        return "OP_HASH160";
    case OP_HASH256:
        return "OP_HASH256";
    case OP_CODESEPARATOR:
        return "OP_CODESEPARATOR";
    case OP_CHECKSIG:
        return "OP_CHECKSIG";
    case OP_CHECKSIGVERIFY:
        return "OP_CHECKSIGVERIFY";
    case OP_CHECKMULTISIG:
        return "OP_CHECKMULTISIG";
    case OP_CHECKMULTISIGVERIFY:
        return "OP_CHECKMULTISIGVERIFY";

    // expanson
    case OP_NOP1:
        return "OP_NOP1";
    case OP_CHECKLOCKTIMEVERIFY:
        return "OP_CHECKLOCKTIMEVERIFY";
    case OP_CHECKSEQUENCEVERIFY:
        return "OP_CHECKSEQUENCEVERIFY";
    case OP_NOP4:
        return "OP_NOP4";
    case OP_NOP5:
        return "OP_NOP5";
    case OP_NOP6:
        return "OP_NOP6";
    case OP_NOP7:
        return "OP_NOP7";
    case OP_NOP8:
        return "OP_NOP8";
    case OP_NOP9:
        return "OP_NOP9";
    case OP_NOP10:
        return "OP_NOP10";

    // fluid
    case OP_MINT:
        return "OP_MINT";
    case OP_REWARD_DYNODE:
        return "OP_REWARD_DYNODE";
    case OP_REWARD_MINING:
        return "OP_REWARD_MINING";
    case OP_SWAP_SOVEREIGN_ADDRESS:
        return "OP_SWAP_SOVEREIGN_ADDRESS";
    case OP_UPDATE_FEES:
        return "OP_UPDATE_FEES";
    case OP_FREEZE_ADDRESS:
        return "OP_FREEZE_ADDRESS";
    case OP_RELEASE_ADDRESS:
        return "OP_RELEASE_ADDRESS";

    // BDAP, directory access, user identity and certificate system
    case OP_BDAP_NEW:
        return "OP_BDAP_NEW";
    case OP_BDAP_DELETE:
        return "OP_BDAP_DELETE";
    case OP_BDAP_REVOKE:
        return "OP_BDAP_REVOKE";
    case OP_BDAP_MODIFY:
        return "OP_BDAP_MODIFY";
    case OP_BDAP_MODIFY_RDN:
        return "OP_BDAP_MODIFY_RDN";
    case OP_BDAP_ACCOUNT_ENTRY:
        return "OP_BDAP_ACCOUNT_ENTRY";
    case OP_BDAP_LINK_REQUEST:
        return "OP_BDAP_LINK_REQUEST";
    case OP_BDAP_LINK_ACCEPT:
        return "OP_BDAP_LINK_ACCEPT";
    case OP_BDAP_AUDIT:
        return "OP_BDAP_AUDIT";
    case OP_BDAP_CERTIFICATE:
        return "OP_BDAP_CERTIFICATE";
    case OP_BDAP_IDENTITY:
        return "OP_BDAP_IDENTITY";
    case OP_BDAP_ID_VERIFICATION:
        return "OP_BDAP_ID_VERIFICATION";
    case OP_BDAP_SIDECHAIN:
        return "OP_BDAP_SIDECHAIN";
    case OP_BDAP_SIDECHAIN_CHECKPOINT:
        return "OP_BDAP_SIDECHAIN_CHECKPOINT";

    case OP_INVALIDOPCODE:
        return "OP_INVALIDOPCODE";

        // Note:
        //  The template matching params OP_SMALLINTEGER/etc are defined in opcodetype enum
        //  as kind of implementation hack, they are *NOT* real opcodes.  If found in real
        //  Script, just let the default: case deal with them.

    default:
        return "OP_UNKNOWN";
    }
}

// TODO (bdap): move functions below to seperate code file
bool IsBDAPOp(int op)
{
<<<<<<< HEAD
    return op == OP_BDAP || op == OP_BDAP_NEW || op == OP_BDAP_DELETE || op == OP_BDAP_REVOKE || op == OP_BDAP_MODIFY || op == OP_BDAP_MODIFY_RDN || op == OP_BDAP_EXECUTE_CODE || op == OP_BDAP_BIND || op == OP_BDAP_AUDIT || op == OP_BDAP_CERTIFICATE || op == OP_BDAP_IDENTITY || op == OP_BDAP_ID_VERIFICATION || op == OP_BDAP_SIDECHAIN || op == OP_BDAP_SIDECHAIN_CHECKPOINT;
=======
    return op == OP_BDAP_NEW || op == OP_BDAP_DELETE || op == OP_BDAP_REVOKE || op == OP_BDAP_MODIFY || op == OP_BDAP_MODIFY_RDN || 
    op == OP_BDAP_ACCOUNT_ENTRY || op == OP_BDAP_LINK_REQUEST || op == OP_BDAP_LINK_ACCEPT || op == OP_BDAP_AUDIT || op == OP_BDAP_CERTIFICATE || 
    op == OP_BDAP_IDENTITY || op == OP_BDAP_ID_VERIFICATION || op == OP_BDAP_CHANNEL || op == OP_BDAP_CHANNEL_CHECKPOINT;

>>>>>>> 11e07ee0
}

bool DecodeBDAPScript(const CScript& script, int& op1, int& op2, std::vector<std::vector<unsigned char> >& vvch, CScript::const_iterator& pc)
{
    opcodetype opcode;
    vvch.clear();
    if (!script.GetOp(pc, opcode))
        return false;
    if (opcode < OP_1 || opcode > OP_16)
        return false;

    op1 = CScript::DecodeOP_N(opcode);
    if (op1 != OP_BDAP_NEW && op1 != OP_BDAP_DELETE && op1 != OP_BDAP_REVOKE && op1 != OP_BDAP_MODIFY && op1 != OP_BDAP_MODIFY_RDN)
        return false;
    if (!script.GetOp(pc, opcode))
        return false;
    if (opcode < OP_1 || opcode > OP_16)
        return false;
    op2 = CScript::DecodeOP_N(opcode);
    if (!IsBDAPOp(op2))
        return false;
    bool found = false;
    for (;;) {
        std::vector<unsigned char> vch;
        if (!script.GetOp(pc, opcode, vch))
            return false;
        if (opcode == OP_DROP || opcode == OP_2DROP) {
            found = true;
            break;
        }
        if (!(opcode >= 0 && opcode <= OP_PUSHDATA4))
            return false;
        vvch.push_back(vch);
    }
    // move the pc to after any DROP or NOP
    while (opcode == OP_DROP || opcode == OP_2DROP) {
        if (!script.GetOp(pc, opcode))
            break;
    }

    pc--;
    return found;
}

bool DecodeBDAPScript(const CScript& script, int& op1, int& op2, std::vector<std::vector<unsigned char> >& vvch)
{
    CScript::const_iterator pc = script.begin();
    return DecodeBDAPScript(script, op1, op2, vvch, pc);
}

bool RemoveBDAPScript(const CScript& scriptIn, CScript& scriptOut)
{
    int op1, op2;
    std::vector<std::vector<unsigned char> > vvch;
    CScript::const_iterator pc = scriptIn.begin();

    if (!DecodeBDAPScript(scriptIn, op1, op2, vvch, pc))
        return false;
    scriptOut = CScript(pc, scriptIn.end());
    return true;
}
// TODO (bdap): move the above functions to seperate code file

unsigned int CScript::GetSigOpCount(bool fAccurate) const
{
    unsigned int n = 0;
    const_iterator pc = begin();
    opcodetype lastOpcode = OP_INVALIDOPCODE;
    while (pc < end()) {
        opcodetype opcode;
        if (!GetOp(pc, opcode))
            break;
        if (opcode == OP_CHECKSIG || opcode == OP_CHECKSIGVERIFY)
            n++;
        else if (opcode == OP_CHECKMULTISIG || opcode == OP_CHECKMULTISIGVERIFY) {
            if (fAccurate && lastOpcode >= OP_1 && lastOpcode <= OP_16)
                n += DecodeOP_N(lastOpcode);
            else
                n += MAX_PUBKEYS_PER_MULTISIG;
        }
        lastOpcode = opcode;
    }
    return n;
}

unsigned int CScript::GetSigOpCount(const CScript& scriptSig) const
{
    if (!IsPayToScriptHash())
        return GetSigOpCount(true);

    // This is a pay-to-script-hash scriptPubKey;
    // get the last item that the scriptSig
    // pushes onto the stack:
    const_iterator pc = scriptSig.begin();
    std::vector<unsigned char> data;
    while (pc < scriptSig.end()) {
        opcodetype opcode;
        if (!scriptSig.GetOp(pc, opcode, data))
            return 0;
        if (opcode > OP_16)
            return 0;
    }

    /// ... and return its opcount:
    CScript subscript(data.begin(), data.end());
    return subscript.GetSigOpCount(true);
}

bool CScript::IsPayToPublicKeyHash() const
{
    // Remove BDAP portion of the script
    CScript scriptPubKey;
    CScript scriptPubKeyOut;
    if (RemoveBDAPScript(*this, scriptPubKeyOut)) {
        scriptPubKey = scriptPubKeyOut;
    } else {
        scriptPubKey = *this;
    }

    // Extra-fast test for pay-to-pubkey-hash CScripts:
    return (this->size() == 25 &&
            (*this)[0] == OP_DUP &&
            (*this)[1] == OP_HASH160 &&
            (*this)[2] == 0x14 &&
            (*this)[23] == OP_EQUALVERIFY &&
            (*this)[24] == OP_CHECKSIG);
}

bool CScript::IsPayToScriptHash() const
{
    // Remove BDAP portion of the script
    CScript scriptPubKey;
    CScript scriptPubKeyOut;
    if (RemoveBDAPScript(*this, scriptPubKeyOut)) {
        scriptPubKey = scriptPubKeyOut;
    } else {
        scriptPubKey = *this;
    }
    // Extra-fast test for pay-to-script-hash CScripts:
    return (this->size() == 23 &&
            (*this)[0] == OP_HASH160 &&
            (*this)[1] == 0x14 &&
            (*this)[22] == OP_EQUAL);
}

bool CScript::IsPayToPublicKey() const
{
    // Remove BDAP portion of the script
    CScript scriptPubKey;
    CScript scriptPubKeyOut;
    if (RemoveBDAPScript(*this, scriptPubKeyOut)) {
        scriptPubKey = scriptPubKeyOut;
    } else {
        scriptPubKey = *this;
    }
    // Test for pay-to-pubkey CScript with both
    // compressed or uncompressed pubkey
    if (this->size() == 35) {
        return ((*this)[1] == 0x02 || (*this)[1] == 0x03) &&
               (*this)[34] == OP_CHECKSIG;
    }
    if (this->size() == 67) {
        return (*this)[1] == 0x04 &&
               (*this)[66] == OP_CHECKSIG;
    }
    return false;
}

bool CScript::IsPushOnly(const_iterator pc) const
{
    while (pc < end()) {
        opcodetype opcode;
        if (!GetOp(pc, opcode))
            return false;
        // Note that IsPushOnly() *does* consider OP_RESERVED to be a
        // push-type opcode, however execution of OP_RESERVED fails, so
        // it's not relevant to P2SH/BIP62 as the scriptSig would fail prior to
        // the P2SH special validation code being executed.
        if (opcode > OP_16)
            return false;
    }
    return true;
}

bool CScript::IsPushOnly() const
{
    return this->IsPushOnly(begin());
}<|MERGE_RESOLUTION|>--- conflicted
+++ resolved
@@ -311,14 +311,9 @@
 // TODO (bdap): move functions below to seperate code file
 bool IsBDAPOp(int op)
 {
-<<<<<<< HEAD
-    return op == OP_BDAP || op == OP_BDAP_NEW || op == OP_BDAP_DELETE || op == OP_BDAP_REVOKE || op == OP_BDAP_MODIFY || op == OP_BDAP_MODIFY_RDN || op == OP_BDAP_EXECUTE_CODE || op == OP_BDAP_BIND || op == OP_BDAP_AUDIT || op == OP_BDAP_CERTIFICATE || op == OP_BDAP_IDENTITY || op == OP_BDAP_ID_VERIFICATION || op == OP_BDAP_SIDECHAIN || op == OP_BDAP_SIDECHAIN_CHECKPOINT;
-=======
     return op == OP_BDAP_NEW || op == OP_BDAP_DELETE || op == OP_BDAP_REVOKE || op == OP_BDAP_MODIFY || op == OP_BDAP_MODIFY_RDN || 
     op == OP_BDAP_ACCOUNT_ENTRY || op == OP_BDAP_LINK_REQUEST || op == OP_BDAP_LINK_ACCEPT || op == OP_BDAP_AUDIT || op == OP_BDAP_CERTIFICATE || 
-    op == OP_BDAP_IDENTITY || op == OP_BDAP_ID_VERIFICATION || op == OP_BDAP_CHANNEL || op == OP_BDAP_CHANNEL_CHECKPOINT;
-
->>>>>>> 11e07ee0
+    op == OP_BDAP_IDENTITY || op == OP_BDAP_ID_VERIFICATION || op == OP_BDAP_SIDECHAIN || op == OP_BDAP_SIDECHAIN_CHECKPOINT;
 }
 
 bool DecodeBDAPScript(const CScript& script, int& op1, int& op2, std::vector<std::vector<unsigned char> >& vvch, CScript::const_iterator& pc)
