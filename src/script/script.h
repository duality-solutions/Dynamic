--- conflicted
+++ resolved
@@ -194,21 +194,12 @@
     OP_RELEASE_ADDRESS = 0xc8,
 
     // BDAP directory access, user identity and certificate system
-<<<<<<< HEAD
-    OP_BDAP = 0x01,
-    OP_BDAP_NEW = 0x02,                // = BDAP create new entry
-    OP_BDAP_DELETE = 0x03,             // = BDAP user delete entry
-    OP_BDAP_REVOKE = 0x04,             // = BDAP delete using fluid protocol
-    OP_BDAP_MODIFY = 0x05,             // = BDAP update entry
-    OP_BDAP_MODIFY_RDN = 0x06,         // = move BDAP entry
-=======
     OP_BDAP_NEW = 0x01,                // = BDAP create new entry
     OP_BDAP_DELETE = 0x02,             // = BDAP user delete entry
     OP_BDAP_REVOKE = 0x03,             // = BDAP delete using fluid protocol
     OP_BDAP_MODIFY = 0x04,             // = BDAP update entry
     OP_BDAP_MODIFY_RDN = 0x05,         // = move BDAP entry
     OP_BDAP_ACCOUNT_ENTRY  = 0x06,     // = BDAP domain account entry (users and groups) 
->>>>>>> 439d8901
     OP_BDAP_LINK_REQUEST = 0x07,       // = BDAP link request
     OP_BDAP_LINK_ACCEPT = 0x08,        // = BDAP link accept
     OP_BDAP_AUDIT = 0x09,              // = BDAP entry audit entry
@@ -231,21 +222,12 @@
     MINT_TX = 1,
     DYNODE_MODFIY_TX = 2,
     MINING_MODIFY_TX = 3,
-<<<<<<< HEAD
-    BDAP_START = 4,
-    BDAP_NEW_TX = 5,
-    BDAP_DELETE_TX = 6,
-    BDAP_REVOKE_TX = 7,
-    BDAP_MODIFY_TX = 8,
-    BDAP_MODIFY_RDN_TX = 9,
-=======
     BDAP_NEW_TX = 4,
     BDAP_DELETE_TX = 5,
     BDAP_REVOKE_TX = 6,
     BDAP_MODIFY_TX = 7,
     BDAP_MODIFY_RDN_TX = 8,
     BDAP_ACCOUNT_ENTRY = 9,
->>>>>>> 439d8901
     BDAP_LINK_REQUEST = 10,
     BDAP_LINK_ACCEPT = 11,
     BDAP_AUDIT_TX = 12,
@@ -720,12 +702,9 @@
         case BDAP_MODIFY_RDN_TX:
             return (size() > 0 && *begin() == OP_BDAP_MODIFY_RDN);
             break;
-<<<<<<< HEAD
-=======
         case BDAP_ACCOUNT_ENTRY:
             return (size() > 0 && *begin() == OP_BDAP_ACCOUNT_ENTRY);
             break;
->>>>>>> 439d8901
         case BDAP_LINK_REQUEST:
             return (size() > 0 && *begin() == OP_BDAP_LINK_REQUEST);
             break;
