// Copyright (c) 2009-2010 Satoshi Nakamoto
// Copyright (c) 2009-2015 The Bitcoin Core developers
// Copyright (c) 2009-2017 The Syscoin Core developers
// Copyright (c) 2016-2019 Duality Blockchain Solutions Developers
// Distributed under the MIT software license, see the accompanying
// file COPYING or http://www.opensource.org/licenses/mit-license.php.

#ifndef DYNAMIC_SCRIPT_SCRIPT_H
#define DYNAMIC_SCRIPT_SCRIPT_H

#include "crypto/common.h"
#include "prevector.h"

#include <assert.h>
#include <climits>
#include <limits>
#include <stdexcept>
#include <stdint.h>
#include <string.h>
#include <string>
#include <vector>

// Maximum number of bytes pushable to the stack
static const unsigned int MAX_SCRIPT_ELEMENT_SIZE = 520;

// Maximum number of non-push operations per script
static const int MAX_OPS_PER_SCRIPT = 201;

// Maximum number of public keys per multisig
static const int MAX_PUBKEYS_PER_MULTISIG = 20;

// Maximum script length in bytes
static const int MAX_SCRIPT_SIZE = 10000;

// Threshold for nLockTime: below this value it is interpreted as block number,
// otherwise as UNIX timestamp.
static const unsigned int LOCKTIME_THRESHOLD = 500000000; // Tue Nov  5 00:53:20 1985 UTC

template <typename T>
std::vector<unsigned char> ToByteVector(const T& in)
{
    return std::vector<unsigned char>(in.begin(), in.end());
}

/** Script opcodes */
enum opcodetype {
    // push value
    OP_0 = 0x00,
    OP_FALSE = OP_0,
    OP_PUSHDATA1 = 0x4c,
    OP_PUSHDATA2 = 0x4d,
    OP_PUSHDATA4 = 0x4e,
    OP_1NEGATE = 0x4f,
    OP_RESERVED = 0x50,
    OP_1 = 0x51,
    OP_TRUE = OP_1,
    OP_2 = 0x52,
    OP_3 = 0x53,
    OP_4 = 0x54,
    OP_5 = 0x55,
    OP_6 = 0x56,
    OP_7 = 0x57,
    OP_8 = 0x58,
    OP_9 = 0x59,
    OP_10 = 0x5a,
    OP_11 = 0x5b,
    OP_12 = 0x5c,
    OP_13 = 0x5d,
    OP_14 = 0x5e,
    OP_15 = 0x5f,
    OP_16 = 0x60,

    // control
    OP_NOP = 0x61,
    OP_VER = 0x62,
    OP_IF = 0x63,
    OP_NOTIF = 0x64,
    OP_VERIF = 0x65,
    OP_VERNOTIF = 0x66,
    OP_ELSE = 0x67,
    OP_ENDIF = 0x68,
    OP_VERIFY = 0x69,
    OP_RETURN = 0x6a,

    // stack ops
    OP_TOALTSTACK = 0x6b,
    OP_FROMALTSTACK = 0x6c,
    OP_2DROP = 0x6d,
    OP_2DUP = 0x6e,
    OP_3DUP = 0x6f,
    OP_2OVER = 0x70,
    OP_2ROT = 0x71,
    OP_2SWAP = 0x72,
    OP_IFDUP = 0x73,
    OP_DEPTH = 0x74,
    OP_DROP = 0x75,
    OP_DUP = 0x76,
    OP_NIP = 0x77,
    OP_OVER = 0x78,
    OP_PICK = 0x79,
    OP_ROLL = 0x7a,
    OP_ROT = 0x7b,
    OP_SWAP = 0x7c,
    OP_TUCK = 0x7d,

    // splice ops
    OP_CAT = 0x7e,
    OP_SUBSTR = 0x7f,
    OP_LEFT = 0x80,
    OP_RIGHT = 0x81,
    OP_SIZE = 0x82,

    // bit logic
    OP_INVERT = 0x83,
    OP_AND = 0x84,
    OP_OR = 0x85,
    OP_XOR = 0x86,
    OP_EQUAL = 0x87,
    OP_EQUALVERIFY = 0x88,
    OP_RESERVED1 = 0x89,
    OP_RESERVED2 = 0x8a,

    // numeric
    OP_1ADD = 0x8b,
    OP_1SUB = 0x8c,
    OP_2MUL = 0x8d,
    OP_2DIV = 0x8e,
    OP_NEGATE = 0x8f,
    OP_ABS = 0x90,
    OP_NOT = 0x91,
    OP_0NOTEQUAL = 0x92,

    OP_ADD = 0x93,
    OP_SUB = 0x94,
    OP_MUL = 0x95,
    OP_DIV = 0x96,
    OP_MOD = 0x97,
    OP_LSHIFT = 0x98,
    OP_RSHIFT = 0x99,

    OP_BOOLAND = 0x9a,
    OP_BOOLOR = 0x9b,
    OP_NUMEQUAL = 0x9c,
    OP_NUMEQUALVERIFY = 0x9d,
    OP_NUMNOTEQUAL = 0x9e,
    OP_LESSTHAN = 0x9f,
    OP_GREATERTHAN = 0xa0,
    OP_LESSTHANOREQUAL = 0xa1,
    OP_GREATERTHANOREQUAL = 0xa2,
    OP_MIN = 0xa3,
    OP_MAX = 0xa4,

    OP_WITHIN = 0xa5,

    // crypto
    OP_RIPEMD160 = 0xa6,
    OP_SHA1 = 0xa7,
    OP_SHA256 = 0xa8,
    OP_HASH160 = 0xa9,
    OP_HASH256 = 0xaa,
    OP_CODESEPARATOR = 0xab,
    OP_CHECKSIG = 0xac,
    OP_CHECKSIGVERIFY = 0xad,
    OP_CHECKMULTISIG = 0xae,
    OP_CHECKMULTISIGVERIFY = 0xaf,

    // expansion
    OP_NOP1 = 0xb0,
    OP_CHECKLOCKTIMEVERIFY = 0xb1,
    OP_NOP2 = OP_CHECKLOCKTIMEVERIFY,
    OP_CHECKSEQUENCEVERIFY = 0xb2,
    OP_NOP3 = OP_CHECKSEQUENCEVERIFY,
    OP_NOP4 = 0xb3,
    OP_NOP5 = 0xb4,
    OP_NOP6 = 0xb5,
    OP_NOP7 = 0xb6,
    OP_NOP8 = 0xb7,
    OP_NOP9 = 0xb8,
    OP_NOP10 = 0xb9,

    // template matching params
    OP_SMALLINTEGER = 0xfa,
    OP_PUBKEYS = 0xfb,
    OP_PUBKEYHASH = 0xfd,
    OP_PUBKEY = 0xfe,

    // Fluid Autonomus Monetary Management System (FAM2S)
    OP_MINT = 0xc0,
    OP_REWARD_DYNODE = 0xc3,
    OP_REWARD_MINING = 0xc4,
    OP_SWAP_SOVEREIGN_ADDRESS = 0xc5,
    OP_UPDATE_FEES = 0xc6,
    OP_FREEZE_ADDRESS = 0xc7,
    OP_RELEASE_ADDRESS = 0xc8,

    // BDAP directory access, user identity and certificate system
<<<<<<< HEAD
    OP_BDAP = 0x01,
    OP_BDAP_NEW = 0x02,                  // = BDAP create new entry
    OP_BDAP_DELETE = 0x03,               // = BDAP user delete entry
    OP_BDAP_REVOKE = 0x04,               // = BDAP delete using fluid protocol
    OP_BDAP_MODIFY = 0x05,               // = BDAP update entry
    OP_BDAP_MODIFY_RDN = 0x06,           // = move BDAP entry
    OP_BDAP_EXECUTE_CODE = 0x07,         // = BDAP smart contract
    OP_BDAP_BIND = 0x08,                 // = BDAP entry link request
    OP_BDAP_AUDIT = 0x09,                // = BDAP entry audit entry
    OP_BDAP_CERTIFICATE = 0x0a,          // = BDAP entry certificate
    OP_BDAP_IDENTITY = 0x0b,             // = BDAP entry identity
    OP_BDAP_ID_VERIFICATION = 0x0c,      // = BDAP identity verification
    OP_BDAP_SIDECHAIN = 0x0d,            // = BDAP sub chain
    OP_BDAP_SIDECHAIN_CHECKPOINT = 0x0e, // = BDAP sub chain checkpoint
=======
    OP_BDAP_NEW = 0x01,                // = BDAP create new entry
    OP_BDAP_DELETE = 0x02,             // = BDAP user delete entry
    OP_BDAP_REVOKE = 0x03,             // = BDAP delete using fluid protocol
    OP_BDAP_MODIFY = 0x04,             // = BDAP update entry
    OP_BDAP_MODIFY_RDN = 0x05,         // = move BDAP entry
    OP_BDAP_ACCOUNT_ENTRY  = 0x06,     // = BDAP domain account entry (users and groups) 
    OP_BDAP_LINK_REQUEST = 0x07,       // = BDAP link request
    OP_BDAP_LINK_ACCEPT = 0x08,        // = BDAP link accept
    OP_BDAP_AUDIT = 0x09,              // = BDAP entry audit entry
    OP_BDAP_CERTIFICATE = 0x0a,        // = BDAP entry certificate
    OP_BDAP_IDENTITY = 0x0b,           // = BDAP entry identity
    OP_BDAP_ID_VERIFICATION = 0x0c,    // = BDAP identity verification
    OP_BDAP_CHANNEL = 0x0d,            // = BDAP sub chain
    OP_BDAP_CHANNEL_CHECKPOINT = 0x0e, // = BDAP sub chain checkpoint
>>>>>>> 11e07ee0
    // dynamic extended reserved
    OP_DYNAMIC_EXTENDED = 0x10,

    // invalid operation code
    OP_INVALIDOPCODE = 0xff,
};

const char* GetOpName(opcodetype opcode);

// Identification codes for Fluid and BDAP Transactions
enum ProtocolCodes {
    MINT_TX = 1,
    DYNODE_MODFIY_TX = 2,
    MINING_MODIFY_TX = 3,
    BDAP_NEW_TX = 4,
    BDAP_DELETE_TX = 5,
    BDAP_REVOKE_TX = 6,
    BDAP_MODIFY_TX = 7,
    BDAP_MODIFY_RDN_TX = 8,
    BDAP_ACCOUNT_ENTRY = 9,
    BDAP_LINK_REQUEST = 10,
    BDAP_LINK_ACCEPT = 11,
    BDAP_AUDIT_TX = 12,
    BDAP_CERTIFICATE_TX = 13,
    BDAP_IDENTITY_TX = 14,
    BDAP_ID_VERIFICATION_TX = 15,
    BDAP_SIDECHAIN_TX = 16,
    BDAP_SIDECHAIN_CHECKPOINT = 17,
    NO_TX = 0
};

class scriptnum_error : public std::runtime_error
{
public:
    explicit scriptnum_error(const std::string& str) : std::runtime_error(str) {}
};

class CScriptNum
{
    /**
 * Numeric opcodes (OP_1ADD, etc) are restricted to operating on 4-byte integers.
 * The semantics are subtle, though: operands must be in the range [-2^31 +1...2^31 -1],
 * but results may overflow (and are valid as long as they are not used in a subsequent
 * numeric operation). CScriptNum enforces those semantics by storing results as
 * an int64 and allowing out-of-range values to be returned as a vector of bytes but
 * throwing an exception if arithmetic is done or the result is interpreted as an integer.
 */
public:
    explicit CScriptNum(const int64_t& n)
    {
        m_value = n;
    }

    static const size_t nDefaultMaxNumSize = 4;

    explicit CScriptNum(const std::vector<unsigned char>& vch, bool fRequireMinimal, const size_t nMaxNumSize = nDefaultMaxNumSize)
    {
        if (vch.size() > nMaxNumSize) {
            throw scriptnum_error("script number overflow");
        }
        if (fRequireMinimal && vch.size() > 0) {
            // Check that the number is encoded with the minimum possible
            // number of bytes.
            //
            // If the most-significant-byte - excluding the sign bit - is zero
            // then we're not minimal. Note how this test also rejects the
            // negative-zero encoding, 0x80.
            if ((vch.back() & 0x7f) == 0) {
                // One exception: if there's more than one byte and the most
                // significant bit of the second-most-significant-byte is set
                // it would conflict with the sign bit. An example of this case
                // is +-255, which encode to 0xff00 and 0xff80 respectively.
                // (big-endian).
                if (vch.size() <= 1 || (vch[vch.size() - 2] & 0x80) == 0) {
                    throw scriptnum_error("non-minimally encoded script number");
                }
            }
        }
        m_value = set_vch(vch);
    }

    inline bool operator==(const int64_t& rhs) const { return m_value == rhs; }
    inline bool operator!=(const int64_t& rhs) const { return m_value != rhs; }
    inline bool operator<=(const int64_t& rhs) const { return m_value <= rhs; }
    inline bool operator<(const int64_t& rhs) const { return m_value < rhs; }
    inline bool operator>=(const int64_t& rhs) const { return m_value >= rhs; }
    inline bool operator>(const int64_t& rhs) const { return m_value > rhs; }

    inline bool operator==(const CScriptNum& rhs) const { return operator==(rhs.m_value); }
    inline bool operator!=(const CScriptNum& rhs) const { return operator!=(rhs.m_value); }
    inline bool operator<=(const CScriptNum& rhs) const { return operator<=(rhs.m_value); }
    inline bool operator<(const CScriptNum& rhs) const { return operator<(rhs.m_value); }
    inline bool operator>=(const CScriptNum& rhs) const { return operator>=(rhs.m_value); }
    inline bool operator>(const CScriptNum& rhs) const { return operator>(rhs.m_value); }

    inline CScriptNum operator+(const int64_t& rhs) const { return CScriptNum(m_value + rhs); }
    inline CScriptNum operator-(const int64_t& rhs) const { return CScriptNum(m_value - rhs); }
    inline CScriptNum operator+(const CScriptNum& rhs) const { return operator+(rhs.m_value); }
    inline CScriptNum operator-(const CScriptNum& rhs) const { return operator-(rhs.m_value); }

    inline CScriptNum& operator+=(const CScriptNum& rhs) { return operator+=(rhs.m_value); }
    inline CScriptNum& operator-=(const CScriptNum& rhs) { return operator-=(rhs.m_value); }

    inline CScriptNum operator&(const int64_t& rhs) const { return CScriptNum(m_value & rhs); }
    inline CScriptNum operator&(const CScriptNum& rhs) const { return operator&(rhs.m_value); }

    inline CScriptNum& operator&=(const CScriptNum& rhs) { return operator&=(rhs.m_value); }

    inline CScriptNum operator-() const
    {
        assert(m_value != std::numeric_limits<int64_t>::min());
        return CScriptNum(-m_value);
    }

    inline CScriptNum& operator=(const int64_t& rhs)
    {
        m_value = rhs;
        return *this;
    }

    inline CScriptNum& operator+=(const int64_t& rhs)
    {
        assert(rhs == 0 || (rhs > 0 && m_value <= std::numeric_limits<int64_t>::max() - rhs) ||
               (rhs < 0 && m_value >= std::numeric_limits<int64_t>::min() - rhs));
        m_value += rhs;
        return *this;
    }

    inline CScriptNum& operator-=(const int64_t& rhs)
    {
        assert(rhs == 0 || (rhs > 0 && m_value >= std::numeric_limits<int64_t>::min() + rhs) ||
               (rhs < 0 && m_value <= std::numeric_limits<int64_t>::max() + rhs));
        m_value -= rhs;
        return *this;
    }

    inline CScriptNum& operator&=(const int64_t& rhs)
    {
        m_value &= rhs;
        return *this;
    }

    int getint() const
    {
        if (m_value > std::numeric_limits<int>::max())
            return std::numeric_limits<int>::max();
        else if (m_value < std::numeric_limits<int>::min())
            return std::numeric_limits<int>::min();
        return m_value;
    }

    std::vector<unsigned char> getvch() const
    {
        return serialize(m_value);
    }

    static std::vector<unsigned char> serialize(const int64_t& value)
    {
        if (value == 0)
            return std::vector<unsigned char>();

        std::vector<unsigned char> result;
        const bool neg = value < 0;
        uint64_t absvalue = neg ? -value : value;

        while (absvalue) {
            result.push_back(absvalue & 0xff);
            absvalue >>= 8;
        }

        //    - If the most significant byte is >= 0x80 and the value is positive, push a
        //    new zero-byte to make the significant byte < 0x80 again.

        //    - If the most significant byte is >= 0x80 and the value is negative, push a
        //    new 0x80 byte that will be popped off when converting to an integral.

        //    - If the most significant byte is < 0x80 and the value is negative, add
        //    0x80 to it, since it will be subtracted and interpreted as a negative when
        //    converting to an integral.

        if (result.back() & 0x80)
            result.push_back(neg ? 0x80 : 0);
        else if (neg)
            result.back() |= 0x80;

        return result;
    }

private:
    static int64_t set_vch(const std::vector<unsigned char>& vch)
    {
        if (vch.empty())
            return 0;

        int64_t result = 0;
        for (size_t i = 0; i != vch.size(); ++i)
            result |= static_cast<int64_t>(vch[i]) << 8 * i;

        // If the input vector's most significant byte is 0x80, remove it from
        // the result's msb and return a negative.
        if (vch.back() & 0x80)
            return -((int64_t)(result & ~(0x80ULL << (8 * (vch.size() - 1)))));

        return result;
    }

    int64_t m_value;
};

typedef prevector<28, unsigned char> CScriptBase;

/** Serialized script, used inside transaction inputs and outputs */
class CScript : public CScriptBase
{
protected:
    CScript& push_int64(int64_t n)
    {
        if (n == -1 || (n >= 1 && n <= 16)) {
            push_back(n + (OP_1 - 1));
        } else if (n == 0) {
            push_back(OP_0);
        } else {
            *this << CScriptNum::serialize(n);
        }
        return *this;
    }

public:
    CScript() {}
    CScript(const_iterator pbegin, const_iterator pend) : CScriptBase(pbegin, pend) {}
    CScript(std::vector<unsigned char>::const_iterator pbegin, std::vector<unsigned char>::const_iterator pend) : CScriptBase(pbegin, pend) {}
    CScript(const unsigned char* pbegin, const unsigned char* pend) : CScriptBase(pbegin, pend) {}

    CScript& operator+=(const CScript& b)
    {
        insert(end(), b.begin(), b.end());
        return *this;
    }

    friend CScript operator+(const CScript& a, const CScript& b)
    {
        CScript ret = a;
        ret += b;
        return ret;
    }

    CScript(int64_t b) { operator<<(b); }

    explicit CScript(opcodetype b) { operator<<(b); }
    explicit CScript(const CScriptNum& b) { operator<<(b); }
    explicit CScript(const std::vector<unsigned char>& b) { operator<<(b); }


    CScript& operator<<(int64_t b) { return push_int64(b); }

    CScript& operator<<(opcodetype opcode)
    {
        if (opcode < 0 || opcode > 0xff)
            throw std::runtime_error("CScript::operator<<(): invalid opcode");
        insert(end(), (unsigned char)opcode);
        return *this;
    }

    CScript& operator<<(const CScriptNum& b)
    {
        *this << b.getvch();
        return *this;
    }

    CScript& operator<<(const std::vector<unsigned char>& b)
    {
        if (b.size() < OP_PUSHDATA1) {
            insert(end(), (unsigned char)b.size());
        } else if (b.size() <= 0xff) {
            insert(end(), OP_PUSHDATA1);
            insert(end(), (unsigned char)b.size());
        } else if (b.size() <= 0xffff) {
            insert(end(), OP_PUSHDATA2);
            uint8_t data[2];
            WriteLE16(data, b.size());
            insert(end(), data, data + sizeof(data));
        } else {
            insert(end(), OP_PUSHDATA4);
            uint8_t data[4];
            WriteLE32(data, b.size());
            insert(end(), data, data + sizeof(data));
        }
        insert(end(), b.begin(), b.end());
        return *this;
    }

    CScript& operator<<(const CScript& b)
    {
        // I'm not sure if this should push the script or concatenate scripts.
        // If there's ever a use for pushing a script onto a script, delete this member fn
        assert(!"Warning: Pushing a CScript onto a CScript with << is probably not intended, use + to concatenate!");
        return *this;
    }


    bool GetOp(iterator& pc, opcodetype& opcodeRet, std::vector<unsigned char>& vchRet)
    {
        // Wrapper so it can be called with either iterator or const_iterator
        const_iterator pc2 = pc;
        bool fRet = GetOp2(pc2, opcodeRet, &vchRet);
        pc = begin() + (pc2 - begin());
        return fRet;
    }

    bool GetOp(iterator& pc, opcodetype& opcodeRet)
    {
        const_iterator pc2 = pc;
        bool fRet = GetOp2(pc2, opcodeRet, NULL);
        pc = begin() + (pc2 - begin());
        return fRet;
    }

    bool GetOp(const_iterator& pc, opcodetype& opcodeRet, std::vector<unsigned char>& vchRet) const
    {
        return GetOp2(pc, opcodeRet, &vchRet);
    }

    bool GetOp(const_iterator& pc, opcodetype& opcodeRet) const
    {
        return GetOp2(pc, opcodeRet, NULL);
    }

    bool GetOp2(const_iterator& pc, opcodetype& opcodeRet, std::vector<unsigned char>* pvchRet) const
    {
        opcodeRet = OP_INVALIDOPCODE;
        if (pvchRet)
            pvchRet->clear();
        if (pc >= end())
            return false;

        // Read instruction
        if (end() - pc < 1)
            return false;
        unsigned int opcode = *pc++;

        // Immediate operand
        if (opcode <= OP_PUSHDATA4) {
            unsigned int nSize = 0;
            if (opcode < OP_PUSHDATA1) {
                nSize = opcode;
            } else if (opcode == OP_PUSHDATA1) {
                if (end() - pc < 1)
                    return false;
                nSize = *pc++;
            } else if (opcode == OP_PUSHDATA2) {
                if (end() - pc < 2)
                    return false;
                nSize = ReadLE16(&pc[0]);
                pc += 2;
            } else if (opcode == OP_PUSHDATA4) {
                if (end() - pc < 4)
                    return false;
                nSize = ReadLE32(&pc[0]);
                pc += 4;
            }
            if (end() - pc < 0 || (unsigned int)(end() - pc) < nSize)
                return false;
            if (pvchRet)
                pvchRet->assign(pc, pc + nSize);
            pc += nSize;
        }

        opcodeRet = (opcodetype)opcode;
        return true;
    }

    /** Encode/decode small integers: */
    static int DecodeOP_N(opcodetype opcode)
    {
        if (opcode == OP_0)
            return 0;
        assert(opcode >= OP_1 && opcode <= OP_16);
        return (int)opcode - (int)(OP_1 - 1);
    }
    static opcodetype EncodeOP_N(int n)
    {
        assert(n >= 0 && n <= 16);
        if (n == 0)
            return OP_0;
        return (opcodetype)(OP_1 + n - 1);
    }

    int FindAndDelete(const CScript& b)
    {
        int nFound = 0;
        if (b.empty())
            return nFound;
        CScript result;
        iterator pc = begin(), pc2 = begin();
        opcodetype opcode;
        do {
            result.insert(result.end(), pc2, pc);
            while (static_cast<size_t>(end() - pc) >= b.size() && std::equal(b.begin(), b.end(), pc)) {
                pc = pc + b.size();
                ++nFound;
            }
            pc2 = pc;
        } while (GetOp(pc, opcode));

        if (nFound > 0) {
            result.insert(result.end(), pc2, end());
            *this = result;
        }

        return nFound;
    }
    int Find(opcodetype op) const
    {
        int nFound = 0;
        opcodetype opcode;
        for (const_iterator pc = begin(); pc != end() && GetOp(pc, opcode);)
            if (opcode == op)
                ++nFound;
        return nFound;
    }

    /**
     * Pre-version-0.6, Bitcoin always counted CHECKMULTISIGs
     * as 20 sigops. With pay-to-script-hash, that changed:
     * CHECKMULTISIGs serialized in scriptSigs are
     * counted more accurately, assuming they are of the form
     *  ... OP_N CHECKMULTISIG ...
     */
    unsigned int GetSigOpCount(bool fAccurate) const;

    /**
     * Accurately count sigOps, including sigOps in
     * pay-to-script-hash transactions:
     */
    unsigned int GetSigOpCount(const CScript& scriptSig) const;

    bool IsPayToPublicKeyHash() const;

    bool IsPayToScriptHash() const;

    /** Used for obsolete pay-to-pubkey addresses indexing. */
    bool IsPayToPublicKey() const;

    /** Called by IsStandardTx and P2SH/BIP62 VerifyScript (which makes it consensus-critical). */
    bool IsPushOnly(const_iterator pc) const;
    bool IsPushOnly() const;

    /**
     * Returns whether the script is guaranteed to fail at execution,
     * regardless of the initial stack. This allows outputs to be pruned
     * instantly when entering the UTXO set.
     */
    bool IsUnspendable() const
    {
        return (size() > 0 && *begin() == OP_RETURN) || (size() > MAX_SCRIPT_SIZE);
    }

    bool IsProtocolInstruction(ProtocolCodes code) const
    {
        switch (code) {
        case MINT_TX:
            return (size() > 0 && *begin() == OP_MINT);
            break;
        case DYNODE_MODFIY_TX:
            return (size() > 0 && *begin() == OP_REWARD_DYNODE);
            break;
        case MINING_MODIFY_TX:
            return (size() > 0 && *begin() == OP_REWARD_MINING);
            break;
        default:
            throw std::runtime_error("Protocol code is invalid!");
        }
        return false;
    }

    //TODO: (bdap) test if this is working
    bool IsBDAPScript(ProtocolCodes code) const
    {
        switch (code) {
        case BDAP_NEW_TX:
            return (size() > 0 && *begin() == OP_BDAP_NEW);
            break;
        case BDAP_DELETE_TX:
            return (size() > 0 && *begin() == OP_BDAP_DELETE);
            break;
        case BDAP_REVOKE_TX:
            return (size() > 0 && *begin() == OP_BDAP_REVOKE);
            break;
        case BDAP_MODIFY_TX:
            return (size() > 0 && *begin() == OP_BDAP_MODIFY);
            break;
        case BDAP_MODIFY_RDN_TX:
            return (size() > 0 && *begin() == OP_BDAP_MODIFY_RDN);
            break;
        case BDAP_ACCOUNT_ENTRY:
            return (size() > 0 && *begin() == OP_BDAP_ACCOUNT_ENTRY);
            break;
        case BDAP_LINK_REQUEST:
            return (size() > 0 && *begin() == OP_BDAP_LINK_REQUEST);
            break;
        case BDAP_LINK_ACCEPT:
            return (size() > 0 && *begin() == OP_BDAP_LINK_ACCEPT);
            break;
        case BDAP_AUDIT_TX:
            return (size() > 0 && *begin() == OP_BDAP_AUDIT);
            break;
        case BDAP_CERTIFICATE_TX:
            return (size() > 0 && *begin() == OP_BDAP_CERTIFICATE);
            break;
        case BDAP_IDENTITY_TX:
            return (size() > 0 && *begin() == OP_BDAP_IDENTITY);
            break;
        case BDAP_ID_VERIFICATION_TX:
            return (size() > 0 && *begin() == OP_BDAP_ID_VERIFICATION);
            break;
        case BDAP_SIDECHAIN_TX:
            return (size() > 0 && *begin() == OP_BDAP_SIDECHAIN);
            break;
        case BDAP_SIDECHAIN_CHECKPOINT:
            return (size() > 0 && *begin() == OP_BDAP_SIDECHAIN_CHECKPOINT);
            break;
        default:
            throw std::runtime_error("BDAP code is invalid!");
        }
        return false;
    }

    void clear()
    {
        // The default std::vector::clear() does not release memory.
        CScriptBase().swap(*this);
    }
};

class CReserveScript
{
public:
    CScript reserveScript;
    virtual void KeepScript() {}
    CReserveScript() {}
    virtual ~CReserveScript() {}
};

// TODO: Use a seperate code file for these BDAP functions
bool IsDirectoryOp(int op);
bool DecodeBDAPScript(const CScript& script, int& op, int& op2, std::vector<std::vector<unsigned char> >& vvch, CScript::const_iterator& pc);
bool DecodeBDAPScript(const CScript& script, int& op1, int& op2, std::vector<std::vector<unsigned char> >& vvch);
bool RemoveBDAPScript(const CScript& scriptIn, CScript& scriptOut);

#endif // DYNAMIC_SCRIPT_SCRIPT_H<|MERGE_RESOLUTION|>--- conflicted
+++ resolved
@@ -194,37 +194,21 @@
     OP_RELEASE_ADDRESS = 0xc8,
 
     // BDAP directory access, user identity and certificate system
-<<<<<<< HEAD
-    OP_BDAP = 0x01,
-    OP_BDAP_NEW = 0x02,                  // = BDAP create new entry
-    OP_BDAP_DELETE = 0x03,               // = BDAP user delete entry
-    OP_BDAP_REVOKE = 0x04,               // = BDAP delete using fluid protocol
-    OP_BDAP_MODIFY = 0x05,               // = BDAP update entry
-    OP_BDAP_MODIFY_RDN = 0x06,           // = move BDAP entry
-    OP_BDAP_EXECUTE_CODE = 0x07,         // = BDAP smart contract
-    OP_BDAP_BIND = 0x08,                 // = BDAP entry link request
+    OP_BDAP_NEW = 0x01,                  // = BDAP create new entry
+    OP_BDAP_DELETE = 0x02,               // = BDAP user delete entry
+    OP_BDAP_REVOKE = 0x03,               // = BDAP delete using fluid protocol
+    OP_BDAP_MODIFY = 0x04,               // = BDAP update entry
+    OP_BDAP_MODIFY_RDN = 0x05,           // = move BDAP entry
+    OP_BDAP_ACCOUNT_ENTRY  = 0x06,       // = BDAP domain account entry (users and groups) 
+    OP_BDAP_LINK_REQUEST = 0x07,         // = BDAP link request
+    OP_BDAP_LINK_ACCEPT = 0x08,          // = BDAP link accept
     OP_BDAP_AUDIT = 0x09,                // = BDAP entry audit entry
     OP_BDAP_CERTIFICATE = 0x0a,          // = BDAP entry certificate
     OP_BDAP_IDENTITY = 0x0b,             // = BDAP entry identity
     OP_BDAP_ID_VERIFICATION = 0x0c,      // = BDAP identity verification
     OP_BDAP_SIDECHAIN = 0x0d,            // = BDAP sub chain
     OP_BDAP_SIDECHAIN_CHECKPOINT = 0x0e, // = BDAP sub chain checkpoint
-=======
-    OP_BDAP_NEW = 0x01,                // = BDAP create new entry
-    OP_BDAP_DELETE = 0x02,             // = BDAP user delete entry
-    OP_BDAP_REVOKE = 0x03,             // = BDAP delete using fluid protocol
-    OP_BDAP_MODIFY = 0x04,             // = BDAP update entry
-    OP_BDAP_MODIFY_RDN = 0x05,         // = move BDAP entry
-    OP_BDAP_ACCOUNT_ENTRY  = 0x06,     // = BDAP domain account entry (users and groups) 
-    OP_BDAP_LINK_REQUEST = 0x07,       // = BDAP link request
-    OP_BDAP_LINK_ACCEPT = 0x08,        // = BDAP link accept
-    OP_BDAP_AUDIT = 0x09,              // = BDAP entry audit entry
-    OP_BDAP_CERTIFICATE = 0x0a,        // = BDAP entry certificate
-    OP_BDAP_IDENTITY = 0x0b,           // = BDAP entry identity
-    OP_BDAP_ID_VERIFICATION = 0x0c,    // = BDAP identity verification
-    OP_BDAP_CHANNEL = 0x0d,            // = BDAP sub chain
-    OP_BDAP_CHANNEL_CHECKPOINT = 0x0e, // = BDAP sub chain checkpoint
->>>>>>> 11e07ee0
+
     // dynamic extended reserved
     OP_DYNAMIC_EXTENDED = 0x10,
 
