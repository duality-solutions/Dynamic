// Copyright (c) 2016-2018 Duality Blockchain Solutions Developers
// Copyright (c) 2014-2018 The Dash Core Developers
// Copyright (c) 2009-2018 The Bitcoin Developers
// Copyright (c) 2009-2018 Satoshi Nakamoto
// Distributed under the MIT/X11 software license, see the accompanying
// file COPYING or http://www.opensource.org/licenses/mit-license.php.

#include "validation.h"

#include "alert.h"
#include "arith_uint256.h"
#include "bdap/domainentrydb.h"
#include "chainparams.h"
#include "checkpoints.h"
#include "checkqueue.h"
#include "consensus/consensus.h"
#include "dynode-payments.h"
#include "dynode-sync.h"
#include "fluid/fluid.h"
#include "fluid/fluiddb.h"
#include "fluid/fluiddynode.h"
#include "fluid/fluidmining.h"
#include "fluid/fluidmint.h"
#include "hash.h"
#include "init.h"
#include "instantsend.h"
#include "consensus/merkle.h"
#include "consensus/params.h"
#include "policy/fees.h"
#include "policy/policy.h"
#include "pow.h"
#include "primitives/block.h"
#include "primitives/transaction.h"
#include "random.h"
#include "rpcserver.h"
#include "script/script.h"
#include "script/sigcache.h"
#include "script/standard.h"
#include "timedata.h"
#include "tinyformat.h"
#include "txdb.h"
#include "txmempool.h"
#include "ui_interface.h"
#include "undo.h"
#include "util.h"
#include "spork.h"
#include "utilmoneystr.h"
#include "utilstrencodings.h"
#include "consensus/validation.h"
#include "validationinterface.h"
#include "versionbits.h"
#include "warnings.h"

#include <atomic>
#include <sstream>

#include <boost/filesystem.hpp>
#include <boost/filesystem/fstream.hpp>
#include <boost/algorithm/string/join.hpp>
#include <boost/lexical_cast.hpp>
#include <boost/math/distributions/poisson.hpp>
#include <boost/algorithm/string/replace.hpp>
#include <boost/thread.hpp>

#if defined(NDEBUG)
# error "Dynamic cannot be compiled without assertions."
#endif

/**
 * Global state
 */

CCriticalSection cs_main;

BlockMap mapBlockIndex;
CChain chainActive;
CBlockIndex *pindexBestHeader = NULL;
CWaitableCriticalSection csBestBlock;
CConditionVariable cvBlockChange;
int nScriptCheckThreads = 0;
std::atomic_bool fImporting(false);
bool fReindex = false;
bool fTxIndex = true;
bool fAddressIndex = false;
bool fTimestampIndex = false;
bool fSpentIndex = false;
bool fHavePruned = false;
bool fPruneMode = false;
bool fIsBareMultisigStd = DEFAULT_PERMIT_BAREMULTISIG;
bool fRequireStandard = true;
unsigned int nBytesPerSigOp = DEFAULT_BYTES_PER_SIGOP;
bool fCheckBlockIndex = false;
bool fCheckpointsEnabled = DEFAULT_CHECKPOINTS_ENABLED;
size_t nCoinCacheUsage = 5000 * 300;
uint64_t nPruneTarget = 0;
bool fAlerts = DEFAULT_ALERTS;
bool fEnableReplacement = DEFAULT_ENABLE_REPLACEMENT;
bool fLoaded = false;

CFeeRate minRelayTxFee = CFeeRate(DEFAULT_MIN_RELAY_TX_FEE);
CAmount maxTxFee = DEFAULT_TRANSACTION_MAXFEE;

CTxMemPool mempool(::minRelayTxFee);
FeeFilterRounder filterRounder(::minRelayTxFee);
std::map<uint256, int64_t> mapRejectedBlocks GUARDED_BY(cs_main);

struct IteratorComparator
{
    template<typename I>
    bool operator()(const I& a, const I& b)
    {
        return &(*a) < &(*b);
    }
};

// TODO temporary hack for backporting
void LoopMapOrphanTransactionsByPrev(const CTransaction &tx, std::vector<uint256> &vOrphanErase);
int EraseOrphanTx(uint256 hash);

/**
 * Returns true if there are nRequired or more blocks of minVersion or above
 * in the last Consensus::Params::nMajorityWindow blocks, starting at pstart and going backwards.
 */
static bool IsSuperMajority(int minVersion, const CBlockIndex* pstart, unsigned nRequired, const Consensus::Params& consensusParams);
static void CheckBlockIndex(const Consensus::Params& consensusParams);

/** Constant stuff for coinbase transactions we create: */
CScript COINBASE_FLAGS;

const std::string strMessageMagic = "Dynamic Signed Message:\n";

// Internal stuff
namespace {

    struct CBlockIndexWorkComparator
    {
        bool operator()(CBlockIndex *pa, CBlockIndex *pb) const {
            // First sort by most total work, ...
            if (pa->nChainWork > pb->nChainWork) return false;
            if (pa->nChainWork < pb->nChainWork) return true;

            // ... then by earliest time received, ...
            if (pa->nSequenceId < pb->nSequenceId) return false;
            if (pa->nSequenceId > pb->nSequenceId) return true;

            // Use pointer address as tie breaker (should only happen with blocks
            // loaded from disk, as those all have id 0).
            if (pa < pb) return false;
            if (pa > pb) return true;

            // Identical blocks.
            return false;
        }
    };

    CBlockIndex *pindexBestInvalid;

    /**
     * The set of all CBlockIndex entries with BLOCK_VALID_TRANSACTIONS (for itself and all ancestors) and
     * as good as our current tip or better. Entries may be failed, though, and pruning nodes may be
     * missing the data for the block.
     */
    std::set<CBlockIndex*, CBlockIndexWorkComparator> setBlockIndexCandidates;
    /** All pairs A->B, where A (or one of its ancestors) misses transactions, but B has transactions.
     * Pruned nodes may have entries where B is missing data.
     */
    std::multimap<CBlockIndex*, CBlockIndex*> mapBlocksUnlinked;

    CCriticalSection cs_LastBlockFile;
    std::vector<CBlockFileInfo> vinfoBlockFile;
    int nLastBlockFile = 0;
    /** Global flag to indicate we should check to see if there are
     *  block/undo files that should be deleted.  Set on startup
     *  or if we allocate more file space when we're in prune mode
     */
    bool fCheckForPruning = false;

    /**
     * Every received block is assigned a unique and increasing identifier, so we
     * know which one to give priority in case of a fork.
     */
    CCriticalSection cs_nBlockSequenceId;
    /** Blocks loaded from disk are assigned id 0, so start the counter at 1. */
    int32_t nBlockSequenceId = 1;
    /** Decreasing counter (used by subsequent preciousblock calls). */
    int32_t nBlockReverseSequenceId = -1;
    /** chainwork for the last block that preciousblock has been applied to. */
    arith_uint256 nLastPreciousChainwork = 0;

    /** Dirty block index entries. */
    std::set<CBlockIndex*> setDirtyBlockIndex;

    /** Dirty block file entries. */
    std::set<int> setDirtyFileInfo;

} // anon namespace

CBlockIndex* FindForkInGlobalIndex(const CChain& chain, const CBlockLocator& locator)
{
    // Find the first block the caller has in the main chain
    BOOST_FOREACH(const uint256& hash, locator.vHave) {
        BlockMap::iterator mi = mapBlockIndex.find(hash);
        if (mi != mapBlockIndex.end())
        {
            CBlockIndex* pindex = (*mi).second;
            if (chain.Contains(pindex))
                return pindex;
        }
    }
    return chain.Genesis();
}

CCoinsViewDB *pcoinsdbview = NULL;
CCoinsViewCache *pcoinsTip = NULL;
CBlockTreeDB *pblocktree = NULL;

enum FlushStateMode {
    FLUSH_STATE_NONE,
    FLUSH_STATE_IF_NEEDED,
    FLUSH_STATE_PERIODIC,
    FLUSH_STATE_ALWAYS
};

// See definition for documentation
bool static FlushStateToDisk(CValidationState &state, FlushStateMode mode);

bool IsFinalTx(const CTransaction &tx, int nBlockHeight, int64_t nBlockTime)
{
    if (tx.nLockTime == 0)
        return true;

    if ((int64_t)tx.nLockTime < ((int64_t)tx.nLockTime < LOCKTIME_THRESHOLD ? (int64_t)nBlockHeight : nBlockTime))
        return true;
    
    if (nBlockHeight >= fluid.FLUID_ACTIVATE_HEIGHT) {
        if (!fluid.ProvisionalCheckTransaction(tx))
            return false;

        CScript scriptFluid;
        if (IsTransactionFluid(tx, scriptFluid))
        {
            std::string strErrorMessage;
            if (!fluid.CheckFluidOperationScript(scriptFluid, nBlockTime, strErrorMessage)) {
                return false;
            }
        }
    }
    
    BOOST_FOREACH(const CTxIn& txin, tx.vin) {
        if (!(txin.nSequence == CTxIn::SEQUENCE_FINAL))
            return false;
    }
    return true;
}

bool CheckFinalTx(const CTransaction &tx, int flags)
{
    AssertLockHeld(cs_main);

    // By convention a negative value for flags indicates that the
    // current network-enforced consensus rules should be used. In
    // a future soft-fork scenario that would mean checking which
    // rules would be enforced for the next block and setting the
    // appropriate flags. At the present time no soft-forks are
    // scheduled, so no flags are set.
    flags = std::max(flags, 0);

    // CheckFinalTx() uses chainActive.Height()+1 to evaluate
    // nLockTime because when IsFinalTx() is called within
    // CBlock::AcceptBlock(), the height of the block *being*
    // evaluated is what is used. Thus if we want to know if a
    // transaction can be part of the *next* block, we need to call
    // IsFinalTx() with one more than chainActive.Height().
    const int nBlockHeight = chainActive.Height() + 1;

    // BIP113 will require that time-locked transactions have nLockTime set to
    // less than the median time of the previous block they're contained in.
    // When the next block is created its previous block will be the current
    // chain tip, so we use that to calculate the median time passed to
    // IsFinalTx() if LOCKTIME_MEDIAN_TIME_PAST is set.
    const int64_t nBlockTime = (flags & LOCKTIME_MEDIAN_TIME_PAST)
                             ? chainActive.Tip()->GetMedianTimePast()
                             : GetAdjustedTime();

    return IsFinalTx(tx, nBlockHeight, nBlockTime);
}

/**
 * Calculates the block height and previous block's median time past at
 * which the transaction will be considered final in the context of BIP 68.
 * Also removes from the vector of input heights any entries which did not
 * correspond to sequence locked inputs as they do not affect the calculation.
 */
static std::pair<int, int64_t> CalculateSequenceLocks(const CTransaction &tx, int flags, std::vector<int>* prevHeights, const CBlockIndex& block)
{
    assert(prevHeights->size() == tx.vin.size());

    // Will be set to the equivalent height- and time-based nLockTime
    // values that would be necessary to satisfy all relative lock-
    // time constraints given our view of block chain history.
    // The semantics of nLockTime are the last invalid height/time, so
    // use -1 to have the effect of any height or time being valid.
    int nMinHeight = -1;
    int64_t nMinTime = -1;

    // tx.nVersion is signed integer so requires cast to unsigned otherwise
    // we would be doing a signed comparison and half the range of nVersion
    // wouldn't support BIP 68.
    bool fEnforceBIP68 = static_cast<uint32_t>(tx.nVersion) >= 2
                      && flags & LOCKTIME_VERIFY_SEQUENCE;

    // Do not enforce sequence numbers as a relative lock time
    // unless we have been instructed to
    if (!fEnforceBIP68) {
        return std::make_pair(nMinHeight, nMinTime);
    }

    for (size_t txinIndex = 0; txinIndex < tx.vin.size(); txinIndex++) {
        const CTxIn& txin = tx.vin[txinIndex];

        // Sequence numbers with the most significant bit set are not
        // treated as relative lock-times, nor are they given any
        // consensus-enforced meaning at this point.
        if (txin.nSequence & CTxIn::SEQUENCE_LOCKTIME_DISABLE_FLAG) {
            // The height of this input is not relevant for sequence locks
            (*prevHeights)[txinIndex] = 0;
            continue;
        }

        int nCoinHeight = (*prevHeights)[txinIndex];

        if (txin.nSequence & CTxIn::SEQUENCE_LOCKTIME_TYPE_FLAG) {
            int64_t nCoinTime = block.GetAncestor(std::max(nCoinHeight-1, 0))->GetMedianTimePast();
            // NOTE: Subtract 1 to maintain nLockTime semantics
            // BIP 68 relative lock times have the semantics of calculating
            // the first block or time at which the transaction would be
            // valid. When calculating the effective block time or height
            // for the entire transaction, we switch to using the
            // semantics of nLockTime which is the last invalid block
            // time or height.  Thus we subtract 1 from the calculated
            // time or height.

            // Time-based relative lock-times are measured from the
            // smallest allowed timestamp of the block containing the
            // txout being spent, which is the median time past of the
            // block prior.
            nMinTime = std::max(nMinTime, nCoinTime + (int64_t)((txin.nSequence & CTxIn::SEQUENCE_LOCKTIME_MASK) << CTxIn::SEQUENCE_LOCKTIME_GRANULARITY) - 1);
        } else {
            nMinHeight = std::max(nMinHeight, nCoinHeight + (int)(txin.nSequence & CTxIn::SEQUENCE_LOCKTIME_MASK) - 1);
        }
    }

    return std::make_pair(nMinHeight, nMinTime);
}

static bool EvaluateSequenceLocks(const CBlockIndex& block, std::pair<int, int64_t> lockPair)
{
    assert(block.pprev);
    int64_t nBlockTime = block.pprev->GetMedianTimePast();
    if (lockPair.first >= block.nHeight || lockPair.second >= nBlockTime)
        return false;

    return true;
}

bool SequenceLocks(const CTransaction &tx, int flags, std::vector<int>* prevHeights, const CBlockIndex& block)
{
    return EvaluateSequenceLocks(block, CalculateSequenceLocks(tx, flags, prevHeights, block));
}

bool TestLockPointValidity(const LockPoints* lp)
{
    AssertLockHeld(cs_main);
    assert(lp);
    // If there are relative lock times then the maxInputBlock will be set
    // If there are no relative lock times, the LockPoints don't depend on the chain
    if (lp->maxInputBlock) {
        // Check whether chainActive is an extension of the block at which the LockPoints
        // calculation was valid.  If not LockPoints are no longer valid
        if (!chainActive.Contains(lp->maxInputBlock)) {
            return false;
        }
    }

    // LockPoints still valid
    return true;
}

bool CheckSequenceLocks(const CTransaction &tx, int flags, LockPoints* lp, bool useExistingLockPoints)
{
    AssertLockHeld(cs_main);
    AssertLockHeld(mempool.cs);

    CBlockIndex* tip = chainActive.Tip();
    CBlockIndex index;
    index.pprev = tip;
    // CheckSequenceLocks() uses chainActive.Height()+1 to evaluate
    // height based locks because when SequenceLocks() is called within
    // ConnectBlock(), the height of the block *being*
    // evaluated is what is used.
    // Thus if we want to know if a transaction can be part of the
    // *next* block, we need to use one more than chainActive.Height()
    index.nHeight = tip->nHeight + 1;

    std::pair<int, int64_t> lockPair;
    if (useExistingLockPoints) {
        assert(lp);
        lockPair.first = lp->height;
        lockPair.second = lp->time;
    }
    else {
        // pcoinsTip contains the UTXO set for chainActive.Tip()
        CCoinsViewMemPool viewMemPool(pcoinsTip, mempool);
        std::vector<int> prevheights;
        prevheights.resize(tx.vin.size());
        for (size_t txinIndex = 0; txinIndex < tx.vin.size(); txinIndex++) {
            const CTxIn& txin = tx.vin[txinIndex];
            Coin coin;
            if (!viewMemPool.GetCoin(txin.prevout, coin)) {
                return error("%s: Missing input", __func__);
            }
            if (coin.nHeight == MEMPOOL_HEIGHT) {
                // Assume all mempool transaction confirm in the next block
                prevheights[txinIndex] = tip->nHeight + 1;
            } else {
                prevheights[txinIndex] = coin.nHeight;
            }
        }
        lockPair = CalculateSequenceLocks(tx, flags, &prevheights, index);
        if (lp) {
            lp->height = lockPair.first;
            lp->time = lockPair.second;
            // Also store the hash of the block with the highest height of
            // all the blocks which have sequence locked prevouts.
            // This hash needs to still be on the chain
            // for these LockPoint calculations to be valid
            // Note: It is impossible to correctly calculate a maxInputBlock
            // if any of the sequence locked inputs depend on unconfirmed txs,
            // except in the special case where the relative lock time/height
            // is 0, which is equivalent to no sequence lock. Since we assume
            // input height of tip+1 for mempool txs and test the resulting
            // lockPair from CalculateSequenceLocks against tip+1.  We know
            // EvaluateSequenceLocks will fail if there was a non-zero sequence
            // lock on a mempool input, so we can use the return value of
            // CheckSequenceLocks to indicate the LockPoints validity
            int maxInputHeight = 0;
            BOOST_FOREACH(int height, prevheights) {
                // Can ignore mempool inputs since we'll fail if they had non-zero locks
                if (height != tip->nHeight+1) {
                    maxInputHeight = std::max(maxInputHeight, height);
                }
            }
            lp->maxInputBlock = tip->GetAncestor(maxInputHeight);
        }
    }
    return EvaluateSequenceLocks(index, lockPair);
}


unsigned int GetLegacySigOpCount(const CTransaction& tx)
{
    unsigned int nSigOps = 0;
    BOOST_FOREACH(const CTxIn& txin, tx.vin)
    {
        nSigOps += txin.scriptSig.GetSigOpCount(false);
    }
    BOOST_FOREACH(const CTxOut& txout, tx.vout)
    {
        nSigOps += txout.scriptPubKey.GetSigOpCount(false);
    }
    return nSigOps;
}

unsigned int GetP2SHSigOpCount(const CTransaction& tx, const CCoinsViewCache& inputs)
{
    if (tx.IsCoinBase())
        return 0;

    unsigned int nSigOps = 0;
    for (unsigned int i = 0; i < tx.vin.size(); i++)
    {
        const Coin& coin = inputs.AccessCoin(tx.vin[i].prevout);
        assert(!coin.IsSpent());
        const CTxOut &prevout = coin.out;
        if (prevout.scriptPubKey.IsPayToScriptHash())
            nSigOps += prevout.scriptPubKey.GetSigOpCount(tx.vin[i].scriptSig);
    }
    return nSigOps;
}

bool GetUTXOCoin(const COutPoint& outpoint, Coin& coin)
{
    LOCK(cs_main);
    if (!pcoinsTip->GetCoin(outpoint, coin))
        return false;
    if (coin.IsSpent())
        return false;
    return true;
}

int GetUTXOHeight(const COutPoint& outpoint)
{
    // -1 means UTXO is yet unknown or already spent
    Coin coin;
    return GetUTXOCoin(outpoint, coin) ? coin.nHeight : -1;
}

int GetUTXOConfirmations(const COutPoint& outpoint)
{
    // -1 means UTXO is yet unknown or already spent
    LOCK(cs_main);
    int nPrevoutHeight = GetUTXOHeight(outpoint);
    return (nPrevoutHeight > -1 && chainActive.Tip()) ? chainActive.Height() - nPrevoutHeight + 1 : -1;
}


bool CheckTransaction(const CTransaction& tx, CValidationState &state, bool fCheckDuplicateInputs)
{
    // Basic checks that don't depend on any context
    if (tx.vin.empty())
        return state.DoS(10, false, REJECT_INVALID, "bad-txns-vin-empty");
    if (tx.vout.empty())
        return state.DoS(10, false, REJECT_INVALID, "bad-txns-vout-empty");
    // Size limits
    if (::GetSerializeSize(tx, SER_NETWORK, PROTOCOL_VERSION) > MAX_BLOCK_SIZE)
        return state.DoS(100, false, REJECT_INVALID, "bad-txns-oversize");

    // Check for negative or overflow output values
    CAmount nValueOut = 0;
    for (const CTxOut& txout : tx.vout)
    {
        if (txout.nValue < 0)
            return state.DoS(100, false, REJECT_INVALID, "bad-txns-vout-negative");
        if (txout.nValue > MAX_MONEY)
            return state.DoS(100, false, REJECT_INVALID, "bad-txns-vout-toolarge");
        nValueOut += txout.nValue;
        if (!MoneyRange(nValueOut))
            return state.DoS(100, false, REJECT_INVALID, "bad-txns-txouttotal-toolarge");
        if (IsTransactionFluid(txout.scriptPubKey)) {
            if (fluid.FLUID_TRANSACTION_COST > txout.nValue)
                return state.DoS(100, false, REJECT_INVALID, "bad-txns-fluid-vout-amount-toolow");
            if (!fluid.ValidationProcesses(state, txout.scriptPubKey, txout.nValue))
                return state.DoS(100, false, REJECT_INVALID, "bad-txns-fluid-validate-failure");
        }
    }

    // Check for duplicate inputs - note that this check is slow so we skip it in CheckBlock
    if (fCheckDuplicateInputs) {
        std::set<COutPoint> vInOutPoints;
        for (const auto& txin : tx.vin)
        {
            if (!vInOutPoints.insert(txin.prevout).second)
                return state.DoS(100, false, REJECT_INVALID, "bad-txns-inputs-duplicate");
        }
    }

    if (tx.IsCoinBase())
    {
        if (tx.vin[0].scriptSig.size() < 2 || tx.vin[0].scriptSig.size() > 100)
            return state.DoS(100, false, REJECT_INVALID, "bad-cb-length");
    }
    else
    {
        BOOST_FOREACH(const CTxIn& txin, tx.vin)
            if (txin.prevout.IsNull())
                return state.DoS(10, false, REJECT_INVALID, "bad-txns-prevout-null");
    }

    return true;
}

void LimitMempoolSize(CTxMemPool& pool, size_t limit, unsigned long age) {
    int expired = pool.Expire(GetTime() - age);
    if (expired != 0)
        LogPrint("mempool", "Expired %i transactions from the memory pool\n", expired);

    std::vector<COutPoint> vNoSpendsRemaining;
    pool.TrimToSize(limit, &vNoSpendsRemaining);
    BOOST_FOREACH(const COutPoint& removed, vNoSpendsRemaining)
        pcoinsTip->Uncache(removed);
}

/** Convert CValidationState to a human-readable message for logging */
std::string FormatStateMessage(const CValidationState &state)
{
    return strprintf("%s%s (code %i)",
        state.GetRejectReason(),
        state.GetDebugMessage().empty() ? "" : ", "+state.GetDebugMessage(),
        state.GetRejectCode());
}

// Check if BDAP entry is valid
bool ValidateBDAPInputs(const CTransaction& tx, CValidationState& state, const CCoinsViewCache& inputs, const CBlock& block, bool fJustCheck, int nHeight, bool bSanity)
{
     // Do not check while wallet is loading
    if (!fLoaded)
        return true;

    if (!CheckDomainEntryDB())
        return true;

    std::string statusRpc = "";
    if (fJustCheck && (IsInitialBlockDownload() || RPCIsInWarmup(&statusRpc)))
        return true;

    std::vector<std::vector<unsigned char> > vvchBDAPArgs;

    int op = -1;
    if (nHeight == 0)
    {
        nHeight = chainActive.Height() + 1;
    }
    
    bool bValid = false;
    if (tx.nVersion == BDAP_TX_VERSION)
    {
        if (DecodeBDAPTx(tx, op, vvchBDAPArgs)) 
        {
            std::string errorMessage;
            bValid = CheckDomainEntryTxInputs(inputs, tx, op, vvchBDAPArgs, fJustCheck, nHeight, errorMessage, bSanity);
            if (!bValid)
            {
                errorMessage = "ValidateBDAPInputs: " + errorMessage;
                return state.DoS(100, false, REJECT_INVALID, errorMessage);
            }
            if (!errorMessage.empty())
                return state.DoS(100, false, REJECT_INVALID, errorMessage);
        }
    }
    return true;
}

bool AcceptToMemoryPoolWorker(CTxMemPool& pool, CValidationState& state, const CTransaction& tx, bool fLimitFree,
                              bool* pfMissingInputs, int64_t nAcceptTime, bool fOverrideMempoolLimit, const CAmount& nAbsurdFee,
                              std::vector<COutPoint>& coins_to_uncache, bool fDryRun)
{
    AssertLockHeld(cs_main);

    bool fluidTransaction = false;
    if (pfMissingInputs)
        *pfMissingInputs = false;

    if (!CheckTransaction(tx, state))
        return false; // state filled in by CheckTransaction

    if (!fluid.ProvisionalCheckTransaction(tx))
        return false;

    for (const CTxOut& txout : tx.vout)    {    
        if (IsTransactionFluid(txout.scriptPubKey))
        {
            fluidTransaction = true;
            std::string strErrorMessage;
            // Check if fluid transaction is already in the mempool
            if (fluid.CheckIfExistsInMemPool(pool, txout.scriptPubKey, strErrorMessage)) {
                // fluid transaction is already in the mempool.  Reject tx.
                return state.DoS(100, false, REJECT_INVALID, strErrorMessage);
            }
            if (!fluid.ExtractCheckTimestamp(ScriptToAsmStr(txout.scriptPubKey), GetTime())){
                return state.DoS(100, false, REJECT_INVALID, "fluid-tx-timestamp-error");
            }
            if (!fluid.CheckFluidOperationScript(txout.scriptPubKey, GetTime(), strErrorMessage, true)) {
                return state.DoS(100, false, REJECT_INVALID, strErrorMessage);
            }
        }
    }

    if (tx.nVersion == BDAP_TX_VERSION) {
        std::string strErrorMessage;
        CDomainEntry domainEntry(tx);
        if (domainEntry.CheckIfExistsInMemPool(pool, strErrorMessage)) {
            return state.Invalid(false, REJECT_ALREADY_KNOWN, "bdap-txn-already-in-mempool " + strErrorMessage);
        }
        int op;
        CScript scriptOp;
        vchCharString vvchOpParameters;
        if (!GetBDAPOpScript(tx, scriptOp, vvchOpParameters, op))
        {
            return state.Invalid(false, REJECT_INVALID, "bdap-txn-get-op-failed" + strErrorMessage);
        }
        const std::string strOperationType = GetBDAPOpTypeString(scriptOp);
        if (strOperationType == "bdap_update"  || strOperationType == "bdap_delete") {
            CDomainEntry entry;
            CDomainEntry prevEntry;
            std::vector<unsigned char> vchData;
            std::vector<unsigned char> vchHash;
            int nDataOut;
            
            bool bData = GetBDAPData(tx, vchData, vchHash, nDataOut);
            if(bData && !entry.UnserializeFromData(vchData, vchHash))
            {
                return state.Invalid(false, REJECT_INVALID, "bdap-txn-get-data-failed" + strErrorMessage);
            }
            
            if (!pDomainEntryDB->GetDomainEntryInfo(entry.vchFullObjectPath(), prevEntry)) {
                return state.Invalid(false, REJECT_INVALID, "bdap-txn-get-previous-failed" + strErrorMessage);
            }
            CTransaction prevTx;
            uint256 hashBlock;
            if (!GetTransaction(prevEntry.txHash, prevTx, Params().GetConsensus(), hashBlock, true)) {
                return state.Invalid(false, REJECT_INVALID, "bdap-txn-get-previous-tx-failed" + strErrorMessage);
            }
            // Get current wallet address used for BDAP tx
            CScript scriptPubKey;
            GetBDAPOpScript(tx, scriptPubKey);
            CDynamicAddress txAddress = GetScriptAddress(scriptPubKey);
            // Get previous wallet address used for BDAP tx
            CScript prevScriptPubKey;
            GetBDAPOpScript(prevTx, prevScriptPubKey);
            CDynamicAddress prevAddress = GetScriptAddress(prevScriptPubKey);
            if (txAddress.ToString() != prevAddress.ToString())
            {
                return state.Invalid(false, REJECT_INVALID, "bdap-txn-incorrect-wallet-address-used" + strErrorMessage);
            }
        }
    }

    // Coinbase is only valid in a block, not as a loose transaction
    if (tx.IsCoinBase())
        return state.DoS(100, false, REJECT_INVALID, "coinbase");

    // Don't relay version 2 transactions until CSV is active, and we can be
    // sure that such transactions will be mined (unless we're on
    // -testnet/-regtest).
    const CChainParams& chainparams = Params();
    if (fRequireStandard && tx.nVersion >= 2 && tx.nVersion != BDAP_TX_VERSION && VersionBitsTipState(chainparams.GetConsensus(), Consensus::DEPLOYMENT_CSV) != THRESHOLD_ACTIVE) {
        return state.DoS(0, false, REJECT_NONSTANDARD, "premature-version2-tx");
    }

    // Rather not work on nonstandard transactions (unless -testnet/-regtest)
    std::string reason;
    if (fRequireStandard && !IsStandardTx(tx, reason) && !fluidTransaction)
        return state.DoS(0, false, REJECT_NONSTANDARD, reason);

    // Only accept nLockTime-using transactions that can be mined in the next
    // block; we don't want our mempool filled up with transactions that can't
    // be mined yet.
    if (!CheckFinalTx(tx, STANDARD_LOCKTIME_VERIFY_FLAGS))
        return state.DoS(0, false, REJECT_NONSTANDARD, "non-final");

    // is it already in the memory pool?
    uint256 hash = tx.GetHash();
    if (pool.exists(hash))
        return state.Invalid(false, REJECT_ALREADY_KNOWN, "txn-already-in-mempool");

    // If this is a Transaction Lock Request check to see if it's valid
    if(instantsend.HasTxLockRequest(hash) && !CTxLockRequest(tx).IsValid())
        return state.DoS(10, error("AcceptToMemoryPool : CTxLockRequest %s is invalid", hash.ToString()),
                            REJECT_INVALID, "bad-txlockrequest");

    // Check for conflicts with a completed Transaction Lock
    BOOST_FOREACH(const CTxIn &txin, tx.vin)
    {
        uint256 hashLocked;
        if(instantsend.GetLockedOutPointTxHash(txin.prevout, hashLocked) && hash != hashLocked)
            return state.DoS(10, error("AcceptToMemoryPool : Transaction %s conflicts with completed Transaction Lock %s",
                                    hash.ToString(), hashLocked.ToString()),
                            REJECT_INVALID, "tx-txlock-conflict");
   }

    // Check for conflicts with in-memory transactions
    std::set<uint256> setConflicts;
    {
    LOCK(pool.cs); // protect pool.mapNextTx
    BOOST_FOREACH(const CTxIn &txin, tx.vin)
    {
        auto itConflicting = pool.mapNextTx.find(txin.prevout);
        if (itConflicting != pool.mapNextTx.end())
        {
            const CTransaction *ptxConflicting = itConflicting->second;
            if (!setConflicts.count(ptxConflicting->GetHash()))
            {
                // InstantSend txes are not replacable
                if(instantsend.HasTxLockRequest(ptxConflicting->GetHash())) {
                    // this tx conflicts with a Transaction Lock Request candidate
                    return state.DoS(0, error("AcceptToMemoryPool : Transaction %s conflicts with Transaction Lock Request %s",
                                            hash.ToString(), ptxConflicting->GetHash().ToString()),
                                    REJECT_INVALID, "tx-txlockreq-mempool-conflict");
                } else if (instantsend.HasTxLockRequest(hash)) {
                    // this tx is a tx lock request and it conflicts with a normal tx
                    return state.DoS(0, error("AcceptToMemoryPool : Transaction Lock Request %s conflicts with transaction %s",
                                            hash.ToString(), ptxConflicting->GetHash().ToString()),
                                    REJECT_INVALID, "txlockreq-tx-mempool-conflict");
                }
                // Allow opt-out of transaction replacement by setting
                // nSequence >= maxint-1 on all inputs.
                //
                // maxint-1 is picked to still allow use of nLockTime by
                // non-replacable transactions. All inputs rather than just one
                // is for the sake of multi-party protocols, where we don't
                // want a single party to be able to disable replacement.
                //
                // The opt-out ignores descendants as anyone relying on
                // first-seen mempool behavior should be checking all
                // unconfirmed ancestors anyway; doing otherwise is hopelessly
                // insecure.
                bool fReplacementOptOut = true;
                if (fEnableReplacement)
                {
                    BOOST_FOREACH(const CTxIn &_txin, ptxConflicting->vin)
                    {
                        if (_txin.nSequence < std::numeric_limits<unsigned int>::max()-1)
                        {
                            fReplacementOptOut = false;
                            break;
                        }
                    }
                }
                if (fReplacementOptOut)
                    return state.Invalid(false, REJECT_CONFLICT, "txn-mempool-conflict");

                setConflicts.insert(ptxConflicting->GetHash());
            }
        }
    }
    }

    {
        CCoinsView dummy;
        CCoinsViewCache view(&dummy);

        CAmount nValueIn = 0;
        LockPoints lp;
        {
        LOCK(pool.cs);
        CCoinsViewMemPool viewMemPool(pcoinsTip, pool);
        view.SetBackend(viewMemPool);

        // do we already have it?
        for (size_t out = 0; out < tx.vout.size(); out++) {
            COutPoint outpoint(hash, out);
            bool had_coin_in_cache = pcoinsTip->HaveCoinInCache(outpoint);
            if (view.HaveCoin(outpoint)) {
                if (!had_coin_in_cache) {
                    coins_to_uncache.push_back(outpoint);
                }
                return state.Invalid(false, REJECT_ALREADY_KNOWN, "txn-already-known");
            }
        }

        // do all inputs exist?
        BOOST_FOREACH(const CTxIn txin, tx.vin) {
            if (!pcoinsTip->HaveCoinInCache(txin.prevout)) {
                coins_to_uncache.push_back(txin.prevout);
            }
            if (!view.HaveCoin(txin.prevout)) {
                if (pfMissingInputs) {
                    *pfMissingInputs = true;
                }
                return false; // fMissingInputs and !state.IsInvalid() is used to detect this condition, don't set state.Invalid()
            }
        }

        // Bring the best block into scope
        view.GetBestBlock();

        nValueIn = view.GetValueIn(tx);

        // we have all inputs cached now, so switch back to dummy, so we don't need to keep lock on mempool
        view.SetBackend(dummy);

        // Only accept BIP68 sequence locked transactions that can be mined in the next
        // block; we don't want our mempool filled up with transactions that can't
        // be mined yet.
        // Must keep pool.cs for this unless we change CheckSequenceLocks to take a
        // CoinsViewCache instead of create its own
        if (!CheckSequenceLocks(tx, STANDARD_LOCKTIME_VERIFY_FLAGS, &lp))
            return state.DoS(0, false, REJECT_NONSTANDARD, "non-BIP68-final");
        }

        // Check for non-standard pay-to-script-hash in inputs
        if (fRequireStandard && !AreInputsStandard(tx, view))
            return state.Invalid(false, REJECT_NONSTANDARD, "bad-txns-nonstandard-inputs");

        unsigned int nSigOps = GetLegacySigOpCount(tx);
        nSigOps += GetP2SHSigOpCount(tx, view);

        CAmount nValueOut = tx.GetValueOut();
        CAmount nFees = nValueIn-nValueOut;
        // nModifiedFees includes any fee deltas from PrioritiseTransaction
        CAmount nModifiedFees = nFees;
        double nPriorityDummy = 0;
        pool.ApplyDeltas(hash, nPriorityDummy, nModifiedFees);

        CAmount inChainInputValue;
        double dPriority = view.GetPriority(tx, chainActive.Height(), inChainInputValue);

        // Keep track of transactions that spend a coinbase, which we re-scan
        // during reorgs to ensure COINBASE_MATURITY is still met.
        bool fSpendsCoinbase = false;
        BOOST_FOREACH(const CTxIn &txin, tx.vin) {
            const Coin &coin = view.AccessCoin(txin.prevout);
            if (coin.IsCoinBase()) {
                fSpendsCoinbase = true;
                break;
            }
        }

        CTxMemPoolEntry entry(tx, nFees, nAcceptTime, dPriority, chainActive.Height(), pool.HasNoInputsOf(tx), inChainInputValue, fSpendsCoinbase, nSigOps, lp);
        unsigned int nSize = entry.GetTxSize();

        // Check that the transaction doesn't have an excessive number of
        // sigops, making it impossible to mine. Since the coinbase transaction
        // itself can contain sigops MAX_STANDARD_TX_SIGOPS is less than
        // MAX_BLOCK_SIGOPS; we still consider this an invalid rather than
        // merely non-standard transaction.
        if ((nSigOps > MAX_STANDARD_TX_SIGOPS) || (nBytesPerSigOp && nSigOps > nSize / nBytesPerSigOp))
            return state.DoS(0, false, REJECT_NONSTANDARD, "bad-txns-too-many-sigops", false,
                strprintf("%d", nSigOps));

        CAmount mempoolRejectFee = pool.GetMinFee(GetArg("-maxmempool", DEFAULT_MAX_MEMPOOL_SIZE) * 1000000).GetFee(nSize);
        if (mempoolRejectFee > 0 && nModifiedFees < mempoolRejectFee) {
            return state.DoS(0, false, REJECT_INSUFFICIENTFEE, "mempool min fee not met", false, strprintf("%d < %d", nFees, mempoolRejectFee));
        } else if (GetBoolArg("-relaypriority", DEFAULT_RELAYPRIORITY) && nModifiedFees < ::minRelayTxFee.GetFee(nSize) && !AllowFree(entry.GetPriority(chainActive.Height() + 1))) {
            // Require that free transactions have sufficient priority to be mined in the next block.
            return state.DoS(0, false, REJECT_INSUFFICIENTFEE, "insufficient priority");
        }

        // Continuously rate-limit free (really, very-low-fee) transactions
        // This mitigates 'penny-flooding' -- sending thousands of free transactions just to
        // be annoying or make others' transactions take longer to confirm.
        if (fLimitFree && nModifiedFees < ::minRelayTxFee.GetFee(nSize))
        {
            static CCriticalSection csFreeLimiter;
            static double dFreeCount;
            static int64_t nLastTime;
            int64_t nNow = GetTime();

            LOCK(csFreeLimiter);

            // Use an exponentially decaying ~10-minute window:
            dFreeCount *= pow(1.0 - 1.0/600.0, (double)(nNow - nLastTime));
            nLastTime = nNow;
            // -limitfreerelay unit is thousand-bytes-per-minute
            // At default rate it would take over a month to fill 1GB
            if (dFreeCount + nSize >= GetArg("-limitfreerelay", DEFAULT_LIMITFREERELAY) * 10 * 1000)
                return state.DoS(0, false, REJECT_INSUFFICIENTFEE, "rate limited free transaction");
            LogPrint("mempool", "Rate limit dFreeCount: %g => %g\n", dFreeCount, dFreeCount+nSize);
            dFreeCount += nSize;
        }

        if (nAbsurdFee && nFees > nAbsurdFee)
            return state.Invalid(false,
                REJECT_HIGHFEE, "absurdly-high-fee",
                strprintf("%d > %d", nFees, nAbsurdFee));

        // Calculate in-mempool ancestors, up to a limit.
        CTxMemPool::setEntries setAncestors;
        size_t nLimitAncestors = GetArg("-limitancestorcount", DEFAULT_ANCESTOR_LIMIT);
        size_t nLimitAncestorSize = GetArg("-limitancestorsize", DEFAULT_ANCESTOR_SIZE_LIMIT)*1000;
        size_t nLimitDescendants = GetArg("-limitdescendantcount", DEFAULT_DESCENDANT_LIMIT);
        size_t nLimitDescendantSize = GetArg("-limitdescendantsize", DEFAULT_DESCENDANT_SIZE_LIMIT)*1000;
        std::string errString;
        if (!pool.CalculateMemPoolAncestors(entry, setAncestors, nLimitAncestors, nLimitAncestorSize, nLimitDescendants, nLimitDescendantSize, errString)) {
            return state.DoS(0, false, REJECT_NONSTANDARD, "too-long-mempool-chain", false, errString);
        }

        // A transaction that spends outputs that would be replaced by it is invalid. Now
        // that we have the set of all ancestors we can detect this
        // pathological case by making sure setConflicts and setAncestors don't
        // intersect.
        BOOST_FOREACH(CTxMemPool::txiter ancestorIt, setAncestors)
        {
            const uint256 &hashAncestor = ancestorIt->GetTx().GetHash();
            if (setConflicts.count(hashAncestor))
            {
                return state.DoS(10, false,
                                 REJECT_INVALID, "bad-txns-spends-conflicting-tx", false,
                                 strprintf("%s spends conflicting transaction %s",
                                           hash.ToString(),
                                           hashAncestor.ToString()));
            }
        }

        // Check if it's economically rational to mine this transaction rather
        // than the ones it replaces.
        CAmount nConflictingFees = 0;
        size_t nConflictingSize = 0;
        uint64_t nConflictingCount = 0;
        CTxMemPool::setEntries allConflicting;

        // If we don't hold the lock allConflicting might be incomplete; the
        // subsequent RemoveStaged() and addUnchecked() calls don't guarantee
        // mempool consistency for us.
        LOCK(pool.cs);
        if (setConflicts.size())
        {
            CFeeRate newFeeRate(nModifiedFees, nSize);
            std::set<uint256> setConflictsParents;
            const int maxDescendantsToVisit = 100;
            CTxMemPool::setEntries setIterConflicting;
            BOOST_FOREACH(const uint256 &hashConflicting, setConflicts)
            {
                CTxMemPool::txiter mi = pool.mapTx.find(hashConflicting);
                if (mi == pool.mapTx.end())
                    continue;

                // Save these to avoid repeated lookups
                setIterConflicting.insert(mi);

                // Don't allow the replacement to reduce the feerate of the
                // mempool.
                //
                // We usually don't want to accept replacements with lower
                // feerates than what they replaced as that would lower the
                // feerate of the next block. Requiring that the feerate always
                // be increased is also an easy-to-reason about way to prevent
                // DoS attacks via replacements.
                //
                // The mining code doesn't (currently) take children into
                // account (CPFP) so we only consider the feerates of
                // transactions being directly replaced, not their indirect
                // descendants. While that does mean high feerate children are
                // ignored when deciding whether or not to replace, we do
                // require the replacement to pay more overall fees too,
                // mitigating most cases.
                CFeeRate oldFeeRate(mi->GetModifiedFee(), mi->GetTxSize());
                if (newFeeRate <= oldFeeRate)
                {
                    return state.DoS(0, false,
                            REJECT_INSUFFICIENTFEE, "insufficient fee", false,
                            strprintf("rejecting replacement %s; new feerate %s <= old feerate %s",
                                  hash.ToString(),
                                  newFeeRate.ToString(),
                                  oldFeeRate.ToString()));
                }

                BOOST_FOREACH(const CTxIn &txin, mi->GetTx().vin)
                {
                    setConflictsParents.insert(txin.prevout.hash);
                }

                nConflictingCount += mi->GetCountWithDescendants();
            }
            // This potentially overestimates the number of actual descendants
            // but we just want to be conservative to avoid doing too much
            // work.
            if (nConflictingCount <= maxDescendantsToVisit) {
                // If not too many to replace, then calculate the set of
                // transactions that would have to be evicted
                BOOST_FOREACH(CTxMemPool::txiter it, setIterConflicting) {
                    pool.CalculateDescendants(it, allConflicting);
                }
                BOOST_FOREACH(CTxMemPool::txiter it, allConflicting) {
                    nConflictingFees += it->GetModifiedFee();
                    nConflictingSize += it->GetTxSize();
                }
            } else {
                return state.DoS(0, false,
                        REJECT_NONSTANDARD, "too many potential replacements", false,
                        strprintf("rejecting replacement %s; too many potential replacements (%d > %d)\n",
                            hash.ToString(),
                            nConflictingCount,
                            maxDescendantsToVisit));
            }

            for (unsigned int j = 0; j < tx.vin.size(); j++)
            {
                // We don't want to accept replacements that require low
                // feerate junk to be mined first. Ideally we'd keep track of
                // the ancestor feerates and make the decision based on that,
                // but for now requiring all new inputs to be confirmed works.
                if (!setConflictsParents.count(tx.vin[j].prevout.hash))
                {
                    // Rather than check the UTXO set - potentially expensive -
                    // it's cheaper to just check if the new input refers to a
                    // tx that's in the mempool.
                    if (pool.mapTx.find(tx.vin[j].prevout.hash) != pool.mapTx.end())
                        return state.DoS(0, false,
                                         REJECT_NONSTANDARD, "replacement-adds-unconfirmed", false,
                                         strprintf("replacement %s adds unconfirmed input, idx %d",
                                                  hash.ToString(), j));
                }
            }

            // The replacement must pay greater fees than the transactions it
            // replaces - if we did the bandwidth used by those conflicting
            // transactions would not be paid for.
            if (nModifiedFees < nConflictingFees)
            {
                return state.DoS(0, false,
                                 REJECT_INSUFFICIENTFEE, "insufficient fee", false,
                                 strprintf("rejecting replacement %s, less fees than conflicting txs; %s < %s",
                                          hash.ToString(), FormatMoney(nModifiedFees), FormatMoney(nConflictingFees)));
            }

            // Finally in addition to paying more fees than the conflicts the
            // new transaction must pay for its own bandwidth.
            CAmount nDeltaFees = nModifiedFees - nConflictingFees;
            if (nDeltaFees < ::minRelayTxFee.GetFee(nSize))
            {
                return state.DoS(0, false,
                        REJECT_INSUFFICIENTFEE, "insufficient fee", false,
                        strprintf("rejecting replacement %s, not enough additional fees to relay; %s < %s",
                              hash.ToString(),
                              FormatMoney(nDeltaFees),
                              FormatMoney(::minRelayTxFee.GetFee(nSize))));
            }
        }

        // If we aren't going to actually accept it but just were verifying it, we are fine already
        if(fDryRun) return true;

        // Check against previous transactions
        // This is done last to help prevent CPU exhaustion denial-of-service attacks.
        if (!CheckInputs(tx, state, view, true, STANDARD_SCRIPT_VERIFY_FLAGS, true))
            return false; // state filled in by CheckInputs

        // Check again against just the consensus-critical mandatory script
        // verification flags, in case of bugs in the standard flags that cause
        // transactions to pass as valid when they're actually invalid. For
        // instance the STRICTENC flag was incorrectly allowing certain
        // CHECKSIG NOT scripts to pass, even though they were invalid.
        //
        // There is a similar check in CreateNewBlock() to prevent creating
        // invalid blocks, however allowing such transactions into the mempool
        // can be exploited as a DoS attack.
        if (!CheckInputs(tx, state, view, true, MANDATORY_SCRIPT_VERIFY_FLAGS, true))
        {
            return error("%s: BUG! PLEASE REPORT THIS! ConnectInputs failed against MANDATORY but not STANDARD flags %s, %s",
                __func__, hash.ToString(), FormatStateMessage(state));
        }

        if (!ValidateBDAPInputs(tx, state, view, CBlock(), true, chainActive.Height())) 
        {
            return false;
        }
        
        // Remove conflicting transactions from the mempool
        BOOST_FOREACH(const CTxMemPool::txiter it, allConflicting)
        {
            LogPrint("mempool", "replacing tx %s with %s for %s BTC additional fees, %d delta bytes\n",
                    it->GetTx().GetHash().ToString(),
                    hash.ToString(),
                    FormatMoney(nModifiedFees - nConflictingFees),
                    (int)nSize - (int)nConflictingSize);
        }
        pool.RemoveStaged(allConflicting, false);

        // Store transaction in memory
        pool.addUnchecked(hash, entry, setAncestors, !IsInitialBlockDownload());

        // Add memory address index
        if (fAddressIndex) {
            pool.addAddressIndex(entry, view);
        }

        // Add memory spent index
        if (fSpentIndex) {
            pool.addSpentIndex(entry, view);
        }

        // trim mempool and check if tx was trimmed
        if (!fOverrideMempoolLimit) {
            LimitMempoolSize(pool, GetArg("-maxmempool", DEFAULT_MAX_MEMPOOL_SIZE) * 1000000, GetArg("-mempoolexpiry", DEFAULT_MEMPOOL_EXPIRY) * 60 * 60);
            if (!pool.exists(hash))
                return state.DoS(0, false, REJECT_INSUFFICIENTFEE, "mempool full");
        }
    }

    if(!fDryRun)
        GetMainSignals().SyncTransaction(tx, NULL, NULL);

    return true;
}

bool AcceptToMemoryPoolWithTime(CTxMemPool& pool, CValidationState &state, const CTransaction &tx, bool fLimitFree,
                        bool* pfMissingInputs, int64_t nAcceptTime, bool fOverrideMempoolLimit, const CAmount nAbsurdFee, bool fDryRun)
{
    std::vector<COutPoint> coins_to_uncache;
    bool res = AcceptToMemoryPoolWorker(pool, state, tx, fLimitFree, pfMissingInputs, nAcceptTime, fOverrideMempoolLimit, nAbsurdFee, coins_to_uncache, fDryRun);
    bool fluidTimestampCheck = true;
    
    if (!fluid.ProvisionalCheckTransaction(tx))
        return false;

    BOOST_FOREACH(const CTxOut& txout, tx.vout) {   
        if (IsTransactionFluid(txout.scriptPubKey)) {
            std::string strErrorMessage;
            if (!fluid.CheckFluidOperationScript(txout.scriptPubKey, GetTime(), strErrorMessage)) {
                fluidTimestampCheck = false;
            }
        }
    }
    
    if (!res || fDryRun || !fluidTimestampCheck) {
        if(!res) LogPrint("mempool", "%s: %s %s\n", __func__, tx.GetHash().ToString(), state.GetRejectReason());
        BOOST_FOREACH(const COutPoint& hashTx, coins_to_uncache)
            pcoinsTip->Uncache(hashTx);
    }
    // After we've (potentially) uncached entries, ensure our coins cache is still within its size limits
    CValidationState stateDummy;
    FlushStateToDisk(stateDummy, FLUSH_STATE_PERIODIC);
    return res;
}

bool AcceptToMemoryPool(CTxMemPool& pool, CValidationState &state, const CTransaction &tx, bool fLimitFree,
                        bool* pfMissingInputs, bool fOverrideMempoolLimit, const CAmount nAbsurdFee, bool fDryRun)
{
    return AcceptToMemoryPoolWithTime(pool, state, tx, fLimitFree, pfMissingInputs, GetTime(), fOverrideMempoolLimit, nAbsurdFee, fDryRun);
}

bool GetTimestampIndex(const unsigned int &high, const unsigned int &low, std::vector<uint256> &hashes)
{
    if (!fTimestampIndex)
        return error("Timestamp index not enabled");

    if (!pblocktree->ReadTimestampIndex(high, low, hashes))
        return error("Unable to get hashes for timestamps");

    return true;
}

bool GetSpentIndex(CSpentIndexKey &key, CSpentIndexValue &value)
{
    if (!fSpentIndex)
        return false;

    if (mempool.getSpentIndex(key, value))
        return true;

    if (!pblocktree->ReadSpentIndex(key, value))
        return false;

    return true;
}

bool GetAddressIndex(uint160 addressHash, int type,
                     std::vector<std::pair<CAddressIndexKey, CAmount> > &addressIndex, int start, int end)
{
    if (!fAddressIndex)
        return error("address index not enabled");

    if (!pblocktree->ReadAddressIndex(addressHash, type, addressIndex, start, end))
        return error("unable to get txids for address");

    return true;
}

bool GetAddressUnspent(uint160 addressHash, int type,
                       std::vector<std::pair<CAddressUnspentKey, CAddressUnspentValue> > &unspentOutputs)
{
    if (!fAddressIndex)
        return error("address index not enabled");

    if (!pblocktree->ReadAddressUnspentIndex(addressHash, type, unspentOutputs))
        return error("unable to get txids for address");

    return true;
}

/** Return transaction in tx, and if it was found inside a block, its hash is placed in hashBlock */
bool GetTransaction(const uint256 &hash, CTransaction &txOut, const Consensus::Params& consensusParams, uint256 &hashBlock, bool fAllowSlow)
{
    CBlockIndex *pindexSlow = NULL;

    LOCK(cs_main);

    std::shared_ptr<const CTransaction> ptx = mempool.get(hash);
    if (ptx)
    {
        txOut = *ptx;
        return true;
    }

    if (fTxIndex) {
        CDiskTxPos postx;
        if (pblocktree->ReadTxIndex(hash, postx)) {
            CAutoFile file(OpenBlockFile(postx, true), SER_DISK, CLIENT_VERSION);
            if (file.IsNull())
                return error("%s: OpenBlockFile failed", __func__);
            CBlockHeader header;
            try {
                file >> header;
                fseek(file.Get(), postx.nTxOffset, SEEK_CUR);
                file >> txOut;
            } catch (const std::exception& e) {
                return error("%s: Deserialize or I/O error - %s", __func__, e.what());
            }
            hashBlock = header.GetHash();
            if (txOut.GetHash() != hash)
                return error("%s: txid mismatch", __func__);
            return true;
        }
        // transaction not found in index, nothing more can be done
        return false;
    }

    if (fAllowSlow) { // use coin database to locate block that contains transaction, and scan it
        const Coin& coin = AccessByTxid(*pcoinsTip, hash);
        if (!coin.IsSpent()) pindexSlow = chainActive[coin.nHeight];
    }

    if (pindexSlow) {
        CBlock block;
        if (ReadBlockFromDisk(block, pindexSlow, consensusParams)) {
            BOOST_FOREACH(const CTransaction &tx, block.vtx) {
                if (tx.GetHash() == hash) {
                    txOut = tx;
                    hashBlock = pindexSlow->GetBlockHash();
                    return true;
                }
            }
        }
    }

    return false;
}






//////////////////////////////////////////////////////////////////////////////
//
// CBlock and CBlockIndex
//

bool WriteBlockToDisk(const CBlock& block, CDiskBlockPos& pos, const CMessageHeader::MessageStartChars& messageStart)
{
    // Open history file to append
    CAutoFile fileout(OpenBlockFile(pos), SER_DISK, CLIENT_VERSION);
    if (fileout.IsNull())
        return error("WriteBlockToDisk: OpenBlockFile failed");

    // Write index header
    unsigned int nSize = GetSerializeSize(fileout, block);
    fileout << FLATDATA(messageStart) << nSize;

    // Write block
    long fileOutPos = ftell(fileout.Get());
    if (fileOutPos < 0)
        return error("WriteBlockToDisk: ftell failed");
    pos.nPos = (unsigned int)fileOutPos;
    fileout << block;

    return true;
}

bool ReadBlockFromDisk(CBlock& block, const CDiskBlockPos& pos, const Consensus::Params& consensusParams)
{
    block.SetNull();

    // Open history file to read
    CAutoFile filein(OpenBlockFile(pos, true), SER_DISK, CLIENT_VERSION);
    if (filein.IsNull())
        return error("ReadBlockFromDisk: OpenBlockFile failed for %s", pos.ToString());

    // Read block
    try {
        filein >> block;
    }
    catch (const std::exception& e) {
        return error("%s: Deserialize or I/O error - %s at %s", __func__, e.what(), pos.ToString());
    }

    // Check the header
    if (!CheckProofOfWork(block.GetHash(), block.nBits, consensusParams))
        return error("ReadBlockFromDisk: Errors in block header at %s", pos.ToString());

    return true;
}

bool ReadBlockFromDisk(CBlock& block, const CBlockIndex* pindex, const Consensus::Params& consensusParams)
{
    if (!ReadBlockFromDisk(block, pindex->GetBlockPos(), consensusParams))
        return false;
    if (block.GetHash() != pindex->GetBlockHash())
        return error("ReadBlockFromDisk(CBlock&, CBlockIndex*): GetHash() doesn't match index for %s at %s",
                pindex->ToString(), pindex->GetBlockPos().ToString());
    return true;
}

bool IsInitialBlockDownload()
{
    static bool lockIBDState = false;
    if (lockIBDState)
        return false;
    if (fImporting || fReindex)
        return true;
    LOCK(cs_main);
    const CChainParams& chainParams = Params();
    if (fCheckpointsEnabled && chainActive.Height() < Checkpoints::GetTotalBlocksEstimate(chainParams.Checkpoints()))
        return true;
    bool state = (chainActive.Height() < pindexBestHeader->nHeight - 24 * 6 ||
            std::max(chainActive.Tip()->GetBlockTime(), pindexBestHeader->GetBlockTime()) < GetTime() - chainParams.MaxTipAge());
    if (!state)
        lockIBDState = true;
    return state;
}

CBlockIndex *pindexBestForkTip = NULL, *pindexBestForkBase = NULL;

void CheckForkWarningConditions()
{
    AssertLockHeld(cs_main);
    // Before we get past initial download, we cannot reliably alert about forks
    // (we assume we don't get stuck on a fork before the last checkpoint)
    if (IsInitialBlockDownload())
        return;

    // If our best fork is no longer within 72 blocks (+/- 3 hours if no one mines it)
    // of our head, drop it
    if (pindexBestForkTip && chainActive.Height() - pindexBestForkTip->nHeight >= 72)
        pindexBestForkTip = NULL;

    if (pindexBestForkTip || (pindexBestInvalid && pindexBestInvalid->nChainWork > chainActive.Tip()->nChainWork + (GetBlockProof(*chainActive.Tip()) * 6)))
    {
        if (!GetfLargeWorkForkFound() && pindexBestForkBase)
        {
            if(pindexBestForkBase->phashBlock){
                std::string warning = std::string("'Warning: Large-work fork detected, forking after block ") +
                    pindexBestForkBase->phashBlock->ToString() + std::string("'");
                CAlert::Notify(warning);
            }
        }
        if (pindexBestForkTip && pindexBestForkBase)
        {
            if(pindexBestForkBase->phashBlock){
                LogPrintf("%s: Warning: Large valid fork found\n  forking the chain at height %d (%s)\n  lasting to height %d (%s).\nChain state database corruption likely.\n", __func__,
                       pindexBestForkBase->nHeight, pindexBestForkBase->phashBlock->ToString(),
                       pindexBestForkTip->nHeight, pindexBestForkTip->phashBlock->ToString());
                SetfLargeWorkForkFound(true);
            }
        }
        else
        {
            if(pindexBestInvalid->nHeight > chainActive.Height() + 10)
                LogPrintf("%s: Warning: Found invalid chain at least ~10 blocks longer than our best chain.\nChain state database corruption likely.\n", __func__);
            else
                LogPrintf("%s: Warning: Found invalid chain which has higher work (at least ~10 blocks worth of work) than our best chain.\nChain state database corruption likely.\n", __func__);
            SetfLargeWorkInvalidChainFound(true);
        }
    }
    else
    {
        SetfLargeWorkForkFound(false);
        SetfLargeWorkInvalidChainFound(false);
    }
}

void CheckForkWarningConditionsOnNewFork(CBlockIndex* pindexNewForkTip)
{
    AssertLockHeld(cs_main);
    // If we are on a fork that is sufficiently large, set a warning flag
    CBlockIndex* pfork = pindexNewForkTip;
    CBlockIndex* plonger = chainActive.Tip();
    while (pfork && pfork != plonger)
    {
        while (plonger && plonger->nHeight > pfork->nHeight)
            plonger = plonger->pprev;
        if (pfork == plonger)
            break;
        pfork = pfork->pprev;
    }

    // We define a condition where we should warn the user about as a fork of at least 7 blocks
    // with a tip within 72 blocks (+/- 3 hours if no one mines it) of ours
    // or a chain that is entirely longer than ours and invalid (note that this should be detected by both)
    // We use 7 blocks rather arbitrarily as it represents just under 10% of sustained network
    // hash rate operating on the fork.
    // We define it this way because it allows us to only store the highest fork tip (+ base) which meets
    // the 7-block condition and from this always have the most-likely-to-cause-warning fork
    if (pfork && (!pindexBestForkTip || (pindexBestForkTip && pindexNewForkTip->nHeight > pindexBestForkTip->nHeight)) &&
            pindexNewForkTip->nChainWork - pfork->nChainWork > (GetBlockProof(*pfork) * 7) &&
            chainActive.Height() - pindexNewForkTip->nHeight < 72)
    {
        pindexBestForkTip = pindexNewForkTip;
        pindexBestForkBase = pfork;
    }

    CheckForkWarningConditions();
}

void static InvalidChainFound(CBlockIndex* pindexNew)
{
    if (!pindexBestInvalid || pindexNew->nChainWork > pindexBestInvalid->nChainWork)
        pindexBestInvalid = pindexNew;

    LogPrintf("%s: invalid block=%s  height=%d  log2_work=%.8g  date=%s\n", __func__,
      pindexNew->GetBlockHash().ToString(), pindexNew->nHeight,
      log(pindexNew->nChainWork.getdouble())/log(2.0), DateTimeStrFormat("%Y-%m-%d %H:%M:%S",
      pindexNew->GetBlockTime()));
    CBlockIndex *tip = chainActive.Tip();
    assert (tip);
    LogPrintf("%s:  current best=%s  height=%d  log2_work=%.8g  date=%s\n", __func__,
      tip->GetBlockHash().ToString(), chainActive.Height(), log(tip->nChainWork.getdouble())/log(2.0),
      DateTimeStrFormat("%Y-%m-%d %H:%M:%S", tip->GetBlockTime()));
    CheckForkWarningConditions();
}

void static InvalidBlockFound(CBlockIndex *pindex, const CValidationState &state) {
    if (!state.CorruptionPossible()) {
        pindex->nStatus |= BLOCK_FAILED_VALID;
        setDirtyBlockIndex.insert(pindex);
        setBlockIndexCandidates.erase(pindex);
        InvalidChainFound(pindex);
    }
}

void UpdateCoins(const CTransaction& tx, CCoinsViewCache& inputs, CTxUndo &txundo, int nHeight)
{
    // mark inputs spent
    if (!tx.IsCoinBase()) {
        txundo.vprevout.reserve(tx.vin.size());
        BOOST_FOREACH(const CTxIn &txin, tx.vin) {
            txundo.vprevout.emplace_back();
            bool is_spent = inputs.SpendCoin(txin.prevout, &txundo.vprevout.back());
            assert(is_spent);
        }
    }
    // add outputs
    AddCoins(inputs, tx, nHeight);
}

void UpdateCoins(const CTransaction& tx, CCoinsViewCache& inputs, int nHeight)
{
    CTxUndo txundo;
    UpdateCoins(tx, inputs, txundo, nHeight);
}

bool CScriptCheck::operator()() {
    const CScript &scriptSig = ptxTo->vin[nIn].scriptSig;
    if (!VerifyScript(scriptSig, scriptPubKey, nFlags, CachingTransactionSignatureChecker(ptxTo, nIn, cacheStore), &error)) {
        return false;
    }
    return true;
}

int GetSpendHeight(const CCoinsViewCache& inputs)
{
    LOCK(cs_main);
    CBlockIndex* pindexPrev = mapBlockIndex.find(inputs.GetBestBlock())->second;
    return pindexPrev->nHeight + 1;
}

namespace Consensus {
bool CheckTxInputs(const CTransaction& tx, CValidationState& state, const CCoinsViewCache& inputs, int nSpendHeight)
{
        // This doesn't trigger the DoS code on purpose; if it did, it would make it easier
        // for an attacker to attempt to split the network.
        if (!inputs.HaveInputs(tx))
            return state.Invalid(false, 0, "", "Inputs unavailable");

        CAmount nValueIn = 0;
        CAmount nFees = 0;
        for (unsigned int i = 0; i < tx.vin.size(); i++)
        {
            const COutPoint &prevout = tx.vin[i].prevout;
            const Coin& coin = inputs.AccessCoin(prevout);
            assert(!coin.IsSpent());

            // If prev is coinbase, check that it's matured
            if (coin.IsCoinBase()) {
                if (nSpendHeight - coin.nHeight < COINBASE_MATURITY)
                    return state.Invalid(false,
                        REJECT_INVALID, "bad-txns-premature-spend-of-coinbase",
                        strprintf("tried to spend coinbase at depth %d", nSpendHeight - coin.nHeight));
            }

            // Check for negative or overflow input values
            nValueIn += coin.out.nValue;
            if (!MoneyRange(coin.out.nValue) || !MoneyRange(nValueIn))
                return state.DoS(100, false, REJECT_INVALID, "bad-txns-inputvalues-outofrange");

        }

        if (nValueIn < tx.GetValueOut())
            return state.DoS(100, false, REJECT_INVALID, "bad-txns-in-belowout", false,
                strprintf("value in (%s) < value out (%s)", FormatMoney(nValueIn), FormatMoney(tx.GetValueOut())));

        // Tally transaction fees
        CAmount nTxFee = nValueIn - tx.GetValueOut();
        if (nTxFee < 0)
            return state.DoS(100, false, REJECT_INVALID, "bad-txns-fee-negative");
        nFees += nTxFee;
        if (!MoneyRange(nFees))
            return state.DoS(100, false, REJECT_INVALID, "bad-txns-fee-outofrange");
    return true;
}
}// namespace Consensus

bool CheckInputs(const CTransaction& tx, CValidationState &state, const CCoinsViewCache &inputs, bool fScriptChecks, unsigned int flags, bool cacheStore, std::vector<CScriptCheck> *pvChecks)
{
    if (!tx.IsCoinBase())
    {
        if (!Consensus::CheckTxInputs(tx, state, inputs, GetSpendHeight(inputs)))
            return false;

        if (pvChecks)
            pvChecks->reserve(tx.vin.size());

        // The first loop above does all the inexpensive checks.
        // Only if ALL inputs pass do we perform expensive ECDSA signature checks.
        // Helps prevent CPU exhaustion attacks.

        // Skip ECDSA signature verification when connecting blocks
        // before the last block chain checkpoint. This is safe because block merkle hashes are
        // still computed and checked, and any change will be caught at the next checkpoint.
        if (fScriptChecks) {
            for (unsigned int i = 0; i < tx.vin.size(); i++) {
                const COutPoint &prevout = tx.vin[i].prevout;
                const Coin& coin = inputs.AccessCoin(prevout);
                assert(!coin.IsSpent());

                // We very carefully only pass in things to CScriptCheck which
                // are clearly committed to by tx' witness hash. This provides
                // a sanity check that our caching is not introducing consensus
                // failures through additional data in, eg, the coins being
                // spent being checked as a part of CScriptCheck.
                const CScript& scriptPubKey = coin.out.scriptPubKey;
                const CAmount amount = coin.out.nValue;

                // Verify signature
                CScriptCheck check(scriptPubKey, amount, tx, i, flags, cacheStore);
                if (pvChecks) {
                    pvChecks->push_back(CScriptCheck());
                    check.swap(pvChecks->back());
                } else if (!check()) {
                    if (flags & STANDARD_NOT_MANDATORY_VERIFY_FLAGS) {
                        // Check whether the failure was caused by a
                        // non-mandatory script verification check, such as
                        // non-standard DER encodings or non-null dummy
                        // arguments; if so, don't trigger DoS protection to
                        // avoid splitting the network between upgraded and
                        // non-upgraded nodes.
                        CScriptCheck check2(scriptPubKey, amount, tx, i,
                                flags & ~STANDARD_NOT_MANDATORY_VERIFY_FLAGS, cacheStore);
                        if (check2())
                            return state.Invalid(false, REJECT_NONSTANDARD, strprintf("non-mandatory-script-verify-flag (%s)", ScriptErrorString(check.GetScriptError())));
                    }
                    // Failures of other flags indicate a transaction that is
                    // invalid in new blocks, e.g. a invalid P2SH. We DoS ban
                    // such nodes as they are not following the protocol. That
                    // said during an upgrade careful thought should be taken
                    // as to the correct behavior - we may want to continue
                    // peering with non-upgraded nodes even after a soft-fork
                    // super-majority vote has passed.
                    return state.DoS(100,false, REJECT_INVALID, strprintf("mandatory-script-verify-flag-failed (%s)", ScriptErrorString(check.GetScriptError())));
                }
            }
        }
    }

    return true;
}

namespace {

bool UndoWriteToDisk(const CBlockUndo& blockundo, CDiskBlockPos& pos, const uint256& hashBlock, const CMessageHeader::MessageStartChars& messageStart)
{
    // Open history file to append
    CAutoFile fileout(OpenUndoFile(pos), SER_DISK, CLIENT_VERSION);
    if (fileout.IsNull())
        return error("%s: OpenUndoFile failed", __func__);

    // Write index header
    unsigned int nSize = GetSerializeSize(fileout, blockundo);
    fileout << FLATDATA(messageStart) << nSize;

    // Write undo data
    long fileOutPos = ftell(fileout.Get());
    if (fileOutPos < 0)
        return error("%s: ftell failed", __func__);
    pos.nPos = (unsigned int)fileOutPos;
    fileout << blockundo;

    // calculate & write checksum
    CHashWriter hasher(SER_GETHASH, PROTOCOL_VERSION);
    hasher << hashBlock;
    hasher << blockundo;
    fileout << hasher.GetHash();

    return true;
}

bool UndoReadFromDisk(CBlockUndo& blockundo, const CDiskBlockPos& pos, const uint256& hashBlock)
{
    // Open history file to read
    CAutoFile filein(OpenUndoFile(pos, true), SER_DISK, CLIENT_VERSION);
    if (filein.IsNull())
        return error("%s: OpenUndoFile failed", __func__);

    // Read block
    uint256 hashChecksum;
    CHashVerifier<CAutoFile> verifier(&filein); // We need a CHashVerifier as reserializing may lose data
    try {
        verifier << hashBlock;
        verifier >> blockundo;
        filein >> hashChecksum;
    }
    catch (const std::exception& e) {
        return error("%s: Deserialize or I/O error - %s", __func__, e.what());
    }

    // Verify checksum
    if (hashChecksum != verifier.GetHash())
        return error("%s: Checksum mismatch", __func__);

    return true;
}

/** Abort with a message */
bool AbortNode(const std::string& strMessage, const std::string& userMessage="")
{
    SetMiscWarning(strMessage);
    LogPrintf("*** %s\n", strMessage);
    uiInterface.ThreadSafeMessageBox(
        userMessage.empty() ? _("Error: A fatal internal error occurred, see debug.log for details") : userMessage,
        "", CClientUIInterface::MSG_ERROR);
    StartShutdown();
    return false;
}

bool AbortNode(CValidationState& state, const std::string& strMessage, const std::string& userMessage="")
{
    AbortNode(strMessage, userMessage);
    return state.Error(strMessage);
}

} // anon namespace

enum DisconnectResult
{
    DISCONNECT_OK,      // All good.
    DISCONNECT_UNCLEAN, // Rolled back, but UTXO set was inconsistent with block.
    DISCONNECT_FAILED   // Something else went wrong.
};

/**
 * Restore the UTXO in a Coin at a given COutPoint
 * @param undo The Coin to be restored.
 * @param view The coins view to which to apply the changes.
 * @param out The out point that corresponds to the tx input.
 * @return A DisconnectResult as an int
 */
int ApplyTxInUndo(Coin&& undo, CCoinsViewCache& view, const COutPoint& out)
{
    bool fClean = true;

    if (view.HaveCoin(out)) fClean = false; // overwriting transaction output

    if (undo.nHeight == 0) {
        // Missing undo metadata (height and coinbase). Older versions included this
        // information only in undo records for the last spend of a transactions'
        // outputs. This implies that it must be present for some other output of the same tx.
        const Coin& alternate = AccessByTxid(view, out.hash);
        if (!alternate.IsSpent()) {
            undo.nHeight = alternate.nHeight;
            undo.fCoinBase = alternate.fCoinBase;
        } else {
            return DISCONNECT_FAILED; // adding output for transaction without known metadata
        }
    }
    view.AddCoin(out, std::move(undo), undo.fCoinBase);

    return fClean ? DISCONNECT_OK : DISCONNECT_UNCLEAN;
}

/** Undo the effects of this block (with given index) on the UTXO set represented by coins.
 *  When UNCLEAN or FAILED is returned, view is left in an indeterminate state. */
static DisconnectResult DisconnectBlock(const CBlock& block, CValidationState& state, const CBlockIndex* pindex, CCoinsViewCache& view)
{
    assert(pindex->GetBlockHash() == view.GetBestBlock());

    bool fClean = true;

    CBlockUndo blockUndo;
    CDiskBlockPos pos = pindex->GetUndoPos();
    if (pos.IsNull()) {
        error("DisconnectBlock(): no undo data available");
        return DISCONNECT_FAILED;
    }
    if (!UndoReadFromDisk(blockUndo, pos, pindex->pprev->GetBlockHash())) {
        error("DisconnectBlock(): failure reading undo data");
        return DISCONNECT_FAILED;
    }

    if (blockUndo.vtxundo.size() + 1 != block.vtx.size()) {
        error("DisconnectBlock(): block and undo data inconsistent");
        return DISCONNECT_FAILED;
    }

    std::vector<std::pair<CAddressIndexKey, CAmount> > addressIndex;
    std::vector<std::pair<CAddressUnspentKey, CAddressUnspentValue> > addressUnspentIndex;
    std::vector<std::pair<CSpentIndexKey, CSpentIndexValue> > spentIndex;

    // undo transactions in reverse order
    for (int i = block.vtx.size() - 1; i >= 0; i--) {
        const CTransaction &tx = block.vtx[i];
        uint256 hash = tx.GetHash();
        bool is_coinbase = tx.IsCoinBase();

        if (fAddressIndex) {

            for (unsigned int k = tx.vout.size(); k-- > 0;) {
                const CTxOut &out = tx.vout[k];

                if (out.scriptPubKey.IsPayToScriptHash()) {
                    // Remove BDAP portion of the script
                    CScript scriptPubKey;
                    CScript scriptPubKeyOut;
                    if (RemoveBDAPScript(out.scriptPubKey, scriptPubKeyOut))
                    {
                        scriptPubKey = scriptPubKeyOut;
                    }
                    else
                    {
                        scriptPubKey = out.scriptPubKey;
                    }

                    std::vector<unsigned char> hashBytes(scriptPubKey.begin()+2, scriptPubKey.begin()+22);

                    // undo receiving activity
                    addressIndex.push_back(std::make_pair(CAddressIndexKey(2, uint160(hashBytes), pindex->nHeight, i, hash, k, false), out.nValue));

                    // undo unspent index
                    addressUnspentIndex.push_back(std::make_pair(CAddressUnspentKey(2, uint160(hashBytes), hash, k), CAddressUnspentValue()));

                } else if (out.scriptPubKey.IsPayToPublicKeyHash()) {
                    // Remove BDAP portion of the script
                    CScript scriptPubKey;
                    CScript scriptPubKeyOut;
                    if (RemoveBDAPScript(out.scriptPubKey, scriptPubKeyOut))
                    {
                        scriptPubKey = scriptPubKeyOut;
                    }
                    else
                    {
                        scriptPubKey = out.scriptPubKey;
                    }

                    std::vector<unsigned char> hashBytes(scriptPubKey.begin()+3, scriptPubKey.begin()+23);

                    // undo receiving activity
                    addressIndex.push_back(std::make_pair(CAddressIndexKey(1, uint160(hashBytes), pindex->nHeight, i, hash, k, false), out.nValue));

                    // undo unspent index
                    addressUnspentIndex.push_back(std::make_pair(CAddressUnspentKey(1, uint160(hashBytes), hash, k), CAddressUnspentValue()));

                } else {
                    continue;
                }

            }

        }

        // Check that all outputs are available and match the outputs in the block itself
        // exactly.
        for (size_t o = 0; o < tx.vout.size(); o++) {
            if (!tx.vout[o].scriptPubKey.IsUnspendable()) {
                COutPoint out(hash, o);
                Coin coin;
                bool is_spent = view.SpendCoin(out, &coin);
                if (!is_spent || tx.vout[o] != coin.out || pindex->nHeight != coin.nHeight || is_coinbase != coin.fCoinBase) {
                    fClean = false; // transaction output mismatch
                }
            }
        }

        // restore inputs
        if (i > 0) { // not coinbases
            CTxUndo &txundo = blockUndo.vtxundo[i-1];
            if (txundo.vprevout.size() != tx.vin.size()) {
                error("DisconnectBlock(): transaction and undo data inconsistent");
                return DISCONNECT_FAILED;
            }
            for (unsigned int j = tx.vin.size(); j-- > 0;) {
                const COutPoint &out = tx.vin[j].prevout;
                int undoHeight = txundo.vprevout[j].nHeight;
                int res = ApplyTxInUndo(std::move(txundo.vprevout[j]), view, out);
                if (res == DISCONNECT_FAILED) return DISCONNECT_FAILED;
                fClean = fClean && res != DISCONNECT_UNCLEAN;

                const CTxIn input = tx.vin[j];

                if (fSpentIndex) {
                    // undo and delete the spent index
                    spentIndex.push_back(std::make_pair(CSpentIndexKey(input.prevout.hash, input.prevout.n), CSpentIndexValue()));
                }

                if (fAddressIndex) {
                    const Coin &coin = view.AccessCoin(tx.vin[j].prevout);
                    const CTxOut &prevout = coin.out;
                    if (prevout.scriptPubKey.IsPayToScriptHash()) {
                        // Remove BDAP portion of the script
                        CScript scriptPubKey;
                        CScript scriptPubKeyOut;
                        if (RemoveBDAPScript(prevout.scriptPubKey, scriptPubKeyOut))
                        {
                            scriptPubKey = scriptPubKeyOut;
                        }
                        else
                        {
                            scriptPubKey = prevout.scriptPubKey;
                        }

                        std::vector<unsigned char> hashBytes(scriptPubKey.begin()+2, scriptPubKey.begin()+22);
                        // undo spending activity
                        addressIndex.push_back(std::make_pair(CAddressIndexKey(2, uint160(hashBytes), pindex->nHeight, i, hash, j, true), prevout.nValue * -1));
                        // restore unspent index
                        addressUnspentIndex.push_back(std::make_pair(CAddressUnspentKey(2, uint160(hashBytes), input.prevout.hash, input.prevout.n), CAddressUnspentValue(prevout.nValue, scriptPubKey, undoHeight)));

                    } else if (prevout.scriptPubKey.IsPayToPublicKeyHash()) {
                        // Remove BDAP portion of the script
                        CScript scriptPubKey;
                        CScript scriptPubKeyOut;
                        if (RemoveBDAPScript(prevout.scriptPubKey, scriptPubKeyOut))
                        {
                            scriptPubKey = scriptPubKeyOut;
                        }
                        else
                        {
                            scriptPubKey = prevout.scriptPubKey;
                        }

                        std::vector<unsigned char> hashBytes(scriptPubKey.begin()+3, scriptPubKey.begin()+23);
                        // undo spending activity
                        addressIndex.push_back(std::make_pair(CAddressIndexKey(1, uint160(hashBytes), pindex->nHeight, i, hash, j, true), prevout.nValue * -1));
                        // restore unspent index
                        addressUnspentIndex.push_back(std::make_pair(CAddressUnspentKey(1, uint160(hashBytes), input.prevout.hash, input.prevout.n), CAddressUnspentValue(prevout.nValue, scriptPubKey, undoHeight)));
                    } else {
                        continue;
                    }
                }

            }
            // At this point, all of txundo.vprevout should have been moved out.
        }
    }


    // move best block pointer to prevout block
    view.SetBestBlock(pindex->pprev->GetBlockHash());

    if (fAddressIndex) {
        if (!pblocktree->EraseAddressIndex(addressIndex)) {
            AbortNode(state, "Failed to delete address index");
            return DISCONNECT_FAILED;
        }
        if (!pblocktree->UpdateAddressUnspentIndex(addressUnspentIndex)) {
            AbortNode(state, "Failed to write address unspent index");
            return DISCONNECT_FAILED;
        }
    }

    return fClean ? DISCONNECT_OK : DISCONNECT_UNCLEAN;
}

void static FlushBlockFile(bool fFinalize = false)
{
    LOCK(cs_LastBlockFile);

    CDiskBlockPos posOld(nLastBlockFile, 0);

    FILE *fileOld = OpenBlockFile(posOld);
    if (fileOld) {
        if (fFinalize)
            TruncateFile(fileOld, vinfoBlockFile[nLastBlockFile].nSize);
        FileCommit(fileOld);
        fclose(fileOld);
    }

    fileOld = OpenUndoFile(posOld);
    if (fileOld) {
        if (fFinalize)
            TruncateFile(fileOld, vinfoBlockFile[nLastBlockFile].nUndoSize);
        FileCommit(fileOld);
        fclose(fileOld);
    }
}

bool FindUndoPos(CValidationState &state, int nFile, CDiskBlockPos &pos, unsigned int nAddSize);

static CCheckQueue<CScriptCheck> scriptcheckqueue(128);

void ThreadScriptCheck() {
    RenameThread("dynamic-scriptch");
    scriptcheckqueue.Thread();
}

// Protected by cs_main
VersionBitsCache versionbitscache;

int32_t ComputeBlockVersion(const CBlockIndex* pindexPrev, const Consensus::Params& params)
{
    LOCK(cs_main);
    int32_t nVersion = VERSIONBITS_TOP_BITS;

    for (int i = 0; i < (int)Consensus::MAX_VERSION_BITS_DEPLOYMENTS; i++) {
        ThresholdState state = VersionBitsState(pindexPrev, params, (Consensus::DeploymentPos)i, versionbitscache);
        if (state == THRESHOLD_LOCKED_IN || state == THRESHOLD_STARTED) {
            nVersion |= VersionBitsMask(params, (Consensus::DeploymentPos)i);
        }
    }

    return nVersion;
}

bool GetBlockHash(uint256& hashRet, int nBlockHeight)
{
    LOCK(cs_main);
    if(chainActive.Tip() == NULL) return false;
    if(nBlockHeight < -1 || nBlockHeight > chainActive.Height()) return false;
    if(nBlockHeight == -1) nBlockHeight = chainActive.Height();
    hashRet = chainActive[nBlockHeight]->GetBlockHash();
    return true;
}

/**
 * Threshold condition checker that triggers when unknown versionbits are seen on the network.
 */
class WarningBitsConditionChecker : public AbstractThresholdConditionChecker
{
private:
    int bit;

public:
    WarningBitsConditionChecker(int bitIn) : bit(bitIn) {}

    int64_t BeginTime(const Consensus::Params& params) const { return 0; }
    int64_t EndTime(const Consensus::Params& params) const { return std::numeric_limits<int64_t>::max(); }
    int Period(const Consensus::Params& params) const { return params.nMinerConfirmationWindow; }
    int Threshold(const Consensus::Params& params) const { return params.nRuleChangeActivationThreshold; }

    bool Condition(const CBlockIndex* pindex, const Consensus::Params& params) const
    {
        return ((pindex->nVersion & VERSIONBITS_TOP_MASK) == VERSIONBITS_TOP_BITS) &&
               ((pindex->nVersion >> bit) & 1) != 0 &&
               ((ComputeBlockVersion(pindex->pprev, params) >> bit) & 1) == 0;
    }
};

// Protected by cs_main
static ThresholdConditionCache warningcache[VERSIONBITS_NUM_BITS];

static int64_t nTimeCheck = 0;
static int64_t nTimeForks = 0;
static int64_t nTimeVerify = 0;
static int64_t nTimeConnect = 0;
static int64_t nTimeIndex = 0;
static int64_t nTimeCallbacks = 0;
static int64_t nTimeTotal = 0;

/** Apply the effects of this block (with given index) on the UTXO set represented by coins.
 *  Validity checks that depend on the UTXO set are also done; ConnectBlock()
 *  can fail if those validity checks fail (among other reasons). */
static bool ConnectBlock(const CBlock& block, CValidationState& state, CBlockIndex* pindex, CCoinsViewCache& view, bool fJustCheck = false)        
{
    const CChainParams& chainparams = Params();        

    AssertLockHeld(cs_main);

    int64_t nTimeStart = GetTimeMicros();

    // Check it again in case a previous version let a bad block in
    if (!CheckBlock(block, state, !fJustCheck, !fJustCheck))
        return false;

    // verify that the view's current state corresponds to the previous block
    uint256 hashPrevBlock = pindex->pprev == NULL ? uint256() : pindex->pprev->GetBlockHash();
    assert(hashPrevBlock == view.GetBestBlock());

    // Special case for the genesis block, skipping connection of its transactions
    // (its coinbase is unspendable)
    if (block.GetHash() == chainparams.GetConsensus().hashGenesisBlock) {
        if (!fJustCheck)
            view.SetBestBlock(pindex->GetBlockHash());
        return true;
    }

    bool fScriptChecks = true;
    if (fCheckpointsEnabled) {
        CBlockIndex *pindexLastCheckpoint = Checkpoints::GetLastCheckpoint(chainparams.Checkpoints());
        if (pindexLastCheckpoint && pindexLastCheckpoint->GetAncestor(pindex->nHeight) == pindex) {
            // This block is an ancestor of a checkpoint: disable script checks
            fScriptChecks = false;
        }
    }

    int64_t nTime1 = GetTimeMicros(); nTimeCheck += nTime1 - nTimeStart;
    LogPrint("bench", "    - Sanity checks: %.2fms [%.2fs]\n", 0.001 * (nTime1 - nTimeStart), nTimeCheck * 0.000001);

    // Do not allow blocks that contain transactions which 'overwrite' older transactions,
    // unless those are already completely spent.
    // If such overwrites are allowed, coinbases and transactions depending upon those
    // can be duplicated to remove the ability to spend the first instance -- even after
    // being sent to another address.
    // See BIP30 and http://r6.ca/blog/20120206T005236Z.html for more information.
    // This logic is not necessary for memory pool transactions, as AcceptToMemoryPool
    // already refuses previously-known transaction ids entirely.
    // This rule was originally applied to all blocks with a timestamp after March 15, 2012, 0:00 UTC.
    // Now that the whole chain is irreversibly beyond that time it is applied to all blocks except the
    // two in the chain that violate it. This prevents exploiting the issue against nodes during their
    // initial block download.
    /*bool fEnforceBIP30 = (!pindex->phashBlock) || // Enforce on CreateNewBlock invocations which don't have a hash.
                          !((pindex->nHeight==91842 && pindex->GetBlockHash() == uint256S("0x00000000000a4d0a398161ffc163c503763b1f4360639393e0e4c8e300e0caec")) ||
                           (pindex->nHeight==91880 && pindex->GetBlockHash() == uint256S("0x00000000000743f190a18c5577a3c2d2a1f610ae9601ac046a38084ccb7cd721")));

    // Once BIP34 activated it was not possible to create new duplicate coinbases and thus other than starting
    // with the 2 existing duplicate coinbase pairs, not possible to create overwriting txs.  But by the
    // time BIP34 activated, in each of the existing pairs the duplicate coinbase had overwritten the first
    // before the first had been spent.  Since those coinbases are sufficiently buried its no longer possible to create further
    // duplicate transactions descending from the known pairs either.
    // If we're on the known chain at height greater than where BIP34 activated, we can save the db accesses needed for the BIP30 check.
    CBlockIndex *pindexBIP34height = pindex->pprev->GetAncestor(chainparams.GetConsensus().BIP34Height);
    //Only continue to enforce if we're below BIP34 activation height or the block hash at that height doesn't correspond.
    fEnforceBIP30 = fEnforceBIP30 && (!pindexBIP34height || !(pindexBIP34height->GetBlockHash() == chainparams.GetConsensus().BIP34Hash));

    if (fEnforceBIP30) {
        BOOST_FOREACH(const CTransaction& tx, block.vtx) {
            for (size_t o = 0; o < tx.vout.size(); o++) {
                if (view.HaveCoin(COutPoint(tx.GetHash(), o))) {
                    return state.DoS(100, error("ConnectBlock(): tried to overwrite transaction"),
                                     REJECT_INVALID, "bad-txns-BIP30");
                }
            }
        }
    }*/

    // BIP16 didn't become active until Apr 1 2012
    int64_t nBIP16SwitchTime = 1333238400;
    bool fStrictPayToScriptHash = (pindex->GetBlockTime() >= nBIP16SwitchTime);

    int nLockTimeFlags = 0;

    unsigned int flags = fStrictPayToScriptHash ? SCRIPT_VERIFY_P2SH : SCRIPT_VERIFY_NONE;
        flags |= SCRIPT_VERIFY_DERSIG;
        flags |= SCRIPT_VERIFY_CHECKLOCKTIMEVERIFY;
        flags |= SCRIPT_VERIFY_CHECKSEQUENCEVERIFY;
        nLockTimeFlags |= LOCKTIME_VERIFY_SEQUENCE;

    int64_t nTime2 = GetTimeMicros(); nTimeForks += nTime2 - nTime1;
    LogPrint("bench", "    - Fork checks: %.2fms [%.2fs]\n", 0.001 * (nTime2 - nTime1), nTimeForks * 0.000001);

    CBlockUndo blockundo;

    CCheckQueueControl<CScriptCheck> control(fScriptChecks && nScriptCheckThreads ? &scriptcheckqueue : NULL);

    std::vector<uint256> vOrphanErase;
    std::vector<int> prevheights;
    CAmount nFees = 0;
    int nInputs = 0;
    unsigned int nSigOps = 0;
    CDiskTxPos pos(pindex->GetBlockPos(), GetSizeOfCompactSize(block.vtx.size()));
    std::vector<std::pair<uint256, CDiskTxPos> > vPos;
    vPos.reserve(block.vtx.size());
    blockundo.vtxundo.reserve(block.vtx.size() - 1);
    std::vector<std::pair<CAddressIndexKey, CAmount> > addressIndex;
    std::vector<std::pair<CAddressUnspentKey, CAddressUnspentValue> > addressUnspentIndex;
    std::vector<std::pair<CSpentIndexKey, CSpentIndexValue> > spentIndex;

    for (unsigned int i = 0; i < block.vtx.size(); i++)
    {
        const CTransaction &tx = block.vtx[i];
        const uint256 txhash = tx.GetHash();

        nInputs += tx.vin.size();
        nSigOps += GetLegacySigOpCount(tx);
        if (nSigOps > MAX_BLOCK_SIGOPS)
            return state.DoS(100, error("ConnectBlock(): too many sigops"),
                             REJECT_INVALID, "bad-blk-sigops");

        if (!tx.IsCoinBase())
        {
            if (!view.HaveInputs(tx))
                return state.DoS(100, error("ConnectBlock(): inputs missing/spent"),
                                 REJECT_INVALID, "bad-txns-inputs-missingorspent");

            // Check that transaction is BIP68 final
            // BIP68 lock checks (as opposed to nLockTime checks) must
            // be in ConnectBlock because they require the UTXO set
            prevheights.resize(tx.vin.size());
            for (size_t j = 0; j < tx.vin.size(); j++) {
                prevheights[j] = view.AccessCoin(tx.vin[j].prevout).nHeight;
            }

            // Which orphan pool entries must we evict?
            //for (size_t j = 0; j < tx.vin.size(); j++) {
            //    auto itByPrev = mapOrphanTransactionsByPrev.find(tx.vin[j].prevout);
            //    if (itByPrev == mapOrphanTransactionsByPrev.end()) continue;
            //    for (auto mi = itByPrev->second.begin(); mi != itByPrev->second.end(); ++mi) {
            //        const CTransaction& orphanTx = (*mi)->second.tx;
            //        const uint256& orphanHash = orphanTx.GetHash();
            //        vOrphanErase.push_back(orphanHash);
            //    }
            //}
            // TODO This is a temporary solution while backporting Bitcoin 0.13 changes into Dynamic
            //      It is needed because the splitting of main.cpp into validation.cpp/net_processing.cpp was done out of order
            //      When we catch up with backporting, the above loop will be at the correct place in net_processing.cpp
            //      and this hack can be removed
            LoopMapOrphanTransactionsByPrev(tx, vOrphanErase);

            if (!SequenceLocks(tx, nLockTimeFlags, &prevheights, *pindex)) {
                return state.DoS(100, error("%s: contains a non-BIP68-final transaction", __func__),
                                 REJECT_INVALID, "bad-txns-nonfinal");
            }
            if (fAddressIndex || fSpentIndex)
            {
                for (size_t j = 0; j < tx.vin.size(); j++) {
                    const CTxIn input = tx.vin[j];
                    const Coin& coin = view.AccessCoin(tx.vin[j].prevout);
                    const CTxOut &prevout = coin.out;
                    uint160 hashBytes;
                    int addressType;

                    if (prevout.scriptPubKey.IsPayToScriptHash()) {
                        hashBytes = uint160(std::vector <unsigned char>(prevout.scriptPubKey.begin()+2, prevout.scriptPubKey.begin()+22));
                        addressType = 2;
                    } else if (prevout.scriptPubKey.IsPayToPublicKeyHash()) {
                        hashBytes = uint160(std::vector <unsigned char>(prevout.scriptPubKey.begin()+3, prevout.scriptPubKey.begin()+23));
                        addressType = 1;
                    } else {
                        hashBytes.SetNull();
                        addressType = 0;
                    }

                    if (fAddressIndex && addressType > 0) {
                        // record spending activity
                        addressIndex.push_back(std::make_pair(CAddressIndexKey(addressType, hashBytes, pindex->nHeight, i, txhash, j, true), prevout.nValue * -1));

                        // remove address from unspent index
                        addressUnspentIndex.push_back(std::make_pair(CAddressUnspentKey(addressType, hashBytes, input.prevout.hash, input.prevout.n), CAddressUnspentValue()));
                    }

                    if (fSpentIndex) {
                        // add the spent index to determine the txid and input that spent an output
                        // and to find the amount and address from an input
                        spentIndex.push_back(std::make_pair(CSpentIndexKey(input.prevout.hash, input.prevout.n), CSpentIndexValue(txhash, j, pindex->nHeight, prevout.nValue, addressType, hashBytes)));
                    }
                }

            }

            if (fStrictPayToScriptHash)
            {
                // Add in sigops done by pay-to-script-hash inputs;
                // this is to prevent a "rogue miner" from creating
                // an incredibly-expensive-to-validate block.
                nSigOps += GetP2SHSigOpCount(tx, view);
                if (nSigOps > MAX_BLOCK_SIGOPS)
                    return state.DoS(100, error("ConnectBlock(): too many sigops"),
                                     REJECT_INVALID, "bad-blk-sigops");
            }

            nFees += view.GetValueIn(tx)-tx.GetValueOut();

            std::vector<CScriptCheck> vChecks;
            bool fCacheResults = fJustCheck; /* Don't cache results if we're actually connecting blocks (still consult the cache, though) */
            if (!CheckInputs(tx, state, view, fScriptChecks, flags, fCacheResults, nScriptCheckThreads ? &vChecks : NULL))
                return error("ConnectBlock(): CheckInputs on %s failed with %s",
                    tx.GetHash().ToString(), FormatStateMessage(state));
            control.Add(vChecks);
        }

        if (fAddressIndex) {
            for (unsigned int k = 0; k < tx.vout.size(); k++) {
                const CTxOut &out = tx.vout[k];

                if (out.scriptPubKey.IsPayToScriptHash()) {
                    // Remove BDAP portion of the script
                    CScript scriptPubKey;
                    CScript scriptPubKeyOut;
                    if (RemoveBDAPScript(out.scriptPubKey, scriptPubKeyOut))
                    {
                        scriptPubKey = scriptPubKeyOut;
                    }
                    else
                    {
                        scriptPubKey = out.scriptPubKey;
                    }

                    std::vector<unsigned char> hashBytes(scriptPubKey.begin()+2, scriptPubKey.begin()+22);
                    // record receiving activity
                    addressIndex.push_back(std::make_pair(CAddressIndexKey(2, uint160(hashBytes), pindex->nHeight, i, txhash, k, false), out.nValue));
                    // record unspent output
                    addressUnspentIndex.push_back(std::make_pair(CAddressUnspentKey(2, uint160(hashBytes), txhash, k), CAddressUnspentValue(out.nValue, scriptPubKey, pindex->nHeight)));
                } else if (out.scriptPubKey.IsPayToPublicKeyHash()) {
                    // Remove BDAP portion of the script
                    CScript scriptPubKey;
                    CScript scriptPubKeyOut;
                    if (RemoveBDAPScript(out.scriptPubKey, scriptPubKeyOut))
                    {
                        scriptPubKey = scriptPubKeyOut;
                    }
                    else
                    {
                        scriptPubKey = out.scriptPubKey;
                    }

                    std::vector<unsigned char> hashBytes(scriptPubKey.begin()+3, scriptPubKey.begin()+23);
                    // record receiving activity
                    addressIndex.push_back(std::make_pair(CAddressIndexKey(1, uint160(hashBytes), pindex->nHeight, i, txhash, k, false), out.nValue));
                    // record unspent output
                    addressUnspentIndex.push_back(std::make_pair(CAddressUnspentKey(1, uint160(hashBytes), txhash, k), CAddressUnspentValue(out.nValue, scriptPubKey, pindex->nHeight)));
                } else {
                    continue;
                }

            }
        }
        
        CCoinsViewCache viewCoinCache(pcoinsTip);
        if (!ValidateBDAPInputs(tx, state, viewCoinCache, block, fJustCheck, pindex->nHeight))
        {
            return error("ConnectBlock(): ValidateBDAPInputs on block %s failed\n", block.GetHash().ToString());
        }

        CTxUndo undoDummy;
        if (i > 0) {
            blockundo.vtxundo.push_back(CTxUndo());
        }
        UpdateCoins(tx, view, i == 0 ? undoDummy : blockundo.vtxundo.back(), pindex->nHeight);

        vPos.push_back(std::make_pair(tx.GetHash(), pos));
        pos.nTxOffset += ::GetSerializeSize(tx, SER_DISK, CLIENT_VERSION);
    }
    int64_t nTime3 = GetTimeMicros(); nTimeConnect += nTime3 - nTime2;
    LogPrint("bench", "      - Connect %u transactions: %.2fms (%.3fms/tx, %.3fms/txin) [%.2fs]\n", (unsigned)block.vtx.size(), 0.001 * (nTime3 - nTime2), 0.001 * (nTime3 - nTime2) / block.vtx.size(), nInputs <= 1 ? 0 : 0.001 * (nTime3 - nTime2) / (nInputs-1), nTimeConnect * 0.000001);

    // DYN : MODIFIED TO CHECK DYNODE PAYMENTS AND SUPERBLOCKS

    // It's possible that we simply don't have enough data and this could fail
    // (i.e. block itself could be a correct one and we need to store it),
    // that's why this is in ConnectBlock. Could be the other way around however -
    // the peer who sent us this block is missing some data and wasn't able
    // to recognize that block is actually invalid.
    // TODO: resync data (both ways?) and try to reprocess this block later.
    bool fDynodePaid = false;

    if(chainActive.Height() > Params().GetConsensus().nDynodePaymentsStartBlock) {
        fDynodePaid = true;
    }
    else if (chainActive.Height() <= Params().GetConsensus().nDynodePaymentsStartBlock) {
        fDynodePaid = false;
    }

    // BEGIN FLUID
    CAmount nExpectedBlockValue;
    std::string strError = "";
    {
        CBlockIndex* prevIndex = pindex->pprev;
        CAmount newMiningReward = GetFluidMiningReward(pindex->nHeight);
        CAmount newDynodeReward = 0;
        if (fDynodePaid)
            newDynodeReward = GetFluidDynodeReward(pindex->nHeight);

        CAmount newMintIssuance = 0;
        CDynamicAddress mintAddress;
        if (prevIndex->nHeight + 1 >= fluid.FLUID_ACTIVATE_HEIGHT) 
        {
            CFluidMint fluidMint;
            if (GetMintingInstructions(pindex->nHeight, fluidMint)) {
                newMintIssuance = fluidMint.MintAmount;
                mintAddress = fluidMint.GetDestinationAddress();
                LogPrintf("ConnectBlock, GetMintingInstructions MintAmount = %u\n", fluidMint.MintAmount);
            }
        }
        nExpectedBlockValue = newMintIssuance + newMiningReward + newDynodeReward;

        if(!IsBlockValueValid(block, pindex->nHeight, nExpectedBlockValue, strError)) {
            return state.DoS(0, error("ConnectBlock(DYN): %s", strError), REJECT_INVALID, "bad-cb-amount");
        }
        if (!IsBlockPayeeValid(block.vtx[0], pindex->nHeight, nExpectedBlockValue)) {
            mapRejectedBlocks.insert(std::make_pair(block.GetHash(), GetTime()));
            return state.DoS(0, error("ConnectBlock(DYN): couldn't find Dynode or Superblock payments"),
                                    REJECT_INVALID, "bad-cb-payee");
        }
    }
    for (unsigned int i = 0; i < block.vtx.size(); i++)
    {
        const CTransaction &tx = block.vtx[i];
        CScript scriptFluid;
        if (IsTransactionFluid(tx, scriptFluid)) {
            int OpCode = GetFluidOpCode(scriptFluid);
            if (OpCode == OP_REWARD_DYNODE) {
                CFluidDynode fluidDynode(scriptFluid);
                fluidDynode.nHeight = pindex->nHeight;
                fluidDynode.txHash = tx.GetHash();
                if (CheckFluidDynodeDB()) {
                    if (!CheckSignatureQuorum(fluidDynode.FluidScript, strError)) {
                        return state.DoS(0, error("ConnectBlock(DYN): %s", strError), REJECT_INVALID, "invalid-fluid-dynode-address-signature");
                    }
                    pFluidDynodeDB->AddFluidDynodeEntry(fluidDynode, OP_REWARD_DYNODE);
                }
            }
            else if (OpCode == OP_REWARD_MINING) {
                CFluidMining fluidMining(scriptFluid);
                fluidMining.nHeight = pindex->nHeight;
                fluidMining.txHash = tx.GetHash();
                if (CheckFluidMiningDB()) {
                    if (!CheckSignatureQuorum(fluidMining.FluidScript, strError)) {
                        return state.DoS(0, error("ConnectBlock(DYN): %s", strError), REJECT_INVALID, "invalid-fluid-mining-address-signature");
                    }
                    pFluidMiningDB->AddFluidMiningEntry(fluidMining, OP_REWARD_MINING);
                }
            }
            else if (OpCode == OP_MINT) {
                CFluidMint fluidMint(scriptFluid);
                fluidMint.nHeight = pindex->nHeight;
                fluidMint.txHash = tx.GetHash();
                if (CheckFluidMintDB()) {
                    if (!CheckSignatureQuorum(fluidMint.FluidScript, strError)) {
                        return state.DoS(0, error("ConnectBlock(DYN): %s", strError), REJECT_INVALID, "invalid-fluid-mint-address-signature");
                    }
                    pFluidMintDB->AddFluidMintEntry(fluidMint, OP_MINT);
                }
            }
        }
    }
    // END FLUID
    
    if (!control.Wait())
        return state.DoS(100, false);

    int64_t nTime4 = GetTimeMicros(); nTimeVerify += nTime4 - nTime2;
    LogPrint("bench", "    - Verify %u txins: %.2fms (%.3fms/txin) [%.2fs]\n", nInputs - 1, 0.001 * (nTime4 - nTime2), nInputs <= 1 ? 0 : 0.001 * (nTime4 - nTime2) / (nInputs-1), nTimeVerify * 0.000001);

    if (fJustCheck)
        return true;

    // Write undo information to disk
    if (pindex->GetUndoPos().IsNull() || !pindex->IsValid(BLOCK_VALID_SCRIPTS))
    {
        if (pindex->GetUndoPos().IsNull()) {
            CDiskBlockPos _pos;
            if (!FindUndoPos(state, pindex->nFile, _pos, ::GetSerializeSize(blockundo, SER_DISK, CLIENT_VERSION) + 40))
                return error("ConnectBlock(): FindUndoPos failed");
            if (!UndoWriteToDisk(blockundo, _pos, pindex->pprev->GetBlockHash(), chainparams.MessageStart()))
                return AbortNode(state, "Failed to write undo data");

            // update nUndoPos in block index
            pindex->nUndoPos = _pos.nPos;
            pindex->nStatus |= BLOCK_HAVE_UNDO;
        }

        pindex->RaiseValidity(BLOCK_VALID_SCRIPTS);
        setDirtyBlockIndex.insert(pindex);
    }

    if (fTxIndex)
        if (!pblocktree->WriteTxIndex(vPos))
            return AbortNode(state, "Failed to write transaction index");

    if (fAddressIndex) {
        if (!pblocktree->WriteAddressIndex(addressIndex)) {
            return AbortNode(state, "Failed to write address index");
        }

        if (!pblocktree->UpdateAddressUnspentIndex(addressUnspentIndex)) {
            return AbortNode(state, "Failed to write address unspent index");
        }
    }

    if (fSpentIndex)
        if (!pblocktree->UpdateSpentIndex(spentIndex))
            return AbortNode(state, "Failed to write transaction index");

    if (fTimestampIndex)
        if (!pblocktree->WriteTimestampIndex(CTimestampIndexKey(pindex->nTime, pindex->GetBlockHash())))
            return AbortNode(state, "Failed to write timestamp index");

    // add this block to the view's block chain
    view.SetBestBlock(pindex->GetBlockHash());

    int64_t nTime5 = GetTimeMicros(); nTimeIndex += nTime5 - nTime4;
    LogPrint("bench", "    - Index writing: %.2fms [%.2fs]\n", 0.001 * (nTime5 - nTime4), nTimeIndex * 0.000001);

    // Watch for changes to the previous coinbase transaction.
    static uint256 hashPrevBestCoinBase;
    GetMainSignals().UpdatedTransaction(hashPrevBestCoinBase);
    hashPrevBestCoinBase = block.vtx[0].GetHash();

    // Erase orphan transactions include or precluded by this block
    if (vOrphanErase.size()) {
        int nErased = 0;
        BOOST_FOREACH(uint256 &orphanHash, vOrphanErase) {
            nErased += EraseOrphanTx(orphanHash);
        }
        LogPrint("mempool", "Erased %d orphan tx included or conflicted by block\n", nErased);
    }

    int64_t nTime6 = GetTimeMicros(); nTimeCallbacks += nTime6 - nTime5;
    LogPrint("bench", "    - Callbacks: %.2fms [%.2fs]\n", 0.001 * (nTime6 - nTime5), nTimeCallbacks * 0.000001);

    return true;
}

/**
 * Update the on-disk chain state.
 * The caches and indexes are flushed depending on the mode we're called with
 * if they're too large, if it's been a while since the last write,
 * or always and in all cases if we're in prune mode and are deleting files.
 */
bool static FlushStateToDisk(CValidationState &state, FlushStateMode mode) {
    int64_t nMempoolUsage = mempool.DynamicMemoryUsage();
    const CChainParams& chainparams = Params();
    LOCK2(cs_main, cs_LastBlockFile);
    static int64_t nLastWrite = 0;
    static int64_t nLastFlush = 0;
    static int64_t nLastSetChain = 0;
    std::set<int> setFilesToPrune;
    bool fFlushForPrune = false;
    try {
    if (fPruneMode && fCheckForPruning && !fReindex) {
        FindFilesToPrune(setFilesToPrune, chainparams.PruneAfterHeight());
        fCheckForPruning = false;
        if (!setFilesToPrune.empty()) {
            fFlushForPrune = true;
            if (!fHavePruned) {
                pblocktree->WriteFlag("prunedblockfiles", true);
                fHavePruned = true;
            }
        }
    }
    int64_t nNow = GetTimeMicros();
    // Avoid writing/flushing immediately after startup.
    if (nLastWrite == 0) {
        nLastWrite = nNow;
    }
    if (nLastFlush == 0) {
        nLastFlush = nNow;
    }
    if (nLastSetChain == 0) {
        nLastSetChain = nNow;
    }
    int64_t nMempoolSizeMax = GetArg("-maxmempool", DEFAULT_MAX_MEMPOOL_SIZE) * 1000000;
    int64_t cacheSize = pcoinsTip->DynamicMemoryUsage();
    int64_t nTotalSpace = nCoinCacheUsage + std::max<int64_t>(nMempoolSizeMax - nMempoolUsage, 0);
    // The cache is large and we're within 10% and 10 MiB of the limit, but we have time now (not in the middle of a block processing).
    bool fCacheLarge = mode == FLUSH_STATE_PERIODIC && cacheSize > std::max((9 * nTotalSpace) / 10, nTotalSpace - MAX_BLOCK_COINSDB_USAGE * 1024 * 1024);
    // The cache is over the limit, we have to write now.
    bool fCacheCritical = mode == FLUSH_STATE_IF_NEEDED && cacheSize > nTotalSpace;
    // It's been a while since we wrote the block index to disk. Do this frequently, so we don't need to redownload after a crash.
    bool fPeriodicWrite = mode == FLUSH_STATE_PERIODIC && nNow > nLastWrite + (int64_t)DATABASE_WRITE_INTERVAL * 1000000;
    // It's been very long since we flushed the cache. Do this infrequently, to optimize cache usage.
    bool fPeriodicFlush = mode == FLUSH_STATE_PERIODIC && nNow > nLastFlush + (int64_t)DATABASE_FLUSH_INTERVAL * 1000000;
    // Combine all conditions that result in a full cache flush.
    bool fDoFullFlush = (mode == FLUSH_STATE_ALWAYS) || fCacheLarge || fCacheCritical || fPeriodicFlush || fFlushForPrune;
    // Write blocks and block index to disk.
    if (fDoFullFlush || fPeriodicWrite) {
        // Depend on nMinDiskSpace to ensure we can write block index
        if (!CheckDiskSpace(0))
            return state.Error("out of disk space");
        // First make sure all block and undo data is flushed to disk.
        FlushBlockFile();
        // Then update all block file information (which may refer to block and undo files).
        {
            std::vector<std::pair<int, const CBlockFileInfo*> > vFiles;
            vFiles.reserve(setDirtyFileInfo.size());
            for (std::set<int>::iterator it = setDirtyFileInfo.begin(); it != setDirtyFileInfo.end(); ) {
                vFiles.push_back(std::make_pair(*it, &vinfoBlockFile[*it]));
                setDirtyFileInfo.erase(it++);
            }
            std::vector<const CBlockIndex*> vBlocks;
            vBlocks.reserve(setDirtyBlockIndex.size());
            for (std::set<CBlockIndex*>::iterator it = setDirtyBlockIndex.begin(); it != setDirtyBlockIndex.end(); ) {
                vBlocks.push_back(*it);
                setDirtyBlockIndex.erase(it++);
            }
            if (!pblocktree->WriteBatchSync(vFiles, nLastBlockFile, vBlocks)) {
                return AbortNode(state, "Files to write to block index database");
            }
        }
        // Finally remove any pruned files
        if (fFlushForPrune)
            UnlinkPrunedFiles(setFilesToPrune);
        nLastWrite = nNow;
    }
    // Flush best chain related state. This can only be done if the blocks / block index write was also done.
    if (fDoFullFlush) {
        // Typical Coin structures on disk are around 48 bytes in size.
        // Pushing a new one to the database can cause it to be written
        // twice (once in the log, and once in the tables). This is already
        // an overestimation, as most will delete an existing entry or
        // overwrite one. Still, use a conservative safety factor of 2.
        if (!CheckDiskSpace(48 * 2 * 2 * pcoinsTip->GetCacheSize()))
            return state.Error("out of disk space");
        // Flush the chainstate (which may refer to block index entries).
        if (!pcoinsTip->Flush())
            return AbortNode(state, "Failed to write to coin database");
        nLastFlush = nNow;
    }
    if (fDoFullFlush || ((mode == FLUSH_STATE_ALWAYS || mode == FLUSH_STATE_PERIODIC) && nNow > nLastSetChain + (int64_t)DATABASE_WRITE_INTERVAL * 1000000)) {
        // Update best block in wallet (so we can detect restored wallets).
        GetMainSignals().SetBestChain(chainActive.GetLocator());
        nLastSetChain = nNow;
    }
    } catch (const std::runtime_error& e) {
        return AbortNode(state, std::string("System error while flushing: ") + e.what());
    }
    return true;
}

void FlushStateToDisk() {
    CValidationState state;
    FlushStateToDisk(state, FLUSH_STATE_ALWAYS);
}

void PruneAndFlush() {
    CValidationState state;
    fCheckForPruning = true;
    FlushStateToDisk(state, FLUSH_STATE_NONE);
}

/** Update chainActive and related internal data structures. */
void static UpdateTip(CBlockIndex *pindexNew, const CChainParams& chainParams) 
{
    chainActive.SetTip(pindexNew);     

    // New best block
    mempool.AddTransactionsUpdated(1);

    cvBlockChange.notify_all();

    static bool fWarned = false;
    std::vector<std::string> warningMessages;
    if (!IsInitialBlockDownload())
    {
        int nUpgraded = 0;
        const CBlockIndex* pindex = chainActive.Tip();
        for (int bit = 0; bit < VERSIONBITS_NUM_BITS; bit++) {
            WarningBitsConditionChecker checker(bit);
            ThresholdState state = checker.GetStateFor(pindex, chainParams.GetConsensus(), warningcache[bit]);
            if (state == THRESHOLD_ACTIVE || state == THRESHOLD_LOCKED_IN) {
                if (state == THRESHOLD_ACTIVE) {
                    std::string strWarning = strprintf(_("Warning: unknown new rules activated (versionbit %i)"), bit);
                    SetMiscWarning(strWarning);
                    if (!fWarned) {
                        CAlert::Notify(strWarning);
                        fWarned = true;
                    }
                } else {
                    warningMessages.push_back(strprintf("unknown new rules are about to activate (versionbit %i)", bit));
                }
            }
        }
        // Check the version of the last 100 blocks to see if we need to upgrade:
        for (int i = 0; i < 100 && pindex != NULL; i++)
        {
            int32_t nExpectedVersion = ComputeBlockVersion(pindex->pprev, chainParams.GetConsensus());
            if (pindex->nVersion > VERSIONBITS_LAST_OLD_BLOCK_VERSION && (pindex->nVersion & ~nExpectedVersion) != 0)
                ++nUpgraded;
            pindex = pindex->pprev;
        }
        if (nUpgraded > 0)
            warningMessages.push_back(strprintf("%d of last 100 blocks have unexpected version", nUpgraded));
        if (nUpgraded > 100/2)
        {
            std::string strWarning = _("Warning: Unknown block versions being mined! It's possible unknown rules are in effect");
            // notify GetWarnings(), called by Qt and the JSON-RPC code to warn the user:
            SetMiscWarning(strWarning);
            if (!fWarned) {
                CAlert::Notify(strWarning);
                fWarned = true;
            }
        }
    }
    LogPrintf("%s: new best=%s  height=%d  log2_work=%.8g  tx=%lu  date=%s progress=%f  cache=%.1fMiB(%utx)\n", __func__,
      chainActive.Tip()->GetBlockHash().ToString(), chainActive.Height(), log(chainActive.Tip()->nChainWork.getdouble())/log(2.0), (unsigned long)chainActive.Tip()->nChainTx,
      DateTimeStrFormat("%Y-%m-%d %H:%M:%S", chainActive.Tip()->GetBlockTime()),
      Checkpoints::GuessVerificationProgress(chainParams.Checkpoints(), chainActive.Tip()), pcoinsTip->DynamicMemoryUsage() * (1.0 / (1<<20)), pcoinsTip->GetCacheSize());
    if (!warningMessages.empty())
        LogPrintf(" warning='%s'", boost::algorithm::join(warningMessages, ", "));
    LogPrintf("\n");
}

/** Disconnect chainActive's tip. You probably want to call mempool.removeForReorg and manually re-limit mempool size after this, with cs_main held. */
bool static DisconnectTip(CValidationState& state, const Consensus::Params& consensusParams)       
{
    const CChainParams& chainparams = Params(); // TODO replace consensusParams parameter

    CBlockIndex *pindexDelete = chainActive.Tip();
    assert(pindexDelete);
    // Read block from disk.
    CBlock block;
    if (!ReadBlockFromDisk(block, pindexDelete, consensusParams))      
        return AbortNode(state, "Failed to read block");
    // Apply the block atomically to the chain state.
    int64_t nStart = GetTimeMicros();
    {
        CCoinsViewCache view(pcoinsTip);
        if (DisconnectBlock(block, state, pindexDelete, view) != DISCONNECT_OK)
            return error("DisconnectTip(): DisconnectBlock %s failed", pindexDelete->GetBlockHash().ToString());
        bool flushed = view.Flush();
        assert(flushed);
    }
    LogPrint("bench", "- Disconnect block: %.2fms\n", (GetTimeMicros() - nStart) * 0.001);
    // Write the chain state to disk, if necessary.
    if (!FlushStateToDisk(state, FLUSH_STATE_IF_NEEDED))
        return false;
    // Resurrect mempool transactions from the disconnected block.
    std::vector<uint256> vHashUpdate;
    BOOST_FOREACH(const CTransaction &tx, block.vtx) {
        // ignore validation errors in resurrected transactions
        std::list<CTransaction> removed;
        CValidationState stateDummy;
        if (tx.IsCoinBase() || !AcceptToMemoryPool(mempool, stateDummy, tx, false, NULL, true)) {
            mempool.removeRecursive(tx, removed);
        } else if (mempool.exists(tx.GetHash())) {
            vHashUpdate.push_back(tx.GetHash());
        }
    }
    // AcceptToMemoryPool/addUnchecked all assume that new mempool entries have
    // no in-mempool children, which is generally not true when adding
    // previously-confirmed transactions back to the mempool.
    // UpdateTransactionsFromBlock finds descendants of any transactions in this
    // block that were added back and cleans up the mempool state.
    mempool.UpdateTransactionsFromBlock(vHashUpdate);
    // Update chainActive and related variables.
    UpdateTip(pindexDelete->pprev, chainparams);
    // Let wallets know transactions went from 1-confirmed to
    // 0-confirmed or conflicted:
    BOOST_FOREACH(const CTransaction &tx, block.vtx) {
        GetMainSignals().SyncTransaction(tx, pindexDelete->pprev, NULL);
    }
    return true;
}

static int64_t nTimeReadFromDisk = 0;
static int64_t nTimeConnectTotal = 0;
static int64_t nTimeFlush = 0;
static int64_t nTimeChainState = 0;
static int64_t nTimePostConnect = 0;

/**
 * Connect a new block to chainActive. pblock is either NULL or a pointer to a CBlock
 * corresponding to pindexNew, to bypass loading it again from disk.
 */
bool static ConnectTip(CValidationState& state, const CChainParams& chainparams, CBlockIndex* pindexNew, const CBlock* pblock)
{
    assert(pindexNew->pprev == chainActive.Tip());
    // Read block from disk.
    int64_t nTime1 = GetTimeMicros();
    CBlock block;
    if (!pblock) {
        if (!ReadBlockFromDisk(block, pindexNew, chainparams.GetConsensus()))
            return AbortNode(state, "Failed to read block");
        pblock = &block;
    }
    // Apply the block atomically to the chain state.
    int64_t nTime2 = GetTimeMicros(); nTimeReadFromDisk += nTime2 - nTime1;
    int64_t nTime3;
    LogPrint("bench", "  - Load block from disk: %.2fms [%.2fs]\n", (nTime2 - nTime1) * 0.001, nTimeReadFromDisk * 0.000001);
    {
        CCoinsViewCache view(pcoinsTip);
        bool rv = ConnectBlock(*pblock, state, pindexNew, view);       
        GetMainSignals().BlockChecked(*pblock, state);
        if (!rv) {
            if (state.IsInvalid())
                InvalidBlockFound(pindexNew, state);
            return error("ConnectTip(): ConnectBlock %s failed", pindexNew->GetBlockHash().ToString());
        }
        nTime3 = GetTimeMicros(); nTimeConnectTotal += nTime3 - nTime2;
        LogPrint("bench", "  - Connect total: %.2fms [%.2fs]\n", (nTime3 - nTime2) * 0.001, nTimeConnectTotal * 0.000001);
        bool flushed = view.Flush();
        assert(flushed);
    }
    int64_t nTime4 = GetTimeMicros(); nTimeFlush += nTime4 - nTime3;
    LogPrint("bench", "  - Flush: %.2fms [%.2fs]\n", (nTime4 - nTime3) * 0.001, nTimeFlush * 0.000001);
    // Write the chain state to disk, if necessary.
    if (!FlushStateToDisk(state, FLUSH_STATE_IF_NEEDED))
        return false;
    int64_t nTime5 = GetTimeMicros(); nTimeChainState += nTime5 - nTime4;
    LogPrint("bench", "  - Writing chainstate: %.2fms [%.2fs]\n", (nTime5 - nTime4) * 0.001, nTimeChainState * 0.000001);
    // Remove conflicting transactions from the mempool.
    std::list<CTransaction> txConflicted;
    mempool.removeForBlock(pblock->vtx, pindexNew->nHeight, txConflicted, !IsInitialBlockDownload());
    // Update chainActive & related variables.
    UpdateTip(pindexNew, chainparams);
    // Tell wallet about transactions that went from mempool
    // to conflicted:
    BOOST_FOREACH(const CTransaction &tx, txConflicted) {
        GetMainSignals().SyncTransaction(tx, pindexNew, NULL);
    }
    // ... and about transactions that got confirmed:
    BOOST_FOREACH(const CTransaction &tx, pblock->vtx) {
        GetMainSignals().SyncTransaction(tx, pindexNew, pblock);
    }

    int64_t nTime6 = GetTimeMicros(); nTimePostConnect += nTime6 - nTime5; nTimeTotal += nTime6 - nTime1;
    LogPrint("bench", "  - Connect postprocess: %.2fms [%.2fs]\n", (nTime6 - nTime5) * 0.001, nTimePostConnect * 0.000001);
    LogPrint("bench", "- Connect block: %.2fms [%.2fs]\n", (nTime6 - nTime1) * 0.001, nTimeTotal * 0.000001);
    return true;
}

bool DisconnectBlocks(int blocks)
{
    LOCK(cs_main);

    CValidationState state;
    const CChainParams& chainparams = Params();

    LogPrintf("DisconnectBlocks -- Got command to replay %d blocks\n", blocks);
    for(int i = 0; i < blocks; i++) {
        if(!DisconnectTip(state, chainparams.GetConsensus()) || !state.IsValid()) {        
            return false;
        }
    }

    return true;
}

void ReprocessBlocks(int nBlocks)
{
    LOCK(cs_main);

    std::map<uint256, int64_t>::iterator it = mapRejectedBlocks.begin();
    while(it != mapRejectedBlocks.end()){
        //use a window twice as large as is usual for the nBlocks we want to reset
        if((*it).second  > GetTime() - (nBlocks*60*5)) {
            BlockMap::iterator mi = mapBlockIndex.find((*it).first);
            if (mi != mapBlockIndex.end() && (*mi).second) {

                CBlockIndex* pindex = (*mi).second;
                LogPrintf("ReprocessBlocks -- %s\n", (*it).first.ToString());

                CValidationState state;
                ReconsiderBlock(state, pindex);
            }
        }
        ++it;
    }

    DisconnectBlocks(nBlocks);

    CValidationState state;
    ActivateBestChain(state, Params());
}

/**
 * Return the tip of the chain with the most work in it, that isn't
 * known to be invalid (it's however far from certain to be valid).
 */
static CBlockIndex* FindMostWorkChain() {
    do {
        CBlockIndex *pindexNew = NULL;

        // Find the best candidate header.
        {
            std::set<CBlockIndex*, CBlockIndexWorkComparator>::reverse_iterator it = setBlockIndexCandidates.rbegin();
            if (it == setBlockIndexCandidates.rend())
                return NULL;
            pindexNew = *it;
        }

        // Check whether all blocks on the path between the currently active chain and the candidate are valid.
        // Just going until the active chain is an optimization, as we know all blocks in it are valid already.
        CBlockIndex *pindexTest = pindexNew;
        bool fInvalidAncestor = false;
        while (pindexTest && !chainActive.Contains(pindexTest)) {
            assert(pindexTest->nChainTx || pindexTest->nHeight == 0);

            // Pruned nodes may have entries in setBlockIndexCandidates for
            // which block files have been deleted.  Remove those as candidates
            // for the most work chain if we come across them; we can't switch
            // to a chain unless we have all the non-active-chain parent blocks.
            bool fFailedChain = pindexTest->nStatus & BLOCK_FAILED_MASK;
            bool fMissingData = !(pindexTest->nStatus & BLOCK_HAVE_DATA);
            if (fFailedChain || fMissingData) {
                // Candidate chain is not usable (either invalid or missing data)
                if (fFailedChain && (pindexBestInvalid == NULL || pindexNew->nChainWork > pindexBestInvalid->nChainWork))
                    pindexBestInvalid = pindexNew;
                CBlockIndex *pindexFailed = pindexNew;
                // Remove the entire chain from the set.
                while (pindexTest != pindexFailed) {
                    if (fFailedChain) {
                        pindexFailed->nStatus |= BLOCK_FAILED_CHILD;
                    } else if (fMissingData) {
                        // If we're missing data, then add back to mapBlocksUnlinked,
                        // so that if the block arrives in the future we can try adding
                        // to setBlockIndexCandidates again.
                        mapBlocksUnlinked.insert(std::make_pair(pindexFailed->pprev, pindexFailed));
                    }
                    setBlockIndexCandidates.erase(pindexFailed);
                    pindexFailed = pindexFailed->pprev;
                }
                setBlockIndexCandidates.erase(pindexTest);
                fInvalidAncestor = true;
                break;
            }
            pindexTest = pindexTest->pprev;
        }
        if (!fInvalidAncestor)
            return pindexNew;
    } while(true);
}

/** Delete all entries in setBlockIndexCandidates that are worse than the current tip. */
static void PruneBlockIndexCandidates() {
    // Note that we can't delete the current block itself, as we may need to return to it later in case a
    // reorganization to a better block fails.
    std::set<CBlockIndex*, CBlockIndexWorkComparator>::iterator it = setBlockIndexCandidates.begin();
    while (it != setBlockIndexCandidates.end() && setBlockIndexCandidates.value_comp()(*it, chainActive.Tip())) {
        setBlockIndexCandidates.erase(it++);
    }
    // Either the current tip or a successor of it we're working towards is left in setBlockIndexCandidates.
    assert(!setBlockIndexCandidates.empty());
}

/**
 * Try to make some progress towards making pindexMostWork the active block.
 * pblock is either NULL or a pointer to a CBlock corresponding to pindexMostWork.
 */
static bool ActivateBestChainStep(CValidationState& state, const CChainParams& chainparams, CBlockIndex* pindexMostWork, const CBlock* pblock, bool& fInvalidFound)
{
    AssertLockHeld(cs_main);
    const CBlockIndex *pindexOldTip = chainActive.Tip();
    const CBlockIndex *pindexFork = chainActive.FindFork(pindexMostWork);

    // Disconnect active blocks which are no longer in the best chain.
    bool fBlocksDisconnected = false;
    while (chainActive.Tip() && chainActive.Tip() != pindexFork) {
        if (!DisconnectTip(state, chainparams.GetConsensus()))     
            return false;
        fBlocksDisconnected = true;
    }

    // Build list of new blocks to connect.
    std::vector<CBlockIndex*> vpindexToConnect;
    bool fContinue = true;
    int nHeight = pindexFork ? pindexFork->nHeight : -1;
    while (fContinue && nHeight != pindexMostWork->nHeight) {
        // Don't iterate the entire list of potential improvements toward the best tip, as we likely only need
        // a few blocks along the way.
        int nTargetHeight = std::min(nHeight + 32, pindexMostWork->nHeight);
        vpindexToConnect.clear();
        vpindexToConnect.reserve(nTargetHeight - nHeight);
        CBlockIndex *pindexIter = pindexMostWork->GetAncestor(nTargetHeight);
        while (pindexIter && pindexIter->nHeight != nHeight) {
            vpindexToConnect.push_back(pindexIter);
            pindexIter = pindexIter->pprev;
        }
        nHeight = nTargetHeight;

        // Connect new blocks.
        BOOST_REVERSE_FOREACH(CBlockIndex *pindexConnect, vpindexToConnect) {
            if (!ConnectTip(state, chainparams, pindexConnect, pindexConnect == pindexMostWork ? pblock : NULL)) {
                if (state.IsInvalid()) {
                    // The block violates a consensus rule.
                    if (!state.CorruptionPossible())
                        InvalidChainFound(vpindexToConnect.back());
                    state = CValidationState();
                    fInvalidFound = true;
                    fContinue = false;
                    break;
                } else {
                    // A system error occurred (disk space, database error, ...).
                    return false;
                }
            } else {
                PruneBlockIndexCandidates();
                if (!pindexOldTip || chainActive.Tip()->nChainWork > pindexOldTip->nChainWork) {
                    // We're in a better position than we were. Return temporarily to release the lock.
                    fContinue = false;
                    break;
                }
            }
        }
    }

    if (fBlocksDisconnected) {
        mempool.removeForReorg(pcoinsTip, chainActive.Tip()->nHeight + 1, STANDARD_LOCKTIME_VERIFY_FLAGS);
        LimitMempoolSize(mempool, GetArg("-maxmempool", DEFAULT_MAX_MEMPOOL_SIZE) * 1000000, GetArg("-mempoolexpiry", DEFAULT_MEMPOOL_EXPIRY) * 60 * 60);
    }
    mempool.check(pcoinsTip);

    // Callbacks/notifications for a new best chain.
    if (fInvalidFound)
        CheckForkWarningConditionsOnNewFork(vpindexToConnect.back());
    else
        CheckForkWarningConditions();

    return true;
}

static void NotifyHeaderTip() {
    bool fNotify = false;
    bool fInitialBlockDownload = false;
    static CBlockIndex* pindexHeaderOld = NULL;
    CBlockIndex* pindexHeader = NULL;
    {
        LOCK(cs_main);
        pindexHeader = pindexBestHeader;

        if (pindexHeader != pindexHeaderOld) {
            fNotify = true;
            fInitialBlockDownload = IsInitialBlockDownload();
            pindexHeaderOld = pindexHeader;
        }
    }
    // Send block tip changed notifications without cs_main
    if (fNotify) {
        uiInterface.NotifyHeaderTip(fInitialBlockDownload, pindexHeader);
        GetMainSignals().NotifyHeaderTip(pindexHeader, fInitialBlockDownload);
    }
}

/**
 * Make the best chain active, in multiple steps. The result is either failure
 * or an activated best chain. pblock is either NULL or a pointer to a block
 * that is already loaded (to avoid loading it again from disk).
 */
bool ActivateBestChain(CValidationState &state, const CChainParams& chainparams, const CBlock *pblock, CConnman* connman) {
    CBlockIndex *pindexMostWork = NULL;
    CBlockIndex *pindexNewTip = NULL;
    do {
        boost::this_thread::interruption_point();
        if (ShutdownRequested())
            break;

        const CBlockIndex *pindexFork;
        bool fInitialDownload;
        int nNewHeight;
        {
            LOCK(cs_main);
            CBlockIndex *pindexOldTip = chainActive.Tip();
            if (pindexMostWork == NULL) {
                pindexMostWork = FindMostWorkChain();
            }

            // Whether we have anything to do at all.
            if (pindexMostWork == NULL || pindexMostWork == chainActive.Tip())
                return true;

            bool fInvalidFound = false;
            if (!ActivateBestChainStep(state, chainparams, pindexMostWork, pblock && pblock->GetHash() == pindexMostWork->GetBlockHash() ? pblock : NULL, fInvalidFound))
                return false;

            if (fInvalidFound) {
                // Wipe cache, we may need another branch now.
                pindexMostWork = NULL;
            }

            pindexNewTip = chainActive.Tip();
            pindexFork = chainActive.FindFork(pindexOldTip);
            fInitialDownload = IsInitialBlockDownload();
            nNewHeight = chainActive.Height();
        }
        // When we reach this point, we switched to a new tip (stored in pindexNewTip).

        // Notifications/callbacks that can run without cs_main
        if(connman)
            connman->SetBestHeight(chainActive.Height());
        // Always notify the UI if a new block tip was connected
        if (pindexFork != pindexNewTip) {
            uiInterface.NotifyBlockTip(fInitialDownload, pindexNewTip);

            if (!fInitialDownload) {
                // Find the hashes of all blocks that weren't previously in the best chain.
                std::vector<uint256> vHashes;
                CBlockIndex *pindexToAnnounce = pindexNewTip;
                while (pindexToAnnounce != pindexFork) {
                    vHashes.push_back(pindexToAnnounce->GetBlockHash());
                    pindexToAnnounce = pindexToAnnounce->pprev;
                    if (vHashes.size() == MAX_BLOCKS_TO_ANNOUNCE) {
                        // Limit announcements in case of a huge reorganization.
                        // Rely on the peer's synchronization mechanism in that case.
                        break;
                    }
                }
                // Relay inventory, but don't relay old inventory during initial block download.
                int nBlockEstimate = 0;
                if (fCheckpointsEnabled)
                    nBlockEstimate = Checkpoints::GetTotalBlocksEstimate(chainparams.Checkpoints());
                if(connman) {
                    connman->ForEachNode([nNewHeight, nBlockEstimate, &vHashes](CNode* pnode) {
                        if (nNewHeight > (pnode->nStartingHeight != -1 ? pnode->nStartingHeight - 2000 : nBlockEstimate)) {
                            BOOST_REVERSE_FOREACH(const uint256& hash, vHashes) {
                                pnode->PushBlockHash(hash);
                            }
                        }
                    });
                }
                // Notify external listeners about the new tip.
                if (!vHashes.empty()) {
                    GetMainSignals().UpdatedBlockTip(pindexNewTip, pindexFork, fInitialDownload);
                }
            }
        }
    } while (pindexNewTip != pindexMostWork);
    CheckBlockIndex(chainparams.GetConsensus());

    // Write changes periodically to disk, after relay.
    if (!FlushStateToDisk(state, FLUSH_STATE_PERIODIC)) {
        return false;
    }

    return true;
}

bool PreciousBlock(CValidationState& state, const CChainParams& params, CBlockIndex *pindex)
{
    {
        LOCK(cs_main);
        if (pindex->nChainWork < chainActive.Tip()->nChainWork) {
            // Nothing to do, this block is not at the tip.
            return true;
        }
        if (chainActive.Tip()->nChainWork > nLastPreciousChainwork) {
            // The chain has been extended since the last call, reset the counter.
            nBlockReverseSequenceId = -1;
        }
        nLastPreciousChainwork = chainActive.Tip()->nChainWork;
        setBlockIndexCandidates.erase(pindex);
        pindex->nSequenceId = nBlockReverseSequenceId;
        if (nBlockReverseSequenceId > std::numeric_limits<int32_t>::min()) {
            // We can't keep reducing the counter if somebody really wants to
            // call preciousblock 2**31-1 times on the same set of tips...
            nBlockReverseSequenceId--;
        }
        if (pindex->IsValid(BLOCK_VALID_TRANSACTIONS) && pindex->nChainTx) {
            setBlockIndexCandidates.insert(pindex);
            PruneBlockIndexCandidates();
        }
    }

    return ActivateBestChain(state, params);
}

bool InvalidateBlock(CValidationState& state, const Consensus::Params& consensusParams, CBlockIndex *pindex)       
{
    AssertLockHeld(cs_main);

    // Mark the block itself as invalid.
    pindex->nStatus |= BLOCK_FAILED_VALID;
    setDirtyBlockIndex.insert(pindex);
    setBlockIndexCandidates.erase(pindex);

    if (pindex == pindexBestHeader) {
        pindexBestInvalid = pindexBestHeader;
        pindexBestHeader = pindexBestHeader->pprev;
    }

    while (chainActive.Contains(pindex)) {
        CBlockIndex *pindexWalk = chainActive.Tip();
        pindexWalk->nStatus |= BLOCK_FAILED_CHILD;
        setDirtyBlockIndex.insert(pindexWalk);
        setBlockIndexCandidates.erase(pindexWalk);
        // ActivateBestChain considers blocks already in chainActive
        // unconditionally valid already, so force disconnect away from it.
        if (!DisconnectTip(state, consensusParams)) {      
            mempool.removeForReorg(pcoinsTip, chainActive.Tip()->nHeight + 1, STANDARD_LOCKTIME_VERIFY_FLAGS);
            return false;
        }
        if (pindexWalk == pindexBestHeader) {
            pindexBestInvalid = pindexBestHeader;
            pindexBestHeader = pindexBestHeader->pprev;
        }
    }

    LimitMempoolSize(mempool, GetArg("-maxmempool", DEFAULT_MAX_MEMPOOL_SIZE) * 1000000, GetArg("-mempoolexpiry", DEFAULT_MEMPOOL_EXPIRY) * 60 * 60);

    // The resulting new best tip may not be in setBlockIndexCandidates anymore, so
    // add it again.
    BlockMap::iterator it = mapBlockIndex.begin();
    while (it != mapBlockIndex.end()) {
        if (it->second->IsValid(BLOCK_VALID_TRANSACTIONS) && it->second->nChainTx && !setBlockIndexCandidates.value_comp()(it->second, chainActive.Tip())) {
            setBlockIndexCandidates.insert(it->second);
        }
        it++;
    }

    InvalidChainFound(pindex);
    mempool.removeForReorg(pcoinsTip, chainActive.Tip()->nHeight + 1, STANDARD_LOCKTIME_VERIFY_FLAGS);
    uiInterface.NotifyBlockTip(IsInitialBlockDownload(), pindex->pprev);
    return true;
}

bool ReconsiderBlock(CValidationState& state, CBlockIndex *pindex) {
    AssertLockHeld(cs_main);

    int nHeight = pindex->nHeight;

    // Remove the invalidity flag from this block and all its descendants.
    BlockMap::iterator it = mapBlockIndex.begin();
    while (it != mapBlockIndex.end()) {
        if (!it->second->IsValid() && it->second->GetAncestor(nHeight) == pindex) {
            it->second->nStatus &= ~BLOCK_FAILED_MASK;
            setDirtyBlockIndex.insert(it->second);
            if (it->second->IsValid(BLOCK_VALID_TRANSACTIONS) && it->second->nChainTx && setBlockIndexCandidates.value_comp()(chainActive.Tip(), it->second)) {
                setBlockIndexCandidates.insert(it->second);
            }
            if (it->second == pindexBestInvalid) {
                // Reset invalid block marker if it was pointing to one of those.
                pindexBestInvalid = NULL;
            }
        }
        it++;
    }

    // Remove the invalidity flag from all ancestors too.
    while (pindex != NULL) {
        if (pindex->nStatus & BLOCK_FAILED_MASK) {
            pindex->nStatus &= ~BLOCK_FAILED_MASK;
            setDirtyBlockIndex.insert(pindex);
        }
        pindex = pindex->pprev;
    }
    return true;
}

CBlockIndex* AddToBlockIndex(const CBlockHeader& block)
{
    // Check for duplicate
    uint256 hash = block.GetHash();
    BlockMap::iterator it = mapBlockIndex.find(hash);
    if (it != mapBlockIndex.end())
        return it->second;

    // Construct new block index object
    CBlockIndex* pindexNew = new CBlockIndex(block);
    assert(pindexNew);
    // We assign the sequence id to blocks only when the full data is available,
    // to avoid miners withholding blocks but broadcasting headers, to get a
    // competitive advantage.
    pindexNew->nSequenceId = 0;
    BlockMap::iterator mi = mapBlockIndex.insert(std::make_pair(hash, pindexNew)).first;
    pindexNew->phashBlock = &((*mi).first);
    BlockMap::iterator miPrev = mapBlockIndex.find(block.hashPrevBlock);
    if (miPrev != mapBlockIndex.end())
    {
        pindexNew->pprev = (*miPrev).second;
        pindexNew->nHeight = pindexNew->pprev->nHeight + 1;
        pindexNew->BuildSkip();
    }
    pindexNew->nChainWork = (pindexNew->pprev ? pindexNew->pprev->nChainWork : 0) + GetBlockProof(*pindexNew);
    pindexNew->RaiseValidity(BLOCK_VALID_TREE);
    if (pindexBestHeader == NULL || pindexBestHeader->nChainWork < pindexNew->nChainWork)
        pindexBestHeader = pindexNew;

    setDirtyBlockIndex.insert(pindexNew);

    return pindexNew;
}

/** Mark a block as having its data received and checked (up to BLOCK_VALID_TRANSACTIONS). */
bool ReceivedBlockTransactions(const CBlock &block, CValidationState& state, CBlockIndex *pindexNew, const CDiskBlockPos& pos)
{
    pindexNew->nTx = block.vtx.size();
    pindexNew->nChainTx = 0;
    pindexNew->nFile = pos.nFile;
    pindexNew->nDataPos = pos.nPos;
    pindexNew->nUndoPos = 0;
    pindexNew->nStatus |= BLOCK_HAVE_DATA;
    pindexNew->RaiseValidity(BLOCK_VALID_TRANSACTIONS);
    setDirtyBlockIndex.insert(pindexNew);

    if (pindexNew->pprev == NULL || pindexNew->pprev->nChainTx) {
        // If pindexNew is the genesis block or all parents are BLOCK_VALID_TRANSACTIONS.
        std::deque<CBlockIndex*> queue;
        queue.push_back(pindexNew);

        // Recursively process any descendant blocks that now may be eligible to be connected.
        while (!queue.empty()) {
            CBlockIndex *pindex = queue.front();
            queue.pop_front();
            pindex->nChainTx = (pindex->pprev ? pindex->pprev->nChainTx : 0) + pindex->nTx;
            {
                LOCK(cs_nBlockSequenceId);
                pindex->nSequenceId = nBlockSequenceId++;
            }
            if (chainActive.Tip() == NULL || !setBlockIndexCandidates.value_comp()(pindex, chainActive.Tip())) {
                setBlockIndexCandidates.insert(pindex);
            }
            std::pair<std::multimap<CBlockIndex*, CBlockIndex*>::iterator, std::multimap<CBlockIndex*, CBlockIndex*>::iterator> range = mapBlocksUnlinked.equal_range(pindex);
            while (range.first != range.second) {
                std::multimap<CBlockIndex*, CBlockIndex*>::iterator it = range.first;
                queue.push_back(it->second);
                range.first++;
                mapBlocksUnlinked.erase(it);
            }
        }
    } else {
        if (pindexNew->pprev && pindexNew->pprev->IsValid(BLOCK_VALID_TREE)) {
            mapBlocksUnlinked.insert(std::make_pair(pindexNew->pprev, pindexNew));
        }
    }

    return true;
}

bool FindBlockPos(CValidationState &state, CDiskBlockPos &pos, unsigned int nAddSize, unsigned int nHeight, uint64_t nTime, bool fKnown = false)
{
    LOCK(cs_LastBlockFile);

    unsigned int nFile = fKnown ? pos.nFile : nLastBlockFile;
    if (vinfoBlockFile.size() <= nFile) {
        vinfoBlockFile.resize(nFile + 1);
    }

    if (!fKnown) {
        while (vinfoBlockFile[nFile].nSize + nAddSize >= MAX_BLOCKFILE_SIZE) {
            nFile++;
            if (vinfoBlockFile.size() <= nFile) {
                vinfoBlockFile.resize(nFile + 1);
            }
        }
        pos.nFile = nFile;
        pos.nPos = vinfoBlockFile[nFile].nSize;
    }

    if ((int)nFile != nLastBlockFile) {
        if (!fKnown) {
            LogPrintf("Leaving block file %i: %s\n", nLastBlockFile, vinfoBlockFile[nLastBlockFile].ToString());
        }
        FlushBlockFile(!fKnown);
        nLastBlockFile = nFile;
    }

    vinfoBlockFile[nFile].AddBlock(nHeight, nTime);
    if (fKnown)
        vinfoBlockFile[nFile].nSize = std::max(pos.nPos + nAddSize, vinfoBlockFile[nFile].nSize);
    else
        vinfoBlockFile[nFile].nSize += nAddSize;

    if (!fKnown) {
        unsigned int nOldChunks = (pos.nPos + BLOCKFILE_CHUNK_SIZE - 1) / BLOCKFILE_CHUNK_SIZE;
        unsigned int nNewChunks = (vinfoBlockFile[nFile].nSize + BLOCKFILE_CHUNK_SIZE - 1) / BLOCKFILE_CHUNK_SIZE;
        if (nNewChunks > nOldChunks) {
            if (fPruneMode)
                fCheckForPruning = true;
            if (CheckDiskSpace(nNewChunks * BLOCKFILE_CHUNK_SIZE - pos.nPos)) {
                FILE *file = OpenBlockFile(pos);
                if (file) {
                    LogPrintf("Pre-allocating up to position 0x%x in blk%05u.dat\n", nNewChunks * BLOCKFILE_CHUNK_SIZE, pos.nFile);
                    AllocateFileRange(file, pos.nPos, nNewChunks * BLOCKFILE_CHUNK_SIZE - pos.nPos);
                    fclose(file);
                }
            }
            else
                return state.Error("out of disk space");
        }
    }

    setDirtyFileInfo.insert(nFile);
    return true;
}

bool FindUndoPos(CValidationState &state, int nFile, CDiskBlockPos &pos, unsigned int nAddSize)
{
    pos.nFile = nFile;

    LOCK(cs_LastBlockFile);

    unsigned int nNewSize;
    pos.nPos = vinfoBlockFile[nFile].nUndoSize;
    nNewSize = vinfoBlockFile[nFile].nUndoSize += nAddSize;
    setDirtyFileInfo.insert(nFile);

    unsigned int nOldChunks = (pos.nPos + UNDOFILE_CHUNK_SIZE - 1) / UNDOFILE_CHUNK_SIZE;
    unsigned int nNewChunks = (nNewSize + UNDOFILE_CHUNK_SIZE - 1) / UNDOFILE_CHUNK_SIZE;
    if (nNewChunks > nOldChunks) {
        if (fPruneMode)
            fCheckForPruning = true;
        if (CheckDiskSpace(nNewChunks * UNDOFILE_CHUNK_SIZE - pos.nPos)) {
            FILE *file = OpenUndoFile(pos);
            if (file) {
                LogPrintf("Pre-allocating up to position 0x%x in rev%05u.dat\n", nNewChunks * UNDOFILE_CHUNK_SIZE, pos.nFile);
                AllocateFileRange(file, pos.nPos, nNewChunks * UNDOFILE_CHUNK_SIZE - pos.nPos);
                fclose(file);
            }
        }
        else
            return state.Error("out of disk space");
    }

    return true;
}

bool CheckBlockHeader(const CBlockHeader& block, CValidationState& state, bool fCheckPOW)
{
    // Check proof of work matches claimed amount
    if (fCheckPOW && !CheckProofOfWork(block.GetHash(), block.nBits, Params().GetConsensus()))
        return state.DoS(50, error("CheckBlockHeader(): proof of work failed"),
                         REJECT_INVALID, "high-hash");

    // Check timestamp
    if (block.GetBlockTime() > GetAdjustedTime() + 2 * 60 * 60)
        return state.Invalid(error("CheckBlockHeader(): block timestamp too far in the future"),
                             REJECT_INVALID, "time-too-new");

    return true;
}

bool CheckBlock(const CBlock& block, CValidationState& state, bool fCheckPOW, bool fCheckMerkleRoot)
{
    // These are checks that are independent of context.

    if (block.fChecked)
        return true;

    // Check that the header is valid (particularly PoW).  This is mostly
    // redundant with the call in AcceptBlockHeader.
    if (!CheckBlockHeader(block, state, fCheckPOW))
        return false;

    // Check the merkle root.
    if (fCheckMerkleRoot) {
        bool mutated;
        uint256 hashMerkleRoot2 = BlockMerkleRoot(block, &mutated);
        if (block.hashMerkleRoot != hashMerkleRoot2)
            return state.DoS(100, error("CheckBlock(): hashMerkleRoot mismatch"),
                             REJECT_INVALID, "bad-txnmrklroot", true);

        // Check for merkle tree malleability (CVE-2012-2459): repeating sequences
        // of transactions in a block without affecting the merkle root of a block,
        // while still invalidating it.
        if (mutated)
            return state.DoS(100, error("CheckBlock(): duplicate transaction"),
                             REJECT_INVALID, "bad-txns-duplicate", true);
    }

    // All potential-corruption validation must be done before we do any
    // transaction validation, as otherwise we may mark the header as invalid
    // because we receive the wrong transactions for it.

    // Size limits
    if (block.vtx.empty() || block.vtx.size() > MAX_BLOCK_SIZE || ::GetSerializeSize(block, SER_NETWORK, PROTOCOL_VERSION) > MAX_BLOCK_SIZE)
        return state.DoS(100, error("CheckBlock(): size limits failed"),
                         REJECT_INVALID, "bad-blk-length");

    // First transaction must be coinbase, the rest must not be
    if (block.vtx.empty() || !block.vtx[0].IsCoinBase())
        return state.DoS(100, error("CheckBlock(): first tx is not coinbase"),
                         REJECT_INVALID, "bad-cb-missing");
    for (unsigned int i = 1; i < block.vtx.size(); i++)
        if (block.vtx[i].IsCoinBase())
            return state.DoS(100, error("CheckBlock(): more than one coinbase"),
                             REJECT_INVALID, "bad-cb-multiple");


    // DYNAMIC : CHECK TRANSACTIONS FOR INSTANTSEND

    if(sporkManager.IsSporkActive(SPORK_3_INSTANTSEND_BLOCK_FILTERING)) {
        // We should never accept block which conflicts with completed transaction lock,
        // that's why this is in CheckBlock unlike coinbase payee/amount.
        // Require other nodes to comply, send them some data in case they are missing it.
         BOOST_FOREACH(const CTransaction& tx, block.vtx) {
            // skip coinbase, it has no inputs
            if (tx.IsCoinBase()) continue;
            // LOOK FOR TRANSACTION LOCK IN OUR MAP OF OUTPOINTS
            BOOST_FOREACH(const CTxIn& txin, tx.vin) {
                uint256 hashLocked;
                if(instantsend.GetLockedOutPointTxHash(txin.prevout, hashLocked) && hashLocked != tx.GetHash()) {
                    // The node which relayed this will have to swtich later,
                    // relaying instantsend data won't help it.
                    LOCK(cs_main);
                    mapRejectedBlocks.insert(std::make_pair(block.GetHash(), GetTime()));
                    return state.DoS(0, error("CheckBlock(DYN): transaction %s conflicts with transaction lock %s",
                                                tx.GetHash().ToString(), hashLocked.ToString()),
                                     REJECT_INVALID, "conflict-tx-lock");
                }
            }
        }
    } else {
        LogPrintf("CheckBlock(DYN): spork is off, skipping transaction locking checks\n");
    }

    // END DYNAMIC

    // Check transactions
    BOOST_FOREACH(const CTransaction& tx, block.vtx) {
        if (!CheckTransaction(tx, state, false))
            return error("CheckBlock(): CheckTransaction of %s failed with %s",
                tx.GetHash().ToString(),
                FormatStateMessage(state));

        BOOST_FOREACH(const CTxOut& txout, tx.vout)    {    
            if (IsTransactionFluid(txout.scriptPubKey)) {
                std::string strErrorMessage;
                if (!fluid.CheckFluidOperationScript(txout.scriptPubKey, block.nTime, strErrorMessage)) {
                    return error("CheckBlock(): %s, Block %s failed with %s",
                        strErrorMessage, 
                        tx.GetHash().ToString(),
                        FormatStateMessage(state));
                }
            }    
        }
        
        if (!fluid.CheckTransactionToBlock(tx, block))
            return error("CheckBlock(): Fluid transaction violated filtration rules, offender %s", tx.GetHash().ToString());
    }

    unsigned int nSigOps = 0;
    BOOST_FOREACH(const CTransaction& tx, block.vtx)
    {
        nSigOps += GetLegacySigOpCount(tx);
    }
    if (nSigOps > MAX_BLOCK_SIGOPS)
        return state.DoS(100, error("CheckBlock(): out-of-bounds SigOpCount"),
                         REJECT_INVALID, "bad-blk-sigops");

    if (fCheckPOW && fCheckMerkleRoot)
        block.fChecked = true;

    return true;
}

static bool CheckIndexAgainstCheckpoint(const CBlockIndex* pindexPrev, CValidationState& state, const CChainParams& chainparams, const uint256& hash)
{
    if (*pindexPrev->phashBlock == chainparams.GetConsensus().hashGenesisBlock)
        return true;

    int nHeight = pindexPrev->nHeight+1;
    // Don't accept any forks from the main chain prior to last checkpoint
    CBlockIndex* pcheckpoint = Checkpoints::GetLastCheckpoint(chainparams.Checkpoints());
    if (pcheckpoint && nHeight < pcheckpoint->nHeight)
        return state.DoS(100, error("%s: forked chain older than last checkpoint (height %d)", __func__, nHeight));

    return true;
}

bool ContextualCheckBlockHeader(const CBlockHeader& block, CValidationState& state, const Consensus::Params& consensusParams, const CBlockIndex* pindexPrev, int64_t nAdjustedTime)
{ 
    int nHeight = (pindexPrev->nHeight + 1);
    uint256 hash = block.GetHash();
    
    if (hash == Params().GetConsensus().hashGenesisBlock)
        return true;

    if (block.nBits != GetNextWorkRequired(pindexPrev, &block, consensusParams)) {  
        return state.DoS(100, error("%s : incorrect proof of work at %d", __func__, nHeight),      
                    REJECT_INVALID, "bad-diffbits");
    }

    // Check timestamp against prev
    if (block.GetBlockTime() <= pindexPrev->GetMedianTimePast())
        return state.Invalid(error("%s: block's timestamp is too early", __func__),
                             REJECT_INVALID, "time-too-old");

    // Check timestamp
    if (block.GetBlockTime() > nAdjustedTime + MAX_FUTURE_BLOCK_TIME)
        return state.Invalid(false, REJECT_INVALID, "time-too-new", "block timestamp too far in the future");

    return true;
}

bool ContextualCheckBlock(const CBlock& block, CValidationState& state, const CBlockIndex* pindexPrev)
{
    const int nHeight = pindexPrev == NULL ? 0 : pindexPrev->nHeight + 1;
    const Consensus::Params& consensusParams = Params().GetConsensus();

    // Start enforcing BIP113 (Median Time Past) using versionbits logic.
    int nLockTimeFlags = 0;
    if (VersionBitsState(pindexPrev, consensusParams, Consensus::DEPLOYMENT_CSV, versionbitscache) == THRESHOLD_ACTIVE) {
        nLockTimeFlags |= LOCKTIME_MEDIAN_TIME_PAST;
    }

    int64_t nLockTimeCutoff = (nLockTimeFlags & LOCKTIME_MEDIAN_TIME_PAST)
                              ? pindexPrev->GetMedianTimePast()
                              : block.GetBlockTime();

    // Check that all transactions are finalized
    for (const CTransaction& tx : block.vtx) {
        if (pindexPrev != nullptr) {
            if (!fluid.CheckTransactionToBlock(tx, pindexPrev->GetBlockHeader()))
                return state.DoS(10, error("%s: contains an invalid fluid transaction", __func__), REJECT_INVALID, "invalid-fluid-txns");
        }
<<<<<<< HEAD
=======
        
>>>>>>> 65717d55
        if (!IsFinalTx(tx, nHeight, nLockTimeCutoff)) {
            return state.DoS(10, error("%s: contains a non-final transaction", __func__), REJECT_INVALID, "bad-txns-nonfinal");
        }
    }

    // Enforce block.nVersion=2 rule that the coinbase starts with serialized block height
    // if 750 of the last 1,000 blocks are version 2 or greater (51/100 if testnet):
    if (block.nVersion >= 2 && IsSuperMajority(2, pindexPrev, consensusParams.nMajorityEnforceBlockUpgrade, consensusParams))
    {
        CScript expect = CScript() << nHeight;
        if (block.vtx[0].vin[0].scriptSig.size() < expect.size() ||
            !std::equal(expect.begin(), expect.end(), block.vtx[0].vin[0].scriptSig.begin())) {
            return state.DoS(100, error("%s: block height mismatch in coinbase", __func__), REJECT_INVALID, "bad-cb-height");
        }
    }

    // If Fluid transaction present, has it been adhered to?
    CDynamicAddress mintAddress; CAmount fluidIssuance;
    
    if (fluid.GetMintingInstructions(pindexPrev, mintAddress, fluidIssuance)) {
        bool found = false;
        
        CScript script;
        assert(mintAddress.IsValid());
        if (!mintAddress.IsScript()) {
            script = GetScriptForDestination(mintAddress.Get());
        } else {
            CScriptID scriptID = boost::get<CScriptID>(mintAddress.Get());
            script = CScript() << OP_HASH160 << ToByteVector(scriptID) << OP_EQUAL;
        }
        
        for (const CTxOut& output : block.vtx[0].vout) {
            if (output.scriptPubKey == script) {
                if (output.nValue == fluidIssuance) {
                    found = true;
                    break;
                }
            }
        }

        if (!found) {
            return state.DoS(100, error("%s: fluid issuance not complied to", __func__), REJECT_INVALID, "cb-no-fluid-mint");
        }
    }
    
    return true;
}

static bool AcceptBlockHeader(const CBlockHeader& block, CValidationState& state, const CChainParams& chainparams, CBlockIndex** ppindex)
{
    AssertLockHeld(cs_main);
    // Check for duplicate
    uint256 hash = block.GetHash();
    BlockMap::iterator miSelf = mapBlockIndex.find(hash);
    CBlockIndex *pindex = NULL;

    // TODO : ENABLE BLOCK CACHE IN SPECIFIC CASES
    if (hash != chainparams.GetConsensus().hashGenesisBlock) {

        if (miSelf != mapBlockIndex.end()) {
            // Block header is already known.
            pindex = miSelf->second;
            if (ppindex)
                *ppindex = pindex;
            if (pindex->nStatus & BLOCK_FAILED_MASK)
                return state.Invalid(error("%s: block %s is marked invalid", __func__, hash.ToString()), 0, "duplicate");
            return true;
        }

        if (!CheckBlockHeader(block, state))
            return false;

        // Get prev block index
        CBlockIndex* pindexPrev = NULL;
        BlockMap::iterator mi = mapBlockIndex.find(block.hashPrevBlock);
        if (mi == mapBlockIndex.end())
            return state.DoS(10, error("%s: prev block not found", __func__), 0, "bad-prevblk");
        pindexPrev = (*mi).second;
        if (pindexPrev->nStatus & BLOCK_FAILED_MASK)
            return state.DoS(100, error("%s: prev block invalid", __func__), REJECT_INVALID, "bad-prevblk");

        assert(pindexPrev);
        if (fCheckpointsEnabled && !CheckIndexAgainstCheckpoint(pindexPrev, state, chainparams, hash))
            return error("%s: CheckIndexAgainstCheckpoint(): %s", __func__, state.GetRejectReason().c_str());

        if (!ContextualCheckBlockHeader(block, state, chainparams.GetConsensus(), pindexPrev, GetAdjustedTime()))
            return false;
    }
    if (pindex == NULL)
        pindex = AddToBlockIndex(block);

    if (ppindex)
        *ppindex = pindex;

    CheckBlockIndex(chainparams.GetConsensus());


    // Notify external listeners about accepted block header
    GetMainSignals().AcceptedBlockHeader(pindex);

    return true;
}

// Exposed wrapper for AcceptBlockHeader
bool ProcessNewBlockHeaders(const std::vector<CBlockHeader>& headers, CValidationState& state, const CChainParams& chainparams, const CBlockIndex** ppindex)
{
    {
        LOCK(cs_main);
        for (const CBlockHeader& header : headers) {
            CBlockIndex *pindex = NULL; // Use a temp pindex instead of ppindex to avoid a const_cast
            if (!AcceptBlockHeader(header, state, chainparams, &pindex)) {
                return false;
            }
            if (ppindex) {
                *ppindex = pindex;
            }
        }
    }
    NotifyHeaderTip();
    return true;
}

/** Store block on disk. If dbp is non-NULL, the file is known to already reside on disk */
static bool AcceptBlock(const CBlock& block, CValidationState& state, const CChainParams& chainparams, CBlockIndex** ppindex, bool fRequested, const CDiskBlockPos* dbp, bool* fNewBlock)
{
    if (fNewBlock) *fNewBlock = false;
    AssertLockHeld(cs_main);

    CBlockIndex *pindexDummy = NULL;
    CBlockIndex *&pindex = ppindex ? *ppindex : pindexDummy;

    if (!AcceptBlockHeader(block, state, chainparams, &pindex))
        return false;

    // Try to process all requested blocks that we don't have, but only
    // process an unrequested block if it's new and has enough work to
    // advance our tip, and isn't too many blocks ahead.
    bool fAlreadyHave = pindex->nStatus & BLOCK_HAVE_DATA;
    bool fHasMoreWork = (chainActive.Tip() ? pindex->nChainWork > chainActive.Tip()->nChainWork : true);
    // Blocks that are too out-of-order needlessly limit the effectiveness of
    // pruning, because pruning will not delete block files that contain any
    // blocks which are too close in height to the tip.  Apply this test
    // regardless of whether pruning is enabled; it should generally be safe to
    // not process unrequested blocks.
    bool fTooFarAhead = (pindex->nHeight > int(chainActive.Height() + MIN_BLOCKS_TO_KEEP));

    // TODO: deal better with return value and error conditions for duplicate
    // and unrequested blocks.
    if (fAlreadyHave) return true;
    if (!fRequested) {  // If we didn't ask for it:
        if (pindex->nTx != 0) return true;  // This is a previously-processed block that was pruned
        if (!fHasMoreWork) return true;     // Don't process less-work chains
        if (fTooFarAhead) return true;      // Block height is too high
    }
    if (fNewBlock) *fNewBlock = true;

    if ((!CheckBlock(block, state)) || !ContextualCheckBlock(block, state, pindex->pprev)) {
        if (state.IsInvalid() && !state.CorruptionPossible()) {
            pindex->nStatus |= BLOCK_FAILED_VALID;
            setDirtyBlockIndex.insert(pindex);
        }
        return false;
    }

    int nHeight = pindex->nHeight;

    // Write block to history file
    try {
        unsigned int nBlockSize = ::GetSerializeSize(block, SER_DISK, CLIENT_VERSION);
        CDiskBlockPos blockPos;
        if (dbp != NULL)
            blockPos = *dbp;
        if (!FindBlockPos(state, blockPos, nBlockSize+8, nHeight, block.GetBlockTime(), dbp != NULL))
            return error("AcceptBlock(): FindBlockPos failed");
        if (dbp == NULL)
            if (!WriteBlockToDisk(block, blockPos, chainparams.MessageStart()))
                AbortNode(state, "Failed to write block");
        if (!ReceivedBlockTransactions(block, state, pindex, blockPos))
            return error("AcceptBlock(): ReceivedBlockTransactions failed");
    } catch (const std::runtime_error& e) {
        return AbortNode(state, std::string("System error: ") + e.what());
    }

    if (fCheckForPruning)
        FlushStateToDisk(state, FLUSH_STATE_NONE); // we just allocated more disk space for block files

    return true;
}

static bool IsSuperMajority(int minVersion, const CBlockIndex* pstart, unsigned nRequired, const Consensus::Params& consensusParams)
{
    unsigned int nFound = 0;
    for (int i = 0; i < consensusParams.nMajorityWindow && nFound < nRequired && pstart != NULL; i++)
    {
        if (pstart->nVersion >= minVersion)
            ++nFound;
        pstart = pstart->pprev;
    }
    return (nFound >= nRequired);
}


bool ProcessNewBlock(const CChainParams& chainparams, const CBlock* pblock, bool fForceProcessing, const CDiskBlockPos* dbp, bool *fNewBlock)
{

    {
        LOCK(cs_main);

        // Store to disk
        CBlockIndex *pindex = NULL;
        if (fNewBlock) *fNewBlock = false;
        CValidationState state;
        bool ret = AcceptBlock(*pblock, state, chainparams, &pindex, fForceProcessing, dbp, fNewBlock);
        CheckBlockIndex(chainparams.GetConsensus());
        if (!ret) {
            GetMainSignals().BlockChecked(*pblock, state);
            return error("%s: AcceptBlock FAILED", __func__);
        }
    }

    NotifyHeaderTip();

    CValidationState state; // Only used to report errors, not invalidity - ignore it
    if (!ActivateBestChain(state, chainparams, pblock))
        return error("%s: ActivateBestChain failed", __func__);

    LogPrintf("%s : ACCEPTED\n", __func__);
    return true;
}

bool TestBlockValidity(CValidationState& state, const CChainParams& chainparams, const CBlock& block, CBlockIndex* pindexPrev, bool fCheckPOW, bool fCheckMerkleRoot)
{
    AssertLockHeld(cs_main);
    assert(pindexPrev && pindexPrev == chainActive.Tip());
    if (fCheckpointsEnabled && !CheckIndexAgainstCheckpoint(pindexPrev, state, chainparams, block.GetHash()))
        return error("%s: CheckIndexAgainstCheckpoint(): %s", __func__, state.GetRejectReason().c_str());

    CCoinsViewCache viewNew(pcoinsTip);
    CBlockIndex indexDummy(block);
    indexDummy.pprev = pindexPrev;
    indexDummy.nHeight = pindexPrev->nHeight + 1;

    // NOTE: CheckBlockHeader is called by CheckBlock
    if (!ContextualCheckBlockHeader(block, state, chainparams.GetConsensus(), pindexPrev, GetAdjustedTime()))
        return false;
    if (!CheckBlock(block, state, fCheckPOW, fCheckMerkleRoot))
        return false;
    if (!ContextualCheckBlock(block, state, pindexPrev))
        return false;
    if (!ConnectBlock(block, state, &indexDummy, viewNew, true))       
        return false;
    assert(state.IsValid());

    return true;
}

/**
 * BLOCK PRUNING CODE
 */

/* Calculate the amount of disk space the block & undo files currently use */
uint64_t CalculateCurrentUsage()
{
    uint64_t retval = 0;
    BOOST_FOREACH(const CBlockFileInfo &file, vinfoBlockFile) {
        retval += file.nSize + file.nUndoSize;
    }
    return retval;
}

/* Prune a block file (modify associated database entries)*/
void PruneOneBlockFile(const int fileNumber)
{
    for (BlockMap::iterator it = mapBlockIndex.begin(); it != mapBlockIndex.end(); ++it) {
        CBlockIndex* pindex = it->second;
        if (pindex->nFile == fileNumber) {
            pindex->nStatus &= ~BLOCK_HAVE_DATA;
            pindex->nStatus &= ~BLOCK_HAVE_UNDO;
            pindex->nFile = 0;
            pindex->nDataPos = 0;
            pindex->nUndoPos = 0;
            setDirtyBlockIndex.insert(pindex);

            // Prune from mapBlocksUnlinked -- any block we prune would have
            // to be downloaded again in order to consider its chain, at which
            // point it would be considered as a candidate for
            // mapBlocksUnlinked or setBlockIndexCandidates.
            std::pair<std::multimap<CBlockIndex*, CBlockIndex*>::iterator, std::multimap<CBlockIndex*, CBlockIndex*>::iterator> range = mapBlocksUnlinked.equal_range(pindex->pprev);
            while (range.first != range.second) {
                std::multimap<CBlockIndex *, CBlockIndex *>::iterator _it = range.first;
                range.first++;
                if (_it->second == pindex) {
                    mapBlocksUnlinked.erase(_it);
                }
            }
        }
    }

    vinfoBlockFile[fileNumber].SetNull();
    setDirtyFileInfo.insert(fileNumber);
}


void UnlinkPrunedFiles(std::set<int>& setFilesToPrune)
{
    for (std::set<int>::iterator it = setFilesToPrune.begin(); it != setFilesToPrune.end(); ++it) {
        CDiskBlockPos pos(*it, 0);
        boost::filesystem::remove(GetBlockPosFilename(pos, "blk"));
        boost::filesystem::remove(GetBlockPosFilename(pos, "rev"));
        LogPrintf("Prune: %s deleted blk/rev (%05u)\n", __func__, *it);
    }
}

/* Calculate the block/rev files that should be deleted to remain under target*/
void FindFilesToPrune(std::set<int>& setFilesToPrune, uint64_t nPruneAfterHeight)
{
    LOCK2(cs_main, cs_LastBlockFile);
    if (chainActive.Tip() == NULL || nPruneTarget == 0) {
        return;
    }
    if ((uint64_t)chainActive.Tip()->nHeight <= nPruneAfterHeight) {
        return;
    }

    unsigned int nLastBlockWeCanPrune = chainActive.Tip()->nHeight - MIN_BLOCKS_TO_KEEP;
    uint64_t nCurrentUsage = CalculateCurrentUsage();
    // We don't check to prune until after we've allocated new space for files
    // So we should leave a buffer under our target to account for another allocation
    // before the next pruning.
    uint64_t nBuffer = BLOCKFILE_CHUNK_SIZE + UNDOFILE_CHUNK_SIZE;
    uint64_t nBytesToPrune;
    int count=0;

    if (nCurrentUsage + nBuffer >= nPruneTarget) {
        for (int fileNumber = 0; fileNumber < nLastBlockFile; fileNumber++) {
            nBytesToPrune = vinfoBlockFile[fileNumber].nSize + vinfoBlockFile[fileNumber].nUndoSize;

            if (vinfoBlockFile[fileNumber].nSize == 0)
                continue;

            if (nCurrentUsage + nBuffer < nPruneTarget)  // are we below our target?
                break;

            // don't prune files that could have a block within MIN_BLOCKS_TO_KEEP of the main chain's tip but keep scanning
            if (vinfoBlockFile[fileNumber].nHeightLast > nLastBlockWeCanPrune)
                continue;

            PruneOneBlockFile(fileNumber);
            // Queue up the files for removal
            setFilesToPrune.insert(fileNumber);
            nCurrentUsage -= nBytesToPrune;
            count++;
        }
    }

    LogPrint("prune", "Prune: target=%dMiB actual=%dMiB diff=%dMiB max_prune_height=%d removed %d blk/rev pairs\n",
           nPruneTarget/1024/1024, nCurrentUsage/1024/1024,
           ((int64_t)nPruneTarget - (int64_t)nCurrentUsage)/1024/1024,
           nLastBlockWeCanPrune, count);
}

bool CheckDiskSpace(uint64_t nAdditionalBytes)
{
    uint64_t nFreeBytesAvailable = boost::filesystem::space(GetDataDir()).available;

    // Check for nMinDiskSpace bytes (currently 50MB)
    if (nFreeBytesAvailable < nMinDiskSpace + nAdditionalBytes)
        return AbortNode("Disk space is low!", _("Error: Disk space is low!"));

    return true;
}

FILE* OpenDiskFile(const CDiskBlockPos &pos, const char *prefix, bool fReadOnly)
{
    if (pos.IsNull())
        return NULL;
    boost::filesystem::path path = GetBlockPosFilename(pos, prefix);
    boost::filesystem::create_directories(path.parent_path());
    FILE* file = fopen(path.string().c_str(), "rb+");
    if (!file && !fReadOnly)
        file = fopen(path.string().c_str(), "wb+");
    if (!file) {
        LogPrintf("Unable to open file %s\n", path.string());
        return NULL;
    }
    if (pos.nPos) {
        if (fseek(file, pos.nPos, SEEK_SET)) {
            LogPrintf("Unable to seek to position %u of %s\n", pos.nPos, path.string());
            fclose(file);
            return NULL;
        }
    }
    return file;
}

FILE* OpenBlockFile(const CDiskBlockPos &pos, bool fReadOnly) {
    return OpenDiskFile(pos, "blk", fReadOnly);
}

FILE* OpenUndoFile(const CDiskBlockPos &pos, bool fReadOnly) {
    return OpenDiskFile(pos, "rev", fReadOnly);
}

boost::filesystem::path GetBlockPosFilename(const CDiskBlockPos &pos, const char *prefix)
{
    return GetDataDir() / "blocks" / strprintf("%s%05u.dat", prefix, pos.nFile);
}

CBlockIndex * InsertBlockIndex(uint256 hash)
{
    if (hash.IsNull())
        return NULL;

    // Return existing
    BlockMap::iterator mi = mapBlockIndex.find(hash);
    if (mi != mapBlockIndex.end())
        return (*mi).second;

    // Create new
    CBlockIndex* pindexNew = new CBlockIndex();
    if (!pindexNew)
        throw std::runtime_error("LoadBlockIndex(): new CBlockIndex failed");
    mi = mapBlockIndex.insert(std::make_pair(hash, pindexNew)).first;
    pindexNew->phashBlock = &((*mi).first);

    return pindexNew;
}

bool static LoadBlockIndexDB(const CChainParams& chainparams)
{
    if (!pblocktree->LoadBlockIndexGuts(InsertBlockIndex))
        return false;

    boost::this_thread::interruption_point();

    // Calculate nChainWork
    std::vector<std::pair<int, CBlockIndex*> > vSortedByHeight;
    vSortedByHeight.reserve(mapBlockIndex.size());
    BOOST_FOREACH(const PAIRTYPE(uint256, CBlockIndex*)& item, mapBlockIndex)
    {
        CBlockIndex* pindex = item.second;
        vSortedByHeight.push_back(std::make_pair(pindex->nHeight, pindex));
    }
    sort(vSortedByHeight.begin(), vSortedByHeight.end());
    BOOST_FOREACH(const PAIRTYPE(int, CBlockIndex*)& item, vSortedByHeight)
    {
        CBlockIndex* pindex = item.second;
        pindex->nChainWork = (pindex->pprev ? pindex->pprev->nChainWork : 0) + GetBlockProof(*pindex);
        // We can link the chain of blocks for which we've received transactions at some point.
        // Pruned nodes may have deleted the block.
        if (pindex->nTx > 0) {
            if (pindex->pprev) {
                if (pindex->pprev->nChainTx) {
                    pindex->nChainTx = pindex->pprev->nChainTx + pindex->nTx;
                } else {
                    pindex->nChainTx = 0;
                    mapBlocksUnlinked.insert(std::make_pair(pindex->pprev, pindex));
                }
            } else {
                pindex->nChainTx = pindex->nTx;
            }
        }
        if (pindex->IsValid(BLOCK_VALID_TRANSACTIONS) && (pindex->nChainTx || pindex->pprev == NULL))
            setBlockIndexCandidates.insert(pindex);
        if (pindex->nStatus & BLOCK_FAILED_MASK && (!pindexBestInvalid || pindex->nChainWork > pindexBestInvalid->nChainWork))
            pindexBestInvalid = pindex;
        if (pindex->pprev)
            pindex->BuildSkip();
        if (pindex->IsValid(BLOCK_VALID_TREE) && (pindexBestHeader == NULL || CBlockIndexWorkComparator()(pindexBestHeader, pindex)))
            pindexBestHeader = pindex;
    }

    // Load block file info
    pblocktree->ReadLastBlockFile(nLastBlockFile);
    vinfoBlockFile.resize(nLastBlockFile + 1);
    LogPrintf("%s: last block file = %i\n", __func__, nLastBlockFile);
    for (int nFile = 0; nFile <= nLastBlockFile; nFile++) {
        pblocktree->ReadBlockFileInfo(nFile, vinfoBlockFile[nFile]);
    }
    LogPrintf("%s: last block file info: %s\n", __func__, vinfoBlockFile[nLastBlockFile].ToString());
    for (int nFile = nLastBlockFile + 1; true; nFile++) {
        CBlockFileInfo info;
        if (pblocktree->ReadBlockFileInfo(nFile, info)) {
            vinfoBlockFile.push_back(info);
        } else {
            break;
        }
    }

    // Check presence of blk files
    LogPrintf("Checking all blk files are present...\n");
    std::set<int> setBlkDataFiles;
    BOOST_FOREACH(const PAIRTYPE(uint256, CBlockIndex*)& item, mapBlockIndex)
    {
        CBlockIndex* pindex = item.second;
        if (pindex->nStatus & BLOCK_HAVE_DATA) {
            setBlkDataFiles.insert(pindex->nFile);
        }
    }
    for (std::set<int>::iterator it = setBlkDataFiles.begin(); it != setBlkDataFiles.end(); it++)
    {
        CDiskBlockPos pos(*it, 0);
        if (CAutoFile(OpenBlockFile(pos, true), SER_DISK, CLIENT_VERSION).IsNull()) {
            return false;
        }
    }

    // Check whether we have ever pruned block & undo files
    pblocktree->ReadFlag("prunedblockfiles", fHavePruned);
    if (fHavePruned)
        LogPrintf("LoadBlockIndexDB(): Block files have previously been pruned\n");

    // Check whether we need to continue reindexing
    bool fReindexing = false;
    pblocktree->ReadReindexing(fReindexing);
    fReindex |= fReindexing;

    // Check whether we have a transaction index
    pblocktree->ReadFlag("txindex", fTxIndex);
    LogPrintf("%s: transaction index %s\n", __func__, fTxIndex ? "enabled" : "disabled");

    // Check whether we have an address index
    pblocktree->ReadFlag("addressindex", fAddressIndex);
    LogPrintf("%s: address index %s\n", __func__, fAddressIndex ? "enabled" : "disabled");

    // Check whether we have a timestamp index
    pblocktree->ReadFlag("timestampindex", fTimestampIndex);
    LogPrintf("%s: timestamp index %s\n", __func__, fTimestampIndex ? "enabled" : "disabled");

    // Check whether we have a spent index
    pblocktree->ReadFlag("spentindex", fSpentIndex);
    LogPrintf("%s: spent index %s\n", __func__, fSpentIndex ? "enabled" : "disabled");

    // Load pointer to end of best chain
    BlockMap::iterator it = mapBlockIndex.find(pcoinsTip->GetBestBlock());
    if (it == mapBlockIndex.end())
        return true;
    chainActive.SetTip(it->second);

    PruneBlockIndexCandidates();

    LogPrintf("%s: hashBestChain=%s height=%d date=%s progress=%f\n", __func__,
        chainActive.Tip()->GetBlockHash().ToString(), chainActive.Height(),
        DateTimeStrFormat("%Y-%m-%d %H:%M:%S", chainActive.Tip()->GetBlockTime()),
        Checkpoints::GuessVerificationProgress(chainparams.Checkpoints(), chainActive.Tip()));

    return true;
}

CVerifyDB::CVerifyDB()
{
    uiInterface.ShowProgress(_("Verifying blocks..."), 0);
}

CVerifyDB::~CVerifyDB()
{
    uiInterface.ShowProgress("", 100);
}

bool CVerifyDB::VerifyDB(const CChainParams& chainparams, CCoinsView *coinsview, int nCheckLevel, int nCheckDepth)
{
    LOCK(cs_main);
    if (chainActive.Tip() == NULL || chainActive.Tip()->pprev == NULL)
        return true;

    // Verify blocks in the best chain
    if (nCheckDepth <= 0)
        nCheckDepth = 1000000000; // suffices until the year 19000
    if (nCheckDepth > chainActive.Height())
        nCheckDepth = chainActive.Height();
    nCheckLevel = std::max(0, std::min(4, nCheckLevel));
    LogPrintf("Verifying last %i blocks at level %i\n", nCheckDepth, nCheckLevel);
    CCoinsViewCache coins(coinsview);
    CBlockIndex* pindexState = chainActive.Tip();
    CBlockIndex* pindexFailure = NULL;
    int nGoodTransactions = 0;
    CValidationState state;
    int reportDone = 0;
    LogPrintf("[0%%]...");
    for (CBlockIndex* pindex = chainActive.Tip(); pindex && pindex->pprev; pindex = pindex->pprev)
    {
        boost::this_thread::interruption_point();
        int percentageDone = std::max(1, std::min(99, (int)(((double)(chainActive.Height() - pindex->nHeight)) / (double)nCheckDepth * (nCheckLevel >= 4 ? 50 : 100))));
        if (reportDone < percentageDone/10) {
            // report every 10% step
            LogPrintf("[%d%%]...", percentageDone);
            reportDone = percentageDone/10;
        }
        uiInterface.ShowProgress(_("Verifying blocks..."), percentageDone);
        if (pindex->nHeight < chainActive.Height()-nCheckDepth)
            break;
        if (fPruneMode && !(pindex->nStatus & BLOCK_HAVE_DATA)) {
            // If pruning, only go back as far as we have data.
            LogPrintf("VerifyDB(): block verification stopping at height %d (pruning, no data)\n", pindex->nHeight);
            break;
        }
        CBlock block;
        // check level 0: read from disk
        if (!ReadBlockFromDisk(block, pindex, chainparams.GetConsensus()))
            return error("VerifyDB(): *** ReadBlockFromDisk failed at %d, hash=%s", pindex->nHeight, pindex->GetBlockHash().ToString());
        // check level 1: verify block validity
        if (nCheckLevel >= 1 && !CheckBlock(block, state))
            return error("VerifyDB(): *** found bad block at %d, hash=%s\n", pindex->nHeight, pindex->GetBlockHash().ToString());
        // check level 2: verify undo validity
        if (nCheckLevel >= 2 && pindex) {
            CBlockUndo undo;
            CDiskBlockPos pos = pindex->GetUndoPos();
            if (!pos.IsNull()) {
                if (!UndoReadFromDisk(undo, pos, pindex->pprev->GetBlockHash()))
                    return error("VerifyDB(): *** found bad undo data at %d, hash=%s\n", pindex->nHeight, pindex->GetBlockHash().ToString());
            }
        }
        // check level 3: check for inconsistencies during memory-only disconnect of tip blocks
        if (nCheckLevel >= 3 && pindex == pindexState && (coins.DynamicMemoryUsage() + pcoinsTip->DynamicMemoryUsage()) <= nCoinCacheUsage) {
            DisconnectResult res = DisconnectBlock(block, state, pindex, coins);
            if (res == DISCONNECT_FAILED) {
                return error("VerifyDB(): *** irrecoverable inconsistency in block data at %d, hash=%s", pindex->nHeight, pindex->GetBlockHash().ToString());
            }
            pindexState = pindex->pprev;
            if (res == DISCONNECT_UNCLEAN) {
                nGoodTransactions = 0;
                pindexFailure = pindex;
            } else {
                nGoodTransactions += block.vtx.size();
            }
        }
        if (ShutdownRequested())
            return true;
    }
    if (pindexFailure)
        return error("VerifyDB(): *** coin database inconsistencies found (last %i blocks, %i good transactions before that)\n", chainActive.Height() - pindexFailure->nHeight + 1, nGoodTransactions);

    // check level 4: try reconnecting blocks
    if (nCheckLevel >= 4) {
        CBlockIndex *pindex = pindexState;
        while (pindex != chainActive.Tip()) {
            boost::this_thread::interruption_point();
            uiInterface.ShowProgress(_("Verifying blocks..."), std::max(1, std::min(99, 100 - (int)(((double)(chainActive.Height() - pindex->nHeight)) / (double)nCheckDepth * 50))));
            pindex = chainActive.Next(pindex);
            CBlock block;
            if (!ReadBlockFromDisk(block, pindex, chainparams.GetConsensus()))
                return error("VerifyDB(): *** ReadBlockFromDisk failed at %d, hash=%s", pindex->nHeight, pindex->GetBlockHash().ToString());
            if (!ConnectBlock(block, state, pindex, coins))        
                return error("VerifyDB(): *** found unconnectable block at %d, hash=%s", pindex->nHeight, pindex->GetBlockHash().ToString());
        }
    }

    LogPrintf("[DONE].\n");
    LogPrintf("No coin database inconsistencies in last %i blocks (%i transactions)\n", chainActive.Height() - pindexState->nHeight, nGoodTransactions);

    return true;
}

void UnloadBlockIndex()
{
    LOCK(cs_main);
    setBlockIndexCandidates.clear();
    chainActive.SetTip(NULL);
    pindexBestInvalid = NULL;
    pindexBestHeader = NULL;
    mempool.clear();
    mapBlocksUnlinked.clear();
    vinfoBlockFile.clear();
    nLastBlockFile = 0;
    nBlockSequenceId = 1;
    setDirtyBlockIndex.clear();
    setDirtyFileInfo.clear();
    versionbitscache.Clear();
    for (int b = 0; b < VERSIONBITS_NUM_BITS; b++) {
        warningcache[b].clear();
    }

    BOOST_FOREACH(BlockMap::value_type& entry, mapBlockIndex) {
        delete entry.second;
    }
    mapBlockIndex.clear();
    fHavePruned = false;
}

bool LoadBlockIndex(const CChainParams& chainparams)
{
    // Load block index from databases
    if (!fReindex && !LoadBlockIndexDB(chainparams))
        return false;
    return true;
}

bool InitBlockIndex(const CChainParams& chainparams) 
{
    LOCK(cs_main);

    // Check whether we're already initialized
    if (chainActive.Genesis() != NULL)
        return true;

    // Use the provided setting for -txindex in the new database
    fTxIndex = GetBoolArg("-txindex", DEFAULT_TXINDEX);
    pblocktree->WriteFlag("txindex", fTxIndex);

    // Use the provided setting for -addressindex in the new database
    fAddressIndex = GetBoolArg("-addressindex", DEFAULT_ADDRESSINDEX);
    pblocktree->WriteFlag("addressindex", fAddressIndex);

    // Use the provided setting for -timestampindex in the new database
    fTimestampIndex = GetBoolArg("-timestampindex", DEFAULT_TIMESTAMPINDEX);
    pblocktree->WriteFlag("timestampindex", fTimestampIndex);

    fSpentIndex = GetBoolArg("-spentindex", DEFAULT_SPENTINDEX);
    pblocktree->WriteFlag("spentindex", fSpentIndex);

    LogPrintf("Initializing databases...\n");

    // Only add the genesis block if not reindexing (in which case we reuse the one already on disk)
    if (!fReindex) {
        try {
            CBlock &block = const_cast<CBlock&>(chainparams.GenesisBlock());
            // Start new block file
            unsigned int nBlockSize = ::GetSerializeSize(block, SER_DISK, CLIENT_VERSION);
            CDiskBlockPos blockPos;
            CValidationState state;
            if (!FindBlockPos(state, blockPos, nBlockSize+8, 0, block.GetBlockTime()))
                return error("LoadBlockIndex(): FindBlockPos failed");
            if (!WriteBlockToDisk(block, blockPos, chainparams.MessageStart()))
                return error("LoadBlockIndex(): writing genesis block to disk failed");
            CBlockIndex *pindex = AddToBlockIndex(block);
            if (!ReceivedBlockTransactions(block, state, pindex, blockPos))
                return error("LoadBlockIndex(): genesis block not accepted");
            // Force a chainstate write so that when we VerifyDB in a moment, it doesn't check stale data
            return FlushStateToDisk(state, FLUSH_STATE_ALWAYS);
        } catch (const std::runtime_error& e) {
            return error("LoadBlockIndex(): failed to initialize block database: %s", e.what());
        }
    }

    return true;
}

bool LoadExternalBlockFile(const CChainParams& chainparams, FILE* fileIn, CDiskBlockPos *dbp)
{
    // Map of disk positions for blocks with unknown parent (only used for reindex)
    static std::multimap<uint256, CDiskBlockPos> mapBlocksUnknownParent;
    int64_t nStart = GetTimeMillis();

    int nLoaded = 0;
    try {
        // This takes over fileIn and calls fclose() on it in the CBufferedFile destructor
        CBufferedFile blkdat(fileIn, 2*MAX_BLOCK_SIZE, MAX_BLOCK_SIZE+8, SER_DISK, CLIENT_VERSION);
        uint64_t nRewind = blkdat.GetPos();
        while (!blkdat.eof()) {
            boost::this_thread::interruption_point();

            blkdat.SetPos(nRewind);
            nRewind++; // start one byte further next time, in case of failure
            blkdat.SetLimit(); // remove former limit
            unsigned int nSize = 0;
            try {
                // locate a header
                unsigned char buf[CMessageHeader::MESSAGE_START_SIZE];
                blkdat.FindByte(chainparams.MessageStart()[0]);
                nRewind = blkdat.GetPos()+1;
                blkdat >> FLATDATA(buf);
                if (memcmp(buf, chainparams.MessageStart(), CMessageHeader::MESSAGE_START_SIZE))
                    continue;
                // read size
                blkdat >> nSize;
                if (nSize < 80 || nSize > MAX_BLOCK_SIZE)
                    continue;
            } catch (const std::exception&) {
                // no valid block header found; don't complain
                break;
            }
            try {
                // read block
                uint64_t nBlockPos = blkdat.GetPos();
                if (dbp)
                    dbp->nPos = nBlockPos;
                blkdat.SetLimit(nBlockPos + nSize);
                blkdat.SetPos(nBlockPos);
                CBlock block;
                blkdat >> block;
                nRewind = blkdat.GetPos();

                // detect out of order blocks, and store them for later
                uint256 hash = block.GetHash();
                if (hash != chainparams.GetConsensus().hashGenesisBlock && mapBlockIndex.find(block.hashPrevBlock) == mapBlockIndex.end()) {
                    LogPrint("reindex", "%s: Out of order block %s, parent %s not known\n", __func__, hash.ToString(),
                            block.hashPrevBlock.ToString());
                    if (dbp)
                        mapBlocksUnknownParent.insert(std::make_pair(block.hashPrevBlock, *dbp));
                    continue;
                }

                // process in case the block isn't known yet
                if (mapBlockIndex.count(hash) == 0 || (mapBlockIndex[hash]->nStatus & BLOCK_HAVE_DATA) == 0) {
                    LOCK(cs_main);
                    CValidationState state;
                    if (AcceptBlock(block, state, chainparams, NULL, true, dbp, NULL))
                        nLoaded++;
                    if (state.IsError())
                        break;
                } else if (hash != chainparams.GetConsensus().hashGenesisBlock && mapBlockIndex[hash]->nHeight % 1000 == 0) {
                    LogPrint("reindex", "Block Import: already had block %s at height %d\n", hash.ToString(), mapBlockIndex[hash]->nHeight);
                }

                // Activate the genesis block so normal node progress can continue
                if (hash == chainparams.GetConsensus().hashGenesisBlock) {
                    CValidationState state;
                    if (!ActivateBestChain(state, chainparams)) {
                        break;
                    }
                }

                NotifyHeaderTip();

                // Recursively process earlier encountered successors of this block
                std::deque<uint256> queue;
                queue.push_back(hash);
                while (!queue.empty()) {
                    uint256 head = queue.front();
                    queue.pop_front();
                    std::pair<std::multimap<uint256, CDiskBlockPos>::iterator, std::multimap<uint256, CDiskBlockPos>::iterator> range = mapBlocksUnknownParent.equal_range(head);
                    while (range.first != range.second) {
                        std::multimap<uint256, CDiskBlockPos>::iterator it = range.first;
                        if (ReadBlockFromDisk(block, it->second, chainparams.GetConsensus()))
                        {
                            LogPrint("reindex", "%s: Processing out of order child %s of %s\n", __func__, block.GetHash().ToString(),
                                    head.ToString());
                            CValidationState dummy;
                            if (AcceptBlock(block, dummy, chainparams, NULL, true, &it->second, NULL))
                            {
                                nLoaded++;
                                queue.push_back(block.GetHash());
                            }
                        }
                        range.first++;
                        mapBlocksUnknownParent.erase(it);
                        NotifyHeaderTip();
                    }
                }
            } catch (const std::exception& e) {
                LogPrintf("%s: Deserialize or I/O error - %s\n", __func__, e.what());
            }
        }
    } catch (const std::runtime_error& e) {
        AbortNode(std::string("System error: ") + e.what());
    }
    if (nLoaded > 0)
        LogPrintf("Loaded %i blocks from external file in %dms\n", nLoaded, GetTimeMillis() - nStart);
    return nLoaded > 0;
}

void static CheckBlockIndex(const Consensus::Params& consensusParams)
{
    if (!fCheckBlockIndex) {
        return;
    }

    LOCK(cs_main);

    // During a reindex, we read the genesis block and call CheckBlockIndex before ActivateBestChain,
    // so we have the genesis block in mapBlockIndex but no active chain.  (A few of the tests when
    // iterating the block tree require that chainActive has been initialized.)
    if (chainActive.Height() < 0) {
        assert(mapBlockIndex.size() <= 1);
        return;
    }

    // Build forward-pointing map of the entire block tree.
    std::multimap<CBlockIndex*,CBlockIndex*> forward;
    for (BlockMap::iterator it = mapBlockIndex.begin(); it != mapBlockIndex.end(); it++) {
        forward.insert(std::make_pair(it->second->pprev, it->second));
    }

    assert(forward.size() == mapBlockIndex.size());

    std::pair<std::multimap<CBlockIndex*,CBlockIndex*>::iterator,std::multimap<CBlockIndex*,CBlockIndex*>::iterator> rangeGenesis = forward.equal_range(NULL);
    CBlockIndex *pindex = rangeGenesis.first->second;
    rangeGenesis.first++;
    assert(rangeGenesis.first == rangeGenesis.second); // There is only one index entry with parent NULL.

    // Iterate over the entire block tree, using depth-first search.
    // Along the way, remember whether there are blocks on the path from genesis
    // block being explored which are the first to have certain properties.
    size_t nNodes = 0;
    int nHeight = 0;
    CBlockIndex* pindexFirstInvalid = NULL; // Oldest ancestor of pindex which is invalid.
    CBlockIndex* pindexFirstMissing = NULL; // Oldest ancestor of pindex which does not have BLOCK_HAVE_DATA.
    CBlockIndex* pindexFirstNeverProcessed = NULL; // Oldest ancestor of pindex for which nTx == 0.
    CBlockIndex* pindexFirstNotTreeValid = NULL; // Oldest ancestor of pindex which does not have BLOCK_VALID_TREE (regardless of being valid or not).
    CBlockIndex* pindexFirstNotTransactionsValid = NULL; // Oldest ancestor of pindex which does not have BLOCK_VALID_TRANSACTIONS (regardless of being valid or not).
    CBlockIndex* pindexFirstNotChainValid = NULL; // Oldest ancestor of pindex which does not have BLOCK_VALID_CHAIN (regardless of being valid or not).
    CBlockIndex* pindexFirstNotScriptsValid = NULL; // Oldest ancestor of pindex which does not have BLOCK_VALID_SCRIPTS (regardless of being valid or not).
    while (pindex != NULL) {
        nNodes++;
        if (pindexFirstInvalid == NULL && pindex->nStatus & BLOCK_FAILED_VALID) pindexFirstInvalid = pindex;
        if (pindexFirstMissing == NULL && !(pindex->nStatus & BLOCK_HAVE_DATA)) pindexFirstMissing = pindex;
        if (pindexFirstNeverProcessed == NULL && pindex->nTx == 0) pindexFirstNeverProcessed = pindex;
        if (pindex->pprev != NULL && pindexFirstNotTreeValid == NULL && (pindex->nStatus & BLOCK_VALID_MASK) < BLOCK_VALID_TREE) pindexFirstNotTreeValid = pindex;
        if (pindex->pprev != NULL && pindexFirstNotTransactionsValid == NULL && (pindex->nStatus & BLOCK_VALID_MASK) < BLOCK_VALID_TRANSACTIONS) pindexFirstNotTransactionsValid = pindex;
        if (pindex->pprev != NULL && pindexFirstNotChainValid == NULL && (pindex->nStatus & BLOCK_VALID_MASK) < BLOCK_VALID_CHAIN) pindexFirstNotChainValid = pindex;
        if (pindex->pprev != NULL && pindexFirstNotScriptsValid == NULL && (pindex->nStatus & BLOCK_VALID_MASK) < BLOCK_VALID_SCRIPTS) pindexFirstNotScriptsValid = pindex;

        // Begin: actual consistency checks.
        if (pindex->pprev == NULL) {
            // Genesis block checks.
            assert(pindex->GetBlockHash() == consensusParams.hashGenesisBlock); // Genesis block's hash must match.
            assert(pindex == chainActive.Genesis()); // The current active chain's genesis block must be this block.
        }
        if (pindex->nChainTx == 0) assert(pindex->nSequenceId <= 0);  // nSequenceId can't be set positive for blocks that aren't linked (negative is used for preciousblock)
        // VALID_TRANSACTIONS is equivalent to nTx > 0 for all nodes (whether or not pruning has occurred).
        // HAVE_DATA is only equivalent to nTx > 0 (or VALID_TRANSACTIONS) if no pruning has occurred.
        if (!fHavePruned) {
            // If we've never pruned, then HAVE_DATA should be equivalent to nTx > 0
            assert(!(pindex->nStatus & BLOCK_HAVE_DATA) == (pindex->nTx == 0));
            assert(pindexFirstMissing == pindexFirstNeverProcessed);
        } else {
            // If we have pruned, then we can only say that HAVE_DATA implies nTx > 0
            if (pindex->nStatus & BLOCK_HAVE_DATA) assert(pindex->nTx > 0);
        }
        if (pindex->nStatus & BLOCK_HAVE_UNDO) assert(pindex->nStatus & BLOCK_HAVE_DATA);
        assert(((pindex->nStatus & BLOCK_VALID_MASK) >= BLOCK_VALID_TRANSACTIONS) == (pindex->nTx > 0)); // This is pruning-independent.
        // All parents having had data (at some point) is equivalent to all parents being VALID_TRANSACTIONS, which is equivalent to nChainTx being set.
        assert((pindexFirstNeverProcessed != NULL) == (pindex->nChainTx == 0)); // nChainTx != 0 is used to signal that all parent blocks have been processed (but may have been pruned).
        assert((pindexFirstNotTransactionsValid != NULL) == (pindex->nChainTx == 0));
        assert(pindex->nHeight == nHeight); // nHeight must be consistent.
        assert(pindex->pprev == NULL || pindex->nChainWork >= pindex->pprev->nChainWork); // For every block except the genesis block, the chainwork must be larger than the parent's.
        assert(nHeight < 2 || (pindex->pskip && (pindex->pskip->nHeight < nHeight))); // The pskip pointer must point back for all but the first 2 blocks.
        assert(pindexFirstNotTreeValid == NULL); // All mapBlockIndex entries must at least be TREE valid
        if ((pindex->nStatus & BLOCK_VALID_MASK) >= BLOCK_VALID_TREE) assert(pindexFirstNotTreeValid == NULL); // TREE valid implies all parents are TREE valid
        if ((pindex->nStatus & BLOCK_VALID_MASK) >= BLOCK_VALID_CHAIN) assert(pindexFirstNotChainValid == NULL); // CHAIN valid implies all parents are CHAIN valid
        if ((pindex->nStatus & BLOCK_VALID_MASK) >= BLOCK_VALID_SCRIPTS) assert(pindexFirstNotScriptsValid == NULL); // SCRIPTS valid implies all parents are SCRIPTS valid
        if (pindexFirstInvalid == NULL) {
            // Checks for not-invalid blocks.
            assert((pindex->nStatus & BLOCK_FAILED_MASK) == 0); // The failed mask cannot be set for blocks without invalid parents.
        }
        if (!CBlockIndexWorkComparator()(pindex, chainActive.Tip()) && pindexFirstNeverProcessed == NULL) {
            if (pindexFirstInvalid == NULL) {
                // If this block sorts at least as good as the current tip and
                // is valid and we have all data for its parents, it must be in
                // setBlockIndexCandidates.  chainActive.Tip() must also be there
                // even if some data has been pruned.
                if (pindexFirstMissing == NULL || pindex == chainActive.Tip()) {
                    assert(setBlockIndexCandidates.count(pindex));
                }
                // If some parent is missing, then it could be that this block was in
                // setBlockIndexCandidates but had to be removed because of the missing data.
                // In this case it must be in mapBlocksUnlinked -- see test below.
            }
        } else { // If this block sorts worse than the current tip or some ancestor's block has never been seen, it cannot be in setBlockIndexCandidates.
            assert(setBlockIndexCandidates.count(pindex) == 0);
        }
        // Check whether this block is in mapBlocksUnlinked.
        std::pair<std::multimap<CBlockIndex*,CBlockIndex*>::iterator,std::multimap<CBlockIndex*,CBlockIndex*>::iterator> rangeUnlinked = mapBlocksUnlinked.equal_range(pindex->pprev);
        bool foundInUnlinked = false;
        while (rangeUnlinked.first != rangeUnlinked.second) {
            assert(rangeUnlinked.first->first == pindex->pprev);
            if (rangeUnlinked.first->second == pindex) {
                foundInUnlinked = true;
                break;
            }
            rangeUnlinked.first++;
        }
        if (pindex->pprev && (pindex->nStatus & BLOCK_HAVE_DATA) && pindexFirstNeverProcessed != NULL && pindexFirstInvalid == NULL) {
            // If this block has block data available, some parent was never received, and has no invalid parents, it must be in mapBlocksUnlinked.
            assert(foundInUnlinked);
        }
        if (!(pindex->nStatus & BLOCK_HAVE_DATA)) assert(!foundInUnlinked); // Can't be in mapBlocksUnlinked if we don't HAVE_DATA
        if (pindexFirstMissing == NULL) assert(!foundInUnlinked); // We aren't missing data for any parent -- cannot be in mapBlocksUnlinked.
        if (pindex->pprev && (pindex->nStatus & BLOCK_HAVE_DATA) && pindexFirstNeverProcessed == NULL && pindexFirstMissing != NULL) {
            // We HAVE_DATA for this block, have received data for all parents at some point, but we're currently missing data for some parent.
            assert(fHavePruned); // We must have pruned.
            // This block may have entered mapBlocksUnlinked if:
            //  - it has a descendant that at some point had more work than the
            //    tip, and
            //  - we tried switching to that descendant but were missing
            //    data for some intermediate block between chainActive and the
            //    tip.
            // So if this block is itself better than chainActive.Tip() and it wasn't in
            // setBlockIndexCandidates, then it must be in mapBlocksUnlinked.
            if (!CBlockIndexWorkComparator()(pindex, chainActive.Tip()) && setBlockIndexCandidates.count(pindex) == 0) {
                if (pindexFirstInvalid == NULL) {
                    assert(foundInUnlinked);
                }
            }
        }
        // assert(pindex->GetBlockHash() == pindex->GetBlockHeader().GetHash()); // Perhaps too slow
        // End: actual consistency checks.

        // Try descending into the first subnode.
        std::pair<std::multimap<CBlockIndex*,CBlockIndex*>::iterator,std::multimap<CBlockIndex*,CBlockIndex*>::iterator> range = forward.equal_range(pindex);
        if (range.first != range.second) {
            // A subnode was found.
            pindex = range.first->second;
            nHeight++;
            continue;
        }
        // This is a leaf node.
        // Move upwards until we reach a node of which we have not yet visited the last child.
        while (pindex) {
            // We are going to either move to a parent or a sibling of pindex.
            // If pindex was the first with a certain property, unset the corresponding variable.
            if (pindex == pindexFirstInvalid) pindexFirstInvalid = NULL;
            if (pindex == pindexFirstMissing) pindexFirstMissing = NULL;
            if (pindex == pindexFirstNeverProcessed) pindexFirstNeverProcessed = NULL;
            if (pindex == pindexFirstNotTreeValid) pindexFirstNotTreeValid = NULL;
            if (pindex == pindexFirstNotTransactionsValid) pindexFirstNotTransactionsValid = NULL;
            if (pindex == pindexFirstNotChainValid) pindexFirstNotChainValid = NULL;
            if (pindex == pindexFirstNotScriptsValid) pindexFirstNotScriptsValid = NULL;
            // Find our parent.
            CBlockIndex* pindexPar = pindex->pprev;
            // Find which child we just visited.
            std::pair<std::multimap<CBlockIndex*,CBlockIndex*>::iterator,std::multimap<CBlockIndex*,CBlockIndex*>::iterator> rangePar = forward.equal_range(pindexPar);
            while (rangePar.first->second != pindex) {
                assert(rangePar.first != rangePar.second); // Our parent must have at least the node we're coming from as child.
                rangePar.first++;
            }
            // Proceed to the next one.
            rangePar.first++;
            if (rangePar.first != rangePar.second) {
                // Move to the sibling.
                pindex = rangePar.first->second;
                break;
            } else {
                // Move up further.
                pindex = pindexPar;
                nHeight--;
                continue;
            }
        }
    }

    // Check that we actually traversed the entire map.
    assert(nNodes == forward.size());
}

std::string CBlockFileInfo::ToString() const {
    return strprintf("CBlockFileInfo(blocks=%u, size=%u, heights=%u...%u, time=%s...%s)", nBlocks, nSize, nHeightFirst, nHeightLast, DateTimeStrFormat("%Y-%m-%d", nTimeFirst), DateTimeStrFormat("%Y-%m-%d", nTimeLast));
}

ThresholdState VersionBitsTipState(const Consensus::Params& params, Consensus::DeploymentPos pos)
{
    AssertLockHeld(cs_main);
    return VersionBitsState(chainActive.Tip(), params, pos, versionbitscache);
}

static const uint64_t MEMPOOL_DUMP_VERSION = 1;

bool LoadMempool(void)
{
    int64_t nExpiryTimeout = GetArg("-mempoolexpiry", DEFAULT_MEMPOOL_EXPIRY) * 60 * 60;
    FILE* filestr = fopen((GetDataDir() / "mempool.dat").string().c_str(), "r");
    CAutoFile file(filestr, SER_DISK, CLIENT_VERSION);
    if (file.IsNull()) {
        LogPrintf("Failed to open mempool file from disk. Continuing anyway.\n");
        return false;
    }

    int64_t count = 0;
    int64_t skipped = 0;
    int64_t failed = 0;
    int64_t nNow = GetTime();

    try {
        uint64_t version;
        file >> version;
        if (version != MEMPOOL_DUMP_VERSION) {
            return false;
        }
        uint64_t num;
        file >> num;
        double prioritydummy = 0;
        while (num--) {
            CTransaction tx;
            int64_t nTime;
            int64_t nFeeDelta;
            file >> tx;
            file >> nTime;
            file >> nFeeDelta;

            CAmount amountdelta = nFeeDelta;
            if (amountdelta) {
                mempool.PrioritiseTransaction(tx.GetHash(), tx.GetHash().ToString(), prioritydummy, amountdelta);
            }
            CValidationState state;
            if (nTime + nExpiryTimeout > nNow) {
                LOCK(cs_main);
                AcceptToMemoryPoolWithTime(mempool, state, tx, true, NULL, nTime);
                if (state.IsValid()) {
                    ++count;
                } else {
                    ++failed;
                }
            } else {
                ++skipped;
            }
            if (ShutdownRequested())
                return false;
        }
        std::map<uint256, CAmount> mapDeltas;
        file >> mapDeltas;

        for (const auto& i : mapDeltas) {
            mempool.PrioritiseTransaction(i.first, i.first.ToString(), prioritydummy, i.second);
        }
    } catch (const std::exception& e) {
        LogPrintf("Failed to deserialize mempool data on disk: %s. Continuing anyway.\n", e.what());
        return false;
    }

    LogPrintf("Imported mempool transactions from disk: %i successes, %i failed, %i expired\n", count, failed, skipped);
    return true;
}

void DumpMempool(void)
{
    int64_t start = GetTimeMicros();

    std::map<uint256, CAmount> mapDeltas;
    std::vector<TxMempoolInfo> vinfo;

    {
        LOCK(mempool.cs);
        for (const auto &i : mempool.mapDeltas) {
            mapDeltas[i.first] = i.second.second;
        }
        vinfo = mempool.infoAll();
    }

    int64_t mid = GetTimeMicros();

    try {
        FILE* filestr = fopen((GetDataDir() / "mempool.dat.new").string().c_str(), "w");
        if (!filestr) {
            return;
        }

        CAutoFile file(filestr, SER_DISK, CLIENT_VERSION);

        uint64_t version = MEMPOOL_DUMP_VERSION;
        file << version;

        file << (uint64_t)vinfo.size();
        for (const auto& i : vinfo) {
            file << *(i.tx);
            file << (int64_t)i.nTime;
            file << (int64_t)i.nFeeDelta;
            mapDeltas.erase(i.tx->GetHash());
        }

        file << mapDeltas;
        FileCommit(file.Get());
        file.fclose();
        RenameOver(GetDataDir() / "mempool.dat.new", GetDataDir() / "mempool.dat");
        int64_t last = GetTimeMicros();
        LogPrintf("Dumped mempool: %gs to copy, %gs to dump\n", (mid-start)*0.000001, (last-mid)*0.000001);
    } catch (const std::exception& e) {
        LogPrintf("Failed to dump mempool: %s. Continuing anyway.\n", e.what());
    }
}

class CMainCleanup
{
public:
    CMainCleanup() {}
    ~CMainCleanup() {
        // block headers
        BlockMap::iterator it1 = mapBlockIndex.begin();
        for (; it1 != mapBlockIndex.end(); it1++)
            delete (*it1).second;
        mapBlockIndex.clear();
    }
} instance_of_cmaincleanup;<|MERGE_RESOLUTION|>--- conflicted
+++ resolved
@@ -3559,10 +3559,7 @@
             if (!fluid.CheckTransactionToBlock(tx, pindexPrev->GetBlockHeader()))
                 return state.DoS(10, error("%s: contains an invalid fluid transaction", __func__), REJECT_INVALID, "invalid-fluid-txns");
         }
-<<<<<<< HEAD
-=======
-        
->>>>>>> 65717d55
+
         if (!IsFinalTx(tx, nHeight, nLockTimeCutoff)) {
             return state.DoS(10, error("%s: contains a non-final transaction", __func__), REJECT_INVALID, "bad-txns-nonfinal");
         }
