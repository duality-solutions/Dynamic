--- conflicted
+++ resolved
@@ -877,12 +877,7 @@
             "\nImports mnemonic\n"
             + HelpExampleCli("importmnemonic", "\"inflict-witness-off-property-target-faint-gather-match-outdoor-weapon-wide-mix\"")
         );
-<<<<<<< HEAD
-    
-    
-=======
-
->>>>>>> b9aa31f0
+
     if (fPruneMode)
         throw std::runtime_error(std::string(__func__) + ": Importing wallets is disabled in pruned mode");
 
