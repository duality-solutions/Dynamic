// Copyright (c) 2016-2018 Duality Blockchain Solutions Developers
// Copyright (c) 2014-2018 The Dash Core Developers
// Copyright (c) 2009-2018 The Bitcoin Developers
// Copyright (c) 2009-2018 Satoshi Nakamoto
// Distributed under the MIT/X11 software license, see the accompanying
// file COPYING or http://www.opensource.org/licenses/mit-license.php.

#include "amount.h"
#include "base58.h"
#include "chain.h"
#include "consensus/validation.h"
#include "core_io.h"
#include "init.h"
#include "instantsend.h"
#include "keepass.h"
#include "net.h"
#include "netbase.h"
#include "policy/rbf.h"
#include "privatesend-client.h"
#include "rpcserver.h"
#include "timedata.h"
#include "util.h"
#include "utilmoneystr.h"
#include "validation.h"
#include "wallet.h"
#include "walletdb.h"

#include <univalue.h>

#include <stdint.h>

#include <boost/assign/list_of.hpp>

int64_t nWalletUnlockTime;
static CCriticalSection cs_nWalletUnlockTime;

std::string HelpRequiringPassphrase()
{
    return pwalletMain && pwalletMain->IsCrypted() ? "\nRequires wallet passphrase to be set with walletpassphrase call." : "";
}

bool EnsureWalletIsAvailable(bool avoidException)
{
    if (!pwalletMain) {
        if (!avoidException)
            throw JSONRPCError(RPC_METHOD_NOT_FOUND, "Method not found (disabled)");
        else
            return false;
    }
    return true;
}

void EnsureWalletIsUnlocked()
{
    if (pwalletMain->IsLocked())
        throw JSONRPCError(RPC_WALLET_UNLOCK_NEEDED, "Error: Please enter the wallet passphrase with walletpassphrase first.");
}

void WalletTxToJSON(const CWalletTx& wtx, UniValue& entry)
{
    int confirms = wtx.GetDepthInMainChain(false);
    bool fLocked = instantsend.IsLockedInstantSendTransaction(wtx.GetHash());
    entry.push_back(Pair("confirmations", confirms));
    entry.push_back(Pair("instantlock", fLocked));
    if (wtx.IsCoinBase())
        entry.push_back(Pair("generated", true));
    if (confirms > 0) {
        entry.push_back(Pair("blockhash", wtx.hashBlock.GetHex()));
        entry.push_back(Pair("blockindex", wtx.nIndex));
        entry.push_back(Pair("blocktime", mapBlockIndex[wtx.hashBlock]->GetBlockTime()));
    } else {
        entry.push_back(Pair("trusted", wtx.IsTrusted()));
    }
    uint256 hash = wtx.GetHash();
    entry.push_back(Pair("txid", hash.GetHex()));
    UniValue conflicts(UniValue::VARR);
    BOOST_FOREACH (const uint256& conflict, wtx.GetConflicts())
        conflicts.push_back(conflict.GetHex());
    entry.push_back(Pair("walletconflicts", conflicts));
    entry.push_back(Pair("time", wtx.GetTxTime()));
    entry.push_back(Pair("timereceived", (int64_t)wtx.nTimeReceived));

    // Add opt-in RBF status
    std::string rbfStatus = "no";
    if (confirms <= 0) {
        LOCK(mempool.cs);
        RBFTransactionState rbfState = IsRBFOptIn(wtx, mempool);
        if (rbfState == RBF_TRANSACTIONSTATE_UNKNOWN)
            rbfStatus = "unknown";
        else if (rbfState == RBF_TRANSACTIONSTATE_REPLACEABLE_BIP125)
            rbfStatus = "yes";
    }
    entry.push_back(Pair("bip125-replaceable", rbfStatus));

    BOOST_FOREACH (const PAIRTYPE(std::string, std::string) & item, wtx.mapValue)
        entry.push_back(Pair(item.first, item.second));
}

std::string AccountFromValue(const UniValue& value)
{
    std::string strAccount = value.get_str();
    if (strAccount == "*")
        throw JSONRPCError(RPC_WALLET_INVALID_ACCOUNT_NAME, "Invalid account name");
    return strAccount;
}

UniValue getnewaddress(const JSONRPCRequest& request)
{
    if (!EnsureWalletIsAvailable(request.fHelp))
        return NullUniValue;

    if (request.fHelp || request.params.size() > 1)
        throw std::runtime_error(
            "getnewaddress ( \"account\" )\n"
            "\nReturns a new Dynamic address for receiving payments.\n"
            "If 'account' is specified (DEPRECATED), it is added to the address book \n"
            "so payments received with the address will be credited to 'account'.\n"
            "\nArguments:\n"
            "1. \"account\"        (string, optional) DEPRECATED. The account name for the address to be linked to. If not provided, the default account \"\" is used. It can also be set to the empty string \"\" to represent the default account. The account does not need to exist, it will be created if there is no account by the given name.\n"
            "\nResult:\n"
            "\"dynamicaddress\"    (string) The new dynamic address\n"
            "\nExamples:\n" +
            HelpExampleCli("getnewaddress", "") + HelpExampleRpc("getnewaddress", ""));

    LOCK2(cs_main, pwalletMain->cs_wallet);

    // Parse the account first so we don't generate a key if there's an error
    std::string strAccount;
    if (request.params.size() > 0)
        strAccount = AccountFromValue(request.params[0]);

    if (!pwalletMain->IsLocked(true))
        pwalletMain->TopUpKeyPool();

    // Generate a new key that is added to wallet
    CPubKey newKey;
    if (!pwalletMain->GetKeyFromPool(newKey, false))
        throw JSONRPCError(RPC_WALLET_KEYPOOL_RAN_OUT, "Error: Keypool ran out, please call keypoolrefill first");
    CKeyID keyID = newKey.GetID();

    pwalletMain->SetAddressBook(keyID, strAccount, "receive");

    return CDynamicAddress(keyID).ToString();
}


CDynamicAddress GetAccountAddress(std::string strAccount, bool bForceNew = false)
{
    CPubKey pubKey;
    if (!pwalletMain->GetAccountPubkey(pubKey, strAccount, bForceNew)) {
        throw JSONRPCError(RPC_WALLET_KEYPOOL_RAN_OUT, "Error: Keypool ran out, please call keypoolrefill first");
    }

    return CDynamicAddress(pubKey.GetID());
}

UniValue getaccountaddress(const JSONRPCRequest& request)
{
    if (!EnsureWalletIsAvailable(request.fHelp))
        return NullUniValue;

    if (request.fHelp || request.params.size() != 1)
        throw std::runtime_error(
            "getaccountaddress \"account\"\n"
            "\nDEPRECATED. Returns the current Dynamic address for receiving payments to this account.\n"
            "\nArguments:\n"
            "1. \"account\"       (string, required) The account name for the address. It can also be set to the empty string \"\" to represent the default account. The account does not need to exist, it will be created and a new address created  if there is no account by the given name.\n"
            "\nResult:\n"
            "\"dynamicaddress\"   (string) The account dynamic address\n"
            "\nExamples:\n" +
            HelpExampleCli("getaccountaddress", "") + HelpExampleCli("getaccountaddress", "\"\"") + HelpExampleCli("getaccountaddress", "\"myaccount\"") + HelpExampleRpc("getaccountaddress", "\"myaccount\""));

    LOCK2(cs_main, pwalletMain->cs_wallet);

    // Parse the account first so we don't generate a key if there's an error
    std::string strAccount = AccountFromValue(request.params[0]);

    UniValue ret(UniValue::VSTR);

    ret = GetAccountAddress(strAccount).ToString();
    return ret;
}


UniValue getrawchangeaddress(const JSONRPCRequest& request)
{
    if (!EnsureWalletIsAvailable(request.fHelp))
        return NullUniValue;

    if (request.fHelp || request.params.size() > 1)
        throw std::runtime_error(
            "getrawchangeaddress\n"
            "\nReturns a new Dynamic address, for receiving change.\n"
            "This is for use with raw transactions, NOT normal use.\n"
            "\nResult:\n"
            "\"address\"    (string) The address\n"
            "\nExamples:\n" +
            HelpExampleCli("getrawchangeaddress", "") + HelpExampleRpc("getrawchangeaddress", ""));

    LOCK2(cs_main, pwalletMain->cs_wallet);

    if (!pwalletMain->IsLocked(true))
        pwalletMain->TopUpKeyPool();

    CReserveKey reservekey(pwalletMain);
    CPubKey vchPubKey;
    if (!reservekey.GetReservedKey(vchPubKey, true))
        throw JSONRPCError(RPC_WALLET_KEYPOOL_RAN_OUT, "Error: Keypool ran out, please call keypoolrefill first");

    reservekey.KeepKey();

    CKeyID keyID = vchPubKey.GetID();

    return CDynamicAddress(keyID).ToString();
}


UniValue setaccount(const JSONRPCRequest& request)
{
    if (!EnsureWalletIsAvailable(request.fHelp))
        return NullUniValue;

    if (request.fHelp || request.params.size() < 1 || request.params.size() > 2)
        throw std::runtime_error(
            "setaccount \"dynamicaddress\" \"account\"\n"
            "\nDEPRECATED. Sets the account associated with the given address.\n"
            "\nArguments:\n"
            "1. \"dynamicaddress\"  (string, required) The dynamic address to be associated with an account.\n"
            "2. \"account\"         (string, required) The account to assign the address to.\n"
            "\nExamples:\n" +
            HelpExampleCli("setaccount", "\"D5nRy9Tf7Zsef8gMGL2fhWA9ZslrP4K5tf\" \"tabby\"") + HelpExampleRpc("setaccount", "\"D5nRy9Tf7Zsef8gMGL2fhWA9ZslrP4K5tf\", \"tabby\""));

    LOCK2(cs_main, pwalletMain->cs_wallet);

    CDynamicAddress address(request.params[0].get_str());
    if (!address.IsValid())
        throw JSONRPCError(RPC_INVALID_ADDRESS_OR_KEY, "Invalid Dynamic address");

    std::string strAccount;
    if (request.params.size() > 1)
        strAccount = AccountFromValue(request.params[1]);

    // Only add the account if the address is yours.
    if (IsMine(*pwalletMain, address.Get())) {
        // Detect when changing the account of an address that is the 'unused current key' of another account:
        if (pwalletMain->mapAddressBook.count(address.Get())) {
            std::string strOldAccount = pwalletMain->mapAddressBook[address.Get()].name;
            if (address == GetAccountAddress(strOldAccount))
                GetAccountAddress(strOldAccount, true);
        }
        pwalletMain->SetAddressBook(address.Get(), strAccount, "receive");
    } else
        throw JSONRPCError(RPC_MISC_ERROR, "setaccount can only be used with own address");

    return NullUniValue;
}


UniValue getaccount(const JSONRPCRequest& request)
{
    if (!EnsureWalletIsAvailable(request.fHelp))
        return NullUniValue;

    if (request.fHelp || request.params.size() != 1)
        throw std::runtime_error(
            "getaccount \"dynamicaddress\"\n"
            "\nDEPRECATED. Returns the account associated with the given address.\n"
            "\nArguments:\n"
            "1. \"dynamicaddress\"  (string, required) The dynamic address for account lookup.\n"
            "\nResult:\n"
            "\"accountname\"        (string) the account address\n"
            "\nExamples:\n" +
            HelpExampleCli("getaccount", "\"D5nRy9Tf7Zsef8gMGL2fhWA9ZslrP4K5tf\"") + HelpExampleRpc("getaccount", "\"D5nRy9Tf7Zsef8gMGL2fhWA9ZslrP4K5tf\""));

    LOCK2(cs_main, pwalletMain->cs_wallet);

    CDynamicAddress address(request.params[0].get_str());
    if (!address.IsValid())
        throw JSONRPCError(RPC_INVALID_ADDRESS_OR_KEY, "Invalid Dynamic address");

    std::string strAccount;
    std::map<CTxDestination, CAddressBookData>::iterator mi = pwalletMain->mapAddressBook.find(address.Get());
    if (mi != pwalletMain->mapAddressBook.end() && !(*mi).second.name.empty())
        strAccount = (*mi).second.name;
    return strAccount;
}


UniValue getaddressesbyaccount(const JSONRPCRequest& request)
{
    if (!EnsureWalletIsAvailable(request.fHelp))
        return NullUniValue;

    if (request.fHelp || request.params.size() != 1)
        throw std::runtime_error(
            "getaddressesbyaccount \"account\"\n"
            "\nDEPRECATED. Returns the list of addresses for the given account.\n"
            "\nArguments:\n"
            "1. \"account\"  (string, required) The account name.\n"
            "\nResult:\n"
            "[                     (json array of string)\n"
            "  \"dynamicaddress\"  (string) a dynamic address associated with the given account\n"
            "  ,...\n"
            "]\n"
            "\nExamples:\n" +
            HelpExampleCli("getaddressesbyaccount", "\"tabby\"") + HelpExampleRpc("getaddressesbyaccount", "\"tabby\""));

    LOCK2(cs_main, pwalletMain->cs_wallet);

    std::string strAccount = AccountFromValue(request.params[0]);

    // Find all addresses that have the given account
    UniValue ret(UniValue::VARR);
    BOOST_FOREACH (const PAIRTYPE(CDynamicAddress, CAddressBookData) & item, pwalletMain->mapAddressBook) {
        const CDynamicAddress& address = item.first;
        const std::string& strName = item.second.name;
        if (strName == strAccount)
            ret.push_back(address.ToString());
    }
    return ret;
}

static void SendMoney(const CTxDestination& address, CAmount nValue, bool fSubtractFeeFromAmount, CWalletTx& wtxNew, bool fUseInstantSend = false, bool fUsePrivateSend = false)
{
    CAmount curBalance = pwalletMain->GetBalance();

    // Check amount
    if (nValue <= 0)
        throw JSONRPCError(RPC_INVALID_PARAMETER, "Invalid amount");

    if (nValue > curBalance)
        throw JSONRPCError(RPC_WALLET_INSUFFICIENT_FUNDS, "Insufficient funds");

    if (pwalletMain->GetBroadcastTransactions() && !g_connman)
        throw JSONRPCError(RPC_CLIENT_P2P_DISABLED, "Error: Peer-to-peer functionality missing or disabled");

    // Parse Dynamic address
    CScript scriptPubKey = GetScriptForDestination(address);

    // Create and send the transaction
    CReserveKey reservekey(pwalletMain);
    CAmount nFeeRequired;
    std::string strError;
    std::vector<CRecipient> vecSend;
    int nChangePosRet = -1;
    CRecipient recipient = {scriptPubKey, nValue, fSubtractFeeFromAmount};
    vecSend.push_back(recipient);
    if (!pwalletMain->CreateTransaction(vecSend, wtxNew, reservekey, nFeeRequired, nChangePosRet,
            strError, NULL, true, fUsePrivateSend ? ONLY_DENOMINATED : ALL_COINS, fUseInstantSend)) {
        if (!fSubtractFeeFromAmount && nValue + nFeeRequired > curBalance)
            strError = strprintf("Error: This transaction requires a transaction fee of at least %s", FormatMoney(nFeeRequired));
        throw JSONRPCError(RPC_WALLET_ERROR, strError);
    }
    CValidationState state;
    if (!pwalletMain->CommitTransaction(wtxNew, reservekey, g_connman.get(), state, fUseInstantSend ? NetMsgType::TXLOCKREQUEST : NetMsgType::TX)) {
        strError = strprintf("Error: The transaction was rejected! Reason given: %s", state.GetRejectReason());
        throw JSONRPCError(RPC_WALLET_ERROR, strError);
    }
}

void SendBDAPTransaction(const CScript bdapDataScript, const CScript bdapOPScript, CWalletTx& wtxNew, CAmount nOPValue, CAmount nDataValue)
{
    CAmount curBalance = pwalletMain->GetBalance();

    // Check amount
    if (nOPValue <= 0 || nDataValue <= 0)
        throw JSONRPCError(RPC_INVALID_PARAMETER, "SendBDAPTransaction invalid amount");

    if (nOPValue + nDataValue > curBalance)
        throw JSONRPCError(RPC_WALLET_INSUFFICIENT_FUNDS, "SendBDAPTransaction insufficient funds");

    // Create and send the transaction
    CReserveKey reservekey(pwalletMain);
    CAmount nFeeRequired;
    std::string strError;
    std::vector<CRecipient> vecSend;
    int nChangePosInOut = 0;

    LogPrintf("Sending BDAP Data Script: %s\n", ScriptToAsmStr(bdapDataScript));
    LogPrintf("Sending BDAP OP Script: %s\n", ScriptToAsmStr(bdapOPScript));

    CRecipient recDataScript = {bdapDataScript, DEFAULT_MIN_RELAY_TX_FEE, false};
    vecSend.push_back(recDataScript);
    CRecipient recOPScript = {bdapOPScript, DEFAULT_MIN_RELAY_TX_FEE, false};
    vecSend.push_back(recOPScript);

    if (!pwalletMain->CreateTransaction(vecSend, wtxNew, reservekey, nFeeRequired, nChangePosInOut,
            strError, NULL, true, ALL_COINS, false, true)) {
        if (DEFAULT_MIN_RELAY_TX_FEE + DEFAULT_MIN_RELAY_TX_FEE + nFeeRequired > pwalletMain->GetBalance())
            strError = strprintf("Error: This transaction requires a transaction fee of at least %s because of its amount, complexity, or use of recently received funds!", FormatMoney(nFeeRequired));
        throw JSONRPCError(RPC_WALLET_ERROR, strError);
    }
    CValidationState state;
    if (!pwalletMain->CommitTransaction(wtxNew, reservekey, g_connman.get(), state, NetMsgType::TX)) {
        strError = strprintf("Error: The transaction was rejected! Reason given: %s", state.GetRejectReason());
        throw JSONRPCError(RPC_WALLET_ERROR, strError);
    }
}

void SendCustomTransaction(const CScript generatedScript, CWalletTx& wtxNew, CAmount nValue, bool fUseInstantSend = false)
{
    CAmount curBalance = pwalletMain->GetBalance();

    // Check amount
    if (nValue <= 0)
        throw JSONRPCError(RPC_INVALID_PARAMETER, "Invalid amount");

    if (nValue > curBalance)
        throw JSONRPCError(RPC_WALLET_INSUFFICIENT_FUNDS, "Insufficient funds");

    // Parse Dynamic address
    CScript scriptPubKey = generatedScript;

    LogPrintf("Script Public Key to be sent over to custom transaction processing: %s\n", ScriptToAsmStr(scriptPubKey));

    // Create and send the transaction
    CReserveKey reservekey(pwalletMain);
    CAmount nFeeRequired;
    std::string strError;
    std::vector<CRecipient> vecSend;
    int nChangePosRet = -1;
    CRecipient recipient = {scriptPubKey, nValue, false};
    vecSend.push_back(recipient);

    if (!pwalletMain->CreateTransaction(vecSend, wtxNew, reservekey, nFeeRequired, nChangePosRet,
            strError, NULL, true, ALL_COINS, false)) {
        if (nValue + nFeeRequired > pwalletMain->GetBalance())
            strError = strprintf("Error: This transaction requires a transaction fee of at least %s because of its amount, complexity, or use of recently received funds!", FormatMoney(nFeeRequired));
        throw JSONRPCError(RPC_WALLET_ERROR, strError);
    }
    CValidationState state;
    if (!pwalletMain->CommitTransaction(wtxNew, reservekey, g_connman.get(), state, fUseInstantSend ? NetMsgType::TXLOCKREQUEST : NetMsgType::TX)) {
        strError = strprintf("Error: The transaction was rejected! Reason given: %s", state.GetRejectReason());
        throw JSONRPCError(RPC_WALLET_ERROR, strError);
    }
}

UniValue sendtoaddress(const JSONRPCRequest& request)
{
    if (!EnsureWalletIsAvailable(request.fHelp))
        return NullUniValue;

    if (request.fHelp || request.params.size() < 2 || request.params.size() > 7)
        throw std::runtime_error(
            "sendtoaddress \"dynamicaddress\" amount ( \"comment\" \"comment-to\" subtractfeefromamount use_is use_ps )\n"
            "\nSend an amount to a given address.\n" +
            HelpRequiringPassphrase() +
            "\nArguments:\n"
            "1. \"dynamicaddress\" (string, required) The Dynamic address to send to.\n"
            "2. \"amount\"      (numeric or string, required) The amount in " +
            CURRENCY_UNIT + " to send. eg 0.1\n"
                            "3. \"comment\"     (string, optional) A comment used to store what the transaction is for. \n"
                            "                             This is not part of the transaction, just kept in your wallet.\n"
                            "4. \"comment-to\"  (string, optional) A comment to store the name of the person or organization \n"
                            "                             to which you're sending the transaction. This is not part of the \n"
                            "                             transaction, just kept in your wallet.\n"
                            "5. subtractfeefromamount  (boolean, optional, default=false) The fee will be deducted from the amount being sent.\n"
                            "                             The recipient will receive less Dynamic than you enter in the amount field.\n"
                            "6. \"use_is\"      (bool, optional) Send this transaction as InstantSend (default: false)\n"
                            "7. \"use_ps\"      (bool, optional) Use anonymized funds only (default: false)\n"
                            "\nResult:\n"
                            "\"transactionid\"  (string) The transaction id.\n"
                            "\nExamples:\n" +
            HelpExampleCli("sendtoaddress", "\"D5nRy9Tf7Zsef8gMGL2fhWA9ZslrP4K5tf\" 0.1") + HelpExampleCli("sendtoaddress", "\"D5nRy9Tf7Zsef8gMGL2fhWA9ZslrP4K5tf\" 0.1 \"donation\" \"seans outpost\"") + HelpExampleCli("sendtoaddress", "\"D5nRy9Tf7Zsef8gMGL2fhWA9ZslrP4K5tf\" 0.1 \"\" \"\" true") + HelpExampleRpc("sendtoaddress", "\"D5nRy9Tf7Zsef8gMGL2fhWA9ZslrP4K5tf\", 0.1, \"donation\", \"seans outpost\""));

    LOCK2(cs_main, pwalletMain->cs_wallet);

    CDynamicAddress address(request.params[0].get_str());
    if (!address.IsValid())
        throw JSONRPCError(RPC_INVALID_ADDRESS_OR_KEY, "Invalid Dynamic address");

    // Amount
    CAmount nAmount = AmountFromValue(request.params[1]);
    if (nAmount <= 0)
        throw JSONRPCError(RPC_TYPE_ERROR, "Invalid amount for send");

    // Wallet comments
    CWalletTx wtx;
    if (request.params.size() > 2 && !request.params[2].isNull() && !request.params[2].get_str().empty())
        wtx.mapValue["comment"] = request.params[2].get_str();
    if (request.params.size() > 3 && !request.params[3].isNull() && !request.params[3].get_str().empty())
        wtx.mapValue["to"] = request.params[3].get_str();

    bool fSubtractFeeFromAmount = false;
    if (request.params.size() > 4)
        fSubtractFeeFromAmount = request.params[4].get_bool();

    bool fUseInstantSend = false;
    bool fUsePrivateSend = false;
    if (request.params.size() > 5)
        fUseInstantSend = request.params[5].get_bool();
    if (request.params.size() > 6)
        fUsePrivateSend = request.params[6].get_bool();

    EnsureWalletIsUnlocked();

    SendMoney(address.Get(), nAmount, fSubtractFeeFromAmount, wtx, fUseInstantSend, fUsePrivateSend);

    return wtx.GetHash().GetHex();
}

UniValue instantsendtoaddress(const JSONRPCRequest& request)
{
    if (!EnsureWalletIsAvailable(request.fHelp))
        return NullUniValue;

    if (request.fHelp || request.params.size() < 2 || request.params.size() > 5)
        throw std::runtime_error(
            "instantsendtoaddress \"dynamicaddress\" amount ( \"comment\" \"comment-to\" subtractfeefromamount )\n"
            "\nSend an amount to a given address. The amount is a real and is rounded to the nearest 0.00000001\n" +
            HelpRequiringPassphrase() +
            "\nArguments:\n"
            "1. \"dynamicaddress\"  (string, required) The dynamic address to send to.\n"
            "2. \"amount\"      (numeric, required) The amount in btc to send. eg 0.1\n"
            "3. \"comment\"     (string, optional) A comment used to store what the transaction is for. \n"
            "                             This is not part of the transaction, just kept in your wallet.\n"
            "4. \"comment-to\"  (string, optional) A comment to store the name of the person or organization \n"
            "                             to which you're sending the transaction. This is not part of the \n"
            "                             transaction, just kept in your wallet.\n"
            "5. subtractfeefromamount  (boolean, optional, default=false) The fee will be deducted from the amount being sent.\n"
            "                             The recipient will receive less Dynamic than you enter in the amount field.\n"
            "\nResult:\n"
            "\"transactionid\"  (string) The transaction id.\n"
            "\nExamples:\n" +
            HelpExampleCli("instantsendtoaddress", "\"D5nRy9Tf7Zsef8gMGL2fhWA9ZslrP4K5tf\" 0.1") + HelpExampleCli("instantsendtoaddress", "\"D5nRy9Tf7Zsef8gMGL2fhWA9ZslrP4K5tf\" 0.1 \"donation\" \"seans outpost\"") + HelpExampleCli("instantsendtoaddress", "\"D5nRy9Tf7Zsef8gMGL2fhWA9ZslrP4K5tf\" 0.1 \"\" \"\" true") + HelpExampleRpc("instantsendtoaddress", "\"D5nRy9Tf7Zsef8gMGL2fhWA9ZslrP4K5tf\", 0.1, \"donation\", \"seans outpost\""));

    LOCK2(cs_main, pwalletMain->cs_wallet);

    CDynamicAddress address(request.params[0].get_str());
    if (!address.IsValid())
        throw JSONRPCError(RPC_INVALID_ADDRESS_OR_KEY, "Invalid Dynamic address");

    // Amount
    CAmount nAmount = AmountFromValue(request.params[1]);
    if (nAmount <= 0)
        throw JSONRPCError(RPC_TYPE_ERROR, "Invalid amount for send");

    // Wallet comments
    CWalletTx wtx;
    if (request.params.size() > 2 && !request.params[2].isNull() && !request.params[2].get_str().empty())
        wtx.mapValue["comment"] = request.params[2].get_str();
    if (request.params.size() > 3 && !request.params[3].isNull() && !request.params[3].get_str().empty())
        wtx.mapValue["to"] = request.params[3].get_str();

    bool fSubtractFeeFromAmount = false;
    if (request.params.size() > 4)
        fSubtractFeeFromAmount = request.params[4].get_bool();

    EnsureWalletIsUnlocked();

    SendMoney(address.Get(), nAmount, fSubtractFeeFromAmount, wtx, true);

    return wtx.GetHash().GetHex();
}

UniValue listaddressgroupings(const JSONRPCRequest& request)
{
    if (!EnsureWalletIsAvailable(request.fHelp))
        return NullUniValue;

    if (request.fHelp)
        throw std::runtime_error(
            "listaddressgroupings\n"
            "\nLists groups of addresses which have had their common ownership\n"
            "made public by common use as inputs or as the resulting change\n"
            "in past transactions\n"
            "\nResult:\n"
            "[\n"
            "  [\n"
            "    [\n"
            "      \"dynamicaddress\",     (string) The dynamic address\n"
            "      amount,                 (numeric) The amount in " +
            CURRENCY_UNIT + "\n"
                            "      \"account\"             (string, optional) The account (DEPRECATED)\n"
                            "    ]\n"
                            "    ,...\n"
                            "  ]\n"
                            "  ,...\n"
                            "]\n"
                            "\nExamples:\n" +
            HelpExampleCli("listaddressgroupings", "") + HelpExampleRpc("listaddressgroupings", ""));

    LOCK2(cs_main, pwalletMain->cs_wallet);

    UniValue jsonGroupings(UniValue::VARR);
    std::map<CTxDestination, CAmount> balances = pwalletMain->GetAddressBalances();
    BOOST_FOREACH (std::set<CTxDestination> grouping, pwalletMain->GetAddressGroupings()) {
        UniValue jsonGrouping(UniValue::VARR);
        BOOST_FOREACH (CTxDestination address, grouping) {
            UniValue addressInfo(UniValue::VARR);
            addressInfo.push_back(CDynamicAddress(address).ToString());
            addressInfo.push_back(ValueFromAmount(balances[address]));
            {
                if (pwalletMain->mapAddressBook.find(CDynamicAddress(address).Get()) != pwalletMain->mapAddressBook.end())
                    addressInfo.push_back(pwalletMain->mapAddressBook.find(CDynamicAddress(address).Get())->second.name);
            }
            jsonGrouping.push_back(addressInfo);
        }
        jsonGroupings.push_back(jsonGrouping);
    }
    return jsonGroupings;
}

UniValue listaddressbalances(const JSONRPCRequest& request)
{
    if (!EnsureWalletIsAvailable(request.fHelp))
        return NullUniValue;

    if (request.fHelp || request.params.size() > 1)
        throw std::runtime_error(
            "listaddressbalances ( minamount )\n"
            "\nLists addresses of this wallet and their balances\n"
            "\nArguments:\n"
            "1. minamount               (numeric, optional, default=0) Minimum balance in " +
            CURRENCY_UNIT + " an address should have to be shown in the list\n"
                            "\nResult:\n"
                            "{\n"
                            "  \"address\": amount,       (string) The Dynamic address and the amount in " +
            CURRENCY_UNIT + "\n"
                            "  ,...\n"
                            "}\n"
                            "\nExamples:\n" +
            HelpExampleCli("listaddressbalances", "") + HelpExampleCli("listaddressbalances", "10") + HelpExampleRpc("listaddressbalances", "") + HelpExampleRpc("listaddressbalances", "10"));

    LOCK2(cs_main, pwalletMain->cs_wallet);

    CAmount nMinAmount = 0;
    if (request.params.size() > 0)
        nMinAmount = AmountFromValue(request.params[0]);

    if (nMinAmount < 0)
        throw JSONRPCError(RPC_TYPE_ERROR, "Invalid amount");

    UniValue jsonBalances(UniValue::VOBJ);
    std::map<CTxDestination, CAmount> balances = pwalletMain->GetAddressBalances();
    for (auto& balance : balances)
        if (balance.second >= nMinAmount)
            jsonBalances.push_back(Pair(CDynamicAddress(balance.first).ToString(), ValueFromAmount(balance.second)));

    return jsonBalances;
}

UniValue signmessage(const JSONRPCRequest& request)
{
    if (!EnsureWalletIsAvailable(request.fHelp))
        return NullUniValue;

    if (request.fHelp || request.params.size() != 2)
        throw std::runtime_error(
            "signmessage \"dynamicaddress\" \"message\"\n"
            "\nSign a message with the private key of an address" +
            HelpRequiringPassphrase() + "\n"
                                        "\nArguments:\n"
                                        "1. \"dynamicaddress\"  (string, required) The dynamic address to use for the private key.\n"
                                        "2. \"message\"         (string, required) The message to create a signature of.\n"
                                        "\nResult:\n"
                                        "\"signature\"          (string) The signature of the message encoded in base 64\n"
                                        "\nExamples:\n"
                                        "\nUnlock the wallet for 30 seconds\n" +
            HelpExampleCli("walletpassphrase", "\"mypassphrase\" 30") +
            "\nCreate the signature\n" + HelpExampleCli("signmessage", "\"D5nRy9Tf7Zsef8gMGL2fhWA9ZslrP4K5tf\" \"my message\"") +
            "\nVerify the signature\n" + HelpExampleCli("verifymessage", "\"D5nRy9Tf7Zsef8gMGL2fhWA9ZslrP4K5tf\" \"signature\" \"my message\"") +
            "\nAs json rpc\n" + HelpExampleRpc("signmessage", "\"D5nRy9Tf7Zsef8gMGL2fhWA9ZslrP4K5tf\", \"my message\""));

    LOCK2(cs_main, pwalletMain->cs_wallet);

    EnsureWalletIsUnlocked();

    std::string strAddress = request.params[0].get_str();
    std::string strMessage = request.params[1].get_str();

    CDynamicAddress addr(strAddress);
    if (!addr.IsValid())
        throw JSONRPCError(RPC_TYPE_ERROR, "Invalid address");

    CKeyID keyID;
    if (!addr.GetKeyID(keyID))
        throw JSONRPCError(RPC_TYPE_ERROR, "Address does not refer to key");

    CKey key;
    if (!pwalletMain->GetKey(keyID, key))
        throw JSONRPCError(RPC_WALLET_ERROR, "Private key not available");

    CHashWriter ss(SER_GETHASH, 0);
    ss << strMessageMagic;
    ss << strMessage;

    std::vector<unsigned char> vchSig;
    if (!key.SignCompact(ss.GetHash(), vchSig))
        throw JSONRPCError(RPC_INVALID_ADDRESS_OR_KEY, "Sign failed");

    return EncodeBase64(&vchSig[0], vchSig.size());
}

UniValue getreceivedbyaddress(const JSONRPCRequest& request)
{
    if (!EnsureWalletIsAvailable(request.fHelp))
        return NullUniValue;

    if (request.fHelp || request.params.size() < 1 || request.params.size() > 3)
        throw std::runtime_error(
            "getreceivedbyaddress \"dynamicaddress\" ( minconf addlockconf )\n"
            "\nReturns the total amount received by the given dynamicaddress in transactions with specified minimum number of confirmations.\n"
            "\nArguments:\n"
            "1. \"dynamicaddress\"  (string, required) The dynamic address for transactions.\n"
            "2. minconf        (numeric, optional, default=1) Only include transactions confirmed at least this many times.\n"
            "3. addlockconf    (bool, optional, default=false) Whether to add " +
            std::to_string(nInstantSendDepth) + " confirmations to transactions locked via InstantSend.\n"
                                                "\nResult:\n"
                                                "amount            (numeric) The total amount in " +
            CURRENCY_UNIT + " received at this address.\n"
                            "\nExamples:\n"
                            "\nThe amount from transactions with at least 1 confirmation\n" +
            HelpExampleCli("getreceivedbyaddress", "\"D5nRy9Tf7Zsef8gMGL2fhWA9ZslrP4K5tf\"") +
            "\nThe amount including unconfirmed transactions, zero confirmations\n" + HelpExampleCli("getreceivedbyaddress", "\"D5nRy9Tf7Zsef8gMGL2fhWA9ZslrP4K5tf\" 0") +
            "\nThe amount with at least 10 confirmation, very safe\n" + HelpExampleCli("getreceivedbyaddress", "\"D5nRy9Tf7Zsef8gMGL2fhWA9ZslrP4K5tf\" 10") +
            "\nAs a json rpc call\n" + HelpExampleRpc("getreceivedbyaddress", "\"D5nRy9Tf7Zsef8gMGL2fhWA9ZslrP4K5tf\", 10"));

    LOCK2(cs_main, pwalletMain->cs_wallet);

    // Dynamic address
    CDynamicAddress address = CDynamicAddress(request.params[0].get_str());
    if (!address.IsValid())
        throw JSONRPCError(RPC_INVALID_ADDRESS_OR_KEY, "Invalid Dynamic address");
    CScript scriptPubKey = GetScriptForDestination(address.Get());
    if (!IsMine(*pwalletMain, scriptPubKey))
        return ValueFromAmount(0);

    // Minimum confirmations
    int nMinDepth = 1;
    if (request.params.size() > 1)
        nMinDepth = request.params[1].get_int();
    bool fAddLockConf = (request.params.size() > 2 && request.params[2].get_bool());

    // Tally
    CAmount nAmount = 0;
    for (std::map<uint256, CWalletTx>::iterator it = pwalletMain->mapWallet.begin(); it != pwalletMain->mapWallet.end(); ++it) {
        const CWalletTx& wtx = (*it).second;
        if (wtx.IsCoinBase() || !CheckFinalTx(*wtx.tx))
            continue;

        BOOST_FOREACH (const CTxOut& txout, wtx.tx->vout)
            if (txout.scriptPubKey == scriptPubKey)
                if (wtx.GetDepthInMainChain(fAddLockConf) >= nMinDepth)
                    nAmount += txout.nValue;
    }

    return ValueFromAmount(nAmount);
}


UniValue getreceivedbyaccount(const JSONRPCRequest& request)
{
    if (!EnsureWalletIsAvailable(request.fHelp))
        return NullUniValue;

    if (request.fHelp || request.params.size() < 1 || request.params.size() > 3)
        throw std::runtime_error(
            "getreceivedbyaccount \"account\" ( minconf addlockconf )\n"
            "\nDEPRECATED. Returns the total amount received by addresses with <account> in transactions with specified minimum number of confirmations.\n"
            "\nArguments:\n"
            "1. \"account\"      (string, required) The selected account, may be the default account using \"\".\n"
            "2. minconf        (numeric, optional, default=1) Only include transactions confirmed at least this many times.\n"
            "3. addlockconf    (bool, optional, default=false) Whether to add " +
            std::to_string(nInstantSendDepth) + " confirmations to transactions locked via InstantSend.\n"
                                                "\nResult:\n"
                                                "amount            (numeric) The total amount in " +
            CURRENCY_UNIT + " received for this account.\n"
                            "\nExamples:\n"
                            "\nAmount received by the default account with at least 1 confirmation\n" +
            HelpExampleCli("getreceivedbyaccount", "\"\"") +
            "\nAmount received at the tabby account including unconfirmed amounts with zero confirmations\n" + HelpExampleCli("getreceivedbyaccount", "\"tabby\" 0") +
            "\nThe amount with at least 10 confirmation, very safe\n" + HelpExampleCli("getreceivedbyaccount", "\"tabby\" 10") +
            "\nAs a json rpc call\n" + HelpExampleRpc("getreceivedbyaccount", "\"tabby\", 10"));

    LOCK2(cs_main, pwalletMain->cs_wallet);

    // Minimum confirmations
    int nMinDepth = 1;
    if (request.params.size() > 1)
        nMinDepth = request.params[1].get_int();
    bool fAddLockConf = (request.params.size() > 2 && request.params[2].get_bool());

    // Get the set of pub keys assigned to account
    std::string strAccount = AccountFromValue(request.params[0]);
    std::set<CTxDestination> setAddress = pwalletMain->GetAccountAddresses(strAccount);

    // Tally
    CAmount nAmount = 0;
    for (std::map<uint256, CWalletTx>::iterator it = pwalletMain->mapWallet.begin(); it != pwalletMain->mapWallet.end(); ++it) {
        const CWalletTx& wtx = (*it).second;
        if (wtx.IsCoinBase() || !CheckFinalTx(*wtx.tx))
            continue;

        BOOST_FOREACH (const CTxOut& txout, wtx.tx->vout) {
            CTxDestination address;
            if (ExtractDestination(txout.scriptPubKey, address) && IsMine(*pwalletMain, address) && setAddress.count(address))
                if (wtx.GetDepthInMainChain(fAddLockConf) >= nMinDepth)
                    nAmount += txout.nValue;
        }
    }

    return ValueFromAmount(nAmount);
}

UniValue getbalance(const JSONRPCRequest& request)
{
    if (!EnsureWalletIsAvailable(request.fHelp))
        return NullUniValue;

    if (request.fHelp || request.params.size() > 4)
        throw std::runtime_error(
            "getbalance ( \"account\" minconf addlockconf includeWatchonly )\n"
            "\nIf account is not specified, returns the server's total available balance.\n"
            "If account is specified (DEPRECATED), returns the balance in the account.\n"
            "Note that the account \"\" is not the same as leaving the parameter out.\n"
            "The server total may be different to the balance in the default \"\" account.\n"
            "\nArguments:\n"
            "1. \"account\"        (string, optional) DEPRECATED. The selected account, or \"*\" for entire wallet. It may be the default account using \"\".\n"
            "2. minconf          (numeric, optional, default=1) Only include transactions confirmed at least this many times.\n"
            "3. addlockconf      (bool, optional, default=false) Whether to add " +
            std::to_string(nInstantSendDepth) + " confirmations to transactions locked via InstantSend.\n"
                                                "4. includeWatchonly (bool, optional, default=false) Also include balance in watchonly addresses (see 'importaddress')\n"
                                                "\nResult:\n"
                                                "amount              (numeric) The total amount in " +
            CURRENCY_UNIT + " received for this account.\n"
                            "\nExamples:\n"
                            "\nThe total amount in the wallet\n" +
            HelpExampleCli("getbalance", "") +
            "\nThe total amount in the wallet at least 5 blocks confirmed\n" + HelpExampleCli("getbalance", "\"*\" 10") +
            "\nAs a json rpc call\n" + HelpExampleRpc("getbalance", "\"*\", 10"));

    LOCK2(cs_main, pwalletMain->cs_wallet);

    if (request.params.size() == 0)
        return ValueFromAmount(pwalletMain->GetBalance());

    int nMinDepth = 1;
    if (request.params.size() > 1)
        nMinDepth = request.params[1].get_int();
    bool fAddLockConf = (request.params.size() > 2 && request.params[2].get_bool());
    isminefilter filter = ISMINE_SPENDABLE;
    if (request.params.size() > 3)
        if (request.params[3].get_bool())
            filter = filter | ISMINE_WATCH_ONLY;

    if (request.params[0].get_str() == "*") {
        // Calculate total balance a different way from GetBalance()
        // (GetBalance() sums up all unspent TxOuts)
        // getbalance and "getbalance * 1 true" should return the same number
        CAmount nBalance = 0;
        for (std::map<uint256, CWalletTx>::iterator it = pwalletMain->mapWallet.begin(); it != pwalletMain->mapWallet.end(); ++it) {
            const CWalletTx& wtx = (*it).second;
            if (!CheckFinalTx(wtx) || wtx.GetBlocksToMaturity() > 0 || wtx.GetDepthInMainChain() < 0)
                continue;

            CAmount allFee;
            std::string strSentAccount;
            std::list<COutputEntry> listReceived;
            std::list<COutputEntry> listSent;
            wtx.GetAmounts(listReceived, listSent, allFee, strSentAccount, filter);
            if (wtx.GetDepthInMainChain(fAddLockConf) >= nMinDepth) {
                BOOST_FOREACH (const COutputEntry& r, listReceived)
                    nBalance += r.amount;
            }
            BOOST_FOREACH (const COutputEntry& s, listSent)
                nBalance -= s.amount;
            nBalance -= allFee;
        }
        return ValueFromAmount(nBalance);
    }

    std::string strAccount = AccountFromValue(request.params[0]);

    CAmount nBalance = pwalletMain->GetAccountBalance(strAccount, nMinDepth, filter, fAddLockConf);

    return ValueFromAmount(nBalance);
}

UniValue getunconfirmedbalance(const JSONRPCRequest& request)
{
    if (!EnsureWalletIsAvailable(request.fHelp))
        return NullUniValue;

    if (request.fHelp || request.params.size() > 0)
        throw std::runtime_error(
            "getunconfirmedbalance\n"
            "Returns the server's total unconfirmed balance\n");

    LOCK2(cs_main, pwalletMain->cs_wallet);

    return ValueFromAmount(pwalletMain->GetUnconfirmedBalance());
}


UniValue movecmd(const JSONRPCRequest& request)
{
    if (!EnsureWalletIsAvailable(request.fHelp))
        return NullUniValue;

    if (request.fHelp || request.params.size() < 3 || request.params.size() > 5)
        throw std::runtime_error(
            "move \"fromaccount\" \"toaccount\" amount ( minconf \"comment\" )\n"
            "\nDEPRECATED. Move a specified amount from one account in your wallet to another.\n"
            "\nArguments:\n"
            "1. \"fromaccount\"    (string, required) The name of the account to move funds from. May be the default account using \"\".\n"
            "2. \"toaccount\"      (string, required) The name of the account to move funds to. May be the default account using \"\".\n"
            "3. amount           (numeric) Quantity of " +
            CURRENCY_UNIT + " to move between accounts.\n"
                            "4. minconf          (numeric, optional, default=1) Only use funds with at least this many confirmations.\n"
                            "5. \"comment\"        (string, optional) An optional comment, stored in the wallet only.\n"
                            "\nResult:\n"
                            "true|false          (boolean) true if successful.\n"
                            "\nExamples:\n"
                            "\nMove 0.01 " +
            CURRENCY_UNIT + " from the default account to the account named tabby\n" + HelpExampleCli("move", "\"\" \"tabby\" 0.01") +
            "\nMove 0.01 " + CURRENCY_UNIT + " timotei to akiko with a comment and funds have 10 confirmations\n" + HelpExampleCli("move", "\"timotei\" \"akiko\" 0.01 10 \"happy birthday!\"") +
            "\nAs a json rpc call\n" + HelpExampleRpc("move", "\"timotei\", \"akiko\", 0.01, 10, \"happy birthday!\""));

    LOCK2(cs_main, pwalletMain->cs_wallet);

    std::string strFrom = AccountFromValue(request.params[0]);
    std::string strTo = AccountFromValue(request.params[1]);
    CAmount nAmount = AmountFromValue(request.params[2]);
    if (nAmount <= 0)
        throw JSONRPCError(RPC_TYPE_ERROR, "Invalid amount for send");
    if (request.params.size() > 3)
        // unused parameter, used to be nMinDepth, keep type-checking it though
        (void)request.params[3].get_int();
    std::string strComment;
    if (request.params.size() > 4)
        strComment = request.params[4].get_str();

    if (!pwalletMain->AccountMove(strFrom, strTo, nAmount, strComment))
        throw JSONRPCError(RPC_DATABASE_ERROR, "database error");

    return true;
}


UniValue sendfrom(const JSONRPCRequest& request)
{
    if (!EnsureWalletIsAvailable(request.fHelp))
        return NullUniValue;

    if (request.fHelp || request.params.size() < 3 || request.params.size() > 7)
        throw std::runtime_error(
            "sendfrom \"fromaccount\" \"todynamicaddress\" amount ( minconf addlockconf \"comment\" \"comment-to\" )\n"
            "\nDEPRECATED (use sendtoaddress). Sent an amount from an account to a dynamic address." +
            HelpRequiringPassphrase() + "\n"
                                        "\nArguments:\n"
                                        "1. \"fromaccount\"    (string, required) The name of the account to send funds from. May be the default account using \"\".\n"
                                        "2. \"todynamicaddress\"  (string, required) The dynamic address to send funds to.\n"
                                        "3. amount           (numeric or string, required) The amount in " +
            CURRENCY_UNIT + " (transaction fee is added on top).\n"
                            "4. minconf          (numeric, optional, default=1) Only use funds with at least this many confirmations.\n"
                            "5. addlockconf      (bool, optional, default=false) Whether to add " +
            std::to_string(nInstantSendDepth) + " confirmations to transactions locked via InstantSend.\n"
                                                "6. \"comment\"        (string, optional) A comment used to store what the transaction is for. \n"
                                                "                                     This is not part of the transaction, just kept in your wallet.\n"
                                                "7. \"comment-to\"     (string, optional) An optional comment to store the name of the person or organization \n"
                                                "                                     to which you're sending the transaction. This is not part of the transaction, \n"
                                                "                                     it is just kept in your wallet.\n"
                                                "\nResult:\n"
                                                "\"transactionid\"     (string) The transaction id.\n"
                                                "\nExamples:\n"
                                                "\nSend 0.01 " +
            CURRENCY_UNIT + " from the default account to the address, must have at least 1 confirmation\n" + HelpExampleCli("sendfrom", "\"\" \"D5nRy9Tf7Zsef8gMGL2fhWA9ZslrP4K5tf\" 0.01") +
            "\nSend 0.01 from the tabby account to the given address, funds must have at least 10 confirmations\n" + HelpExampleCli("sendfrom", "\"tabby\" \"D5nRy9Tf7Zsef8gMGL2fhWA9ZslrP4K5tf\" 0.01 10 false \"donation\" \"seans outpost\"") +
            "\nAs a json rpc call\n" + HelpExampleRpc("sendfrom", "\"tabby\", \"D5nRy9Tf7Zsef8gMGL2fhWA9ZslrP4K5tf\", 0.01, 10, false \"donation\", \"seans outpost\""));

    LOCK2(cs_main, pwalletMain->cs_wallet);

    std::string strAccount = AccountFromValue(request.params[0]);
    CDynamicAddress address(request.params[1].get_str());
    if (!address.IsValid())
        throw JSONRPCError(RPC_INVALID_ADDRESS_OR_KEY, "Invalid Dynamic address");
    CAmount nAmount = AmountFromValue(request.params[2]);
    if (nAmount <= 0)
        throw JSONRPCError(RPC_TYPE_ERROR, "Invalid amount for send");
    int nMinDepth = 1;
    if (request.params.size() > 3)
        nMinDepth = request.params[3].get_int();
    bool fAddLockConf = (request.params.size() > 4 && request.params[4].get_bool());

    CWalletTx wtx;
    wtx.strFromAccount = strAccount;
    if (request.params.size() > 5 && !request.params[5].isNull() && !request.params[5].get_str().empty())
        wtx.mapValue["comment"] = request.params[5].get_str();
    if (request.params.size() > 6 && !request.params[6].isNull() && !request.params[6].get_str().empty())
        wtx.mapValue["to"] = request.params[6].get_str();

    EnsureWalletIsUnlocked();

    // Check funds
    CAmount nBalance = pwalletMain->GetAccountBalance(strAccount, nMinDepth, ISMINE_SPENDABLE, fAddLockConf);
    if (nAmount > nBalance)
        throw JSONRPCError(RPC_WALLET_INSUFFICIENT_FUNDS, "Account has insufficient funds");

    SendMoney(address.Get(), nAmount, false, wtx);

    return wtx.GetHash().GetHex();
}


UniValue sendmany(const JSONRPCRequest& request)
{
    if (!EnsureWalletIsAvailable(request.fHelp))
        return NullUniValue;

    if (request.fHelp || request.params.size() < 2 || request.params.size() > 8)
        throw std::runtime_error(
            "sendmany \"fromaccount\" {\"address\":amount,...} ( minconf addlockconf \"comment\" [\"address\",...] subtractfeefromamount use_is use_ps )\n"
            "\nSend multiple times. Amounts are double-precision floating point numbers." +
            HelpRequiringPassphrase() + "\n"
                                        "\nArguments:\n"
                                        "1. \"fromaccount\"           (string, required) DEPRECATED. The account to send the funds from. Should be \"\" for the default account\n"
                                        "2. \"amounts\"               (string, required) A json object with addresses and amounts\n"
                                        "    {\n"
                                        "      \"address\":amount     (numeric or string) The dynamic address is the key, the numeric amount (can be string) in " +
            CURRENCY_UNIT + " is the value\n"
                            "      ,...\n"
                            "    }\n"
                            "3. minconf                 (numeric, optional, default=1) Only use the balance confirmed at least this many times.\n"
                            "4. addlockconf             (bool, optional, default=false) Whether to add " +
            std::to_string(nInstantSendDepth) + " confirmations to transactions locked via InstantSend.\n"
                                                "5. \"comment\"               (string, optional) A comment\n"
                                                "6. subtractfeefromamount   (string, optional) A json array with addresses.\n"
                                                "                           The fee will be equally deducted from the amount of each selected address.\n"
                                                "                           Those recipients will receive less Dynamic than you enter in their corresponding amount field.\n"
                                                "                           If no addresses are specified here, the sender pays the fee.\n"
                                                "    [\n"
                                                "      \"address\"            (string) Subtract fee from this address\n"
                                                "      ,...\n"
                                                "    ]\n"
                                                "7. \"use_is\"                (bool, optional) Send this transaction as InstantSend (default: false)\n"
                                                "8. \"use_ps\"                (bool, optional) Use anonymized funds only (default: false)\n"
                                                "\nResult:\n"
                                                "\"transactionid\"            (string) The transaction id for the send. Only 1 transaction is created regardless of \n"
                                                "                                    the number of addresses.\n"
                                                "\nExamples:\n"
                                                "\nSend two amounts to two different addresses:\n" +
            HelpExampleCli("sendmany", "\"tabby\" \"{\\\"D5nRy9Tf7Zsef8gMGL2fhWA9ZslrP4K5tf\\\":0.01,\\\"D1MfcDTf7Zsef8gMGL2fhWA9ZslrP4K5tf\\\":0.02}\"") +
            "\nSend two amounts to two different addresses setting the confirmation and comment:\n" + HelpExampleCli("sendmany", "\"tabby\" \"{\\\"D5nRy9Tf7Zsef8gMGL2fhWA9ZslrP4K5tf\\\":0.01,\\\"D1MfcDTf7Zsef8gMGL2fhWA9ZslrP4K5tf\\\":0.02}\" 10 false \"testing\"") +
            "\nAs a json rpc call\n" + HelpExampleRpc("sendmany", "\"tabby\", \"{\\\"D5nRy9Tf7Zsef8gMGL2fhWA9ZslrP4K5tf\\\":0.01,\\\"D1MfcDTf7Zsef8gMGL2fhWA9ZslrP4K5tf\\\":0.02}\", 10, false \"testing\""));

    LOCK2(cs_main, pwalletMain->cs_wallet);

    if (pwalletMain->GetBroadcastTransactions() && !g_connman)
        throw JSONRPCError(RPC_CLIENT_P2P_DISABLED, "Error: Peer-to-peer functionality missing or disabled");

    std::string strAccount = AccountFromValue(request.params[0]);
    UniValue sendTo = request.params[1].get_obj();
    int nMinDepth = 1;
    if (request.params.size() > 2)
        nMinDepth = request.params[2].get_int();
    bool fAddLockConf = (request.params.size() > 3 && request.params[3].get_bool());

    CWalletTx wtx;
    wtx.strFromAccount = strAccount;
    if (request.params.size() > 4 && !request.params[4].isNull() && !request.params[4].get_str().empty())
        wtx.mapValue["comment"] = request.params[4].get_str();

    UniValue subtractFeeFromAmount(UniValue::VARR);
    if (request.params.size() > 5)
        subtractFeeFromAmount = request.params[5].get_array();

    std::set<CDynamicAddress> setAddress;
    std::vector<CRecipient> vecSend;

    CAmount totalAmount = 0;
    std::vector<std::string> keys = sendTo.getKeys();
    BOOST_FOREACH (const std::string& name_, keys) {
        CDynamicAddress address(name_);
        if (!address.IsValid())
            throw JSONRPCError(RPC_INVALID_ADDRESS_OR_KEY, std::string("Invalid Dynamic address: ") + name_);

        if (setAddress.count(address))
            throw JSONRPCError(RPC_INVALID_PARAMETER, std::string("Invalid parameter, duplicated address: ") + name_);
        setAddress.insert(address);

        CScript scriptPubKey = GetScriptForDestination(address.Get());
        CAmount nAmount = AmountFromValue(sendTo[name_]);
        if (nAmount <= 0)
            throw JSONRPCError(RPC_TYPE_ERROR, "Invalid amount for send");
        totalAmount += nAmount;

        bool fSubtractFeeFromAmount = false;
        for (unsigned int idx = 0; idx < subtractFeeFromAmount.size(); idx++) {
            const UniValue& addr = subtractFeeFromAmount[idx];
            if (addr.get_str() == name_)
                fSubtractFeeFromAmount = true;
        }

        CRecipient recipient = {scriptPubKey, nAmount, fSubtractFeeFromAmount};
        vecSend.push_back(recipient);
    }

    EnsureWalletIsUnlocked();

    // Check funds
    CAmount nBalance = pwalletMain->GetAccountBalance(strAccount, nMinDepth, ISMINE_SPENDABLE, fAddLockConf);
    if (totalAmount > nBalance)
        throw JSONRPCError(RPC_WALLET_INSUFFICIENT_FUNDS, "Account has insufficient funds");

    // Send
    CReserveKey keyChange(pwalletMain);
    CAmount nFeeRequired = 0;
    int nChangePosRet = -1;
    std::string strFailReason;
    bool fUseInstantSend = false;
    bool fUsePrivateSend = false;
    if (request.params.size() > 6)
        fUseInstantSend = request.params[6].get_bool();
    if (request.params.size() > 7)
        fUsePrivateSend = request.params[7].get_bool();

    bool fCreated = pwalletMain->CreateTransaction(vecSend, wtx, keyChange, nFeeRequired, nChangePosRet, strFailReason,
        NULL, true, fUsePrivateSend ? ONLY_DENOMINATED : ALL_COINS, fUseInstantSend);
    if (!fCreated)
        throw JSONRPCError(RPC_WALLET_INSUFFICIENT_FUNDS, strFailReason);
    CValidationState state;
    if (!pwalletMain->CommitTransaction(wtx, keyChange, g_connman.get(), state, fUseInstantSend ? NetMsgType::TXLOCKREQUEST : NetMsgType::TX)) {
        strFailReason = strprintf("Transaction commit failed:: %s", state.GetRejectReason());
        throw JSONRPCError(RPC_WALLET_ERROR, strFailReason);
    }

    return wtx.GetHash().GetHex();
}

// Defined in rpcmisc.cpp
extern CScript _createmultisig_redeemScript(const UniValue& params);

UniValue addmultisigaddress(const JSONRPCRequest& request)
{
    if (!EnsureWalletIsAvailable(request.fHelp))
        return NullUniValue;

    if (request.fHelp || request.params.size() < 2 || request.params.size() > 3) {
        std::string msg = "addmultisigaddress nrequired [\"key\",...] ( \"account\" )\n"
                          "\nAdd a nrequired-to-sign multisignature address to the wallet.\n"
                          "Each key is a Dynamic address or hex-encoded public key.\n"
                          "If 'account' is specified (DEPRECATED), assign address to that account.\n"

                          "\nArguments:\n"
                          "1. nrequired        (numeric, required) The number of required signatures out of the n keys or addresses.\n"
                          "2. \"keysobject\"   (string, required) A json array of dynamic addresses or hex-encoded public keys\n"
                          "     [\n"
                          "       \"address\"  (string) dynamic address or hex-encoded public key\n"
                          "       ...,\n"
                          "     ]\n"
                          "3. \"account\"      (string, optional) DEPRECATED. An account to assign the addresses to.\n"

                          "\nResult:\n"
                          "\"dynamicaddress\"  (string) A dynamic address associated with the keys.\n"

                          "\nExamples:\n"
                          "\nAdd a multisig address from 2 addresses\n" +
                          HelpExampleCli("addmultisigaddress", "2 \"[\\\"D8RHNF9Tf7Zsef8gMGL2fhWA9ZslrP4K5tf\\\",\\\"D2sMrF9Tf7Zsef8gMGL2fhWA9ZslrP4K5tf\\\"]\"") +
                          "\nAs json rpc call\n" + HelpExampleRpc("addmultisigaddress", "2, \"[\\\"D8RHNF9Tf7Zsef8gMGL2fhWA9ZslrP4K5tf\\\",\\\"D2sMrF9Tf7Zsef8gMGL2fhWA9ZslrP4K5tf\\\"]\"");
        throw std::runtime_error(msg);
    }

    LOCK2(cs_main, pwalletMain->cs_wallet);

    std::string strAccount;
    if (request.params.size() > 2)
        strAccount = AccountFromValue(request.params[2]);

    // Construct using pay-to-script-hash:
    CScript inner = _createmultisig_redeemScript(request.params);
    CScriptID innerID(inner);
    pwalletMain->AddCScript(inner);

    pwalletMain->SetAddressBook(innerID, strAccount, "send");
    return CDynamicAddress(innerID).ToString();
}


struct tallyitem {
    CAmount nAmount;
    int nConf;
    std::vector<uint256> txids;
    bool fIsWatchonly;
    tallyitem()
    {
        nAmount = 0;
        nConf = std::numeric_limits<int>::max();
        fIsWatchonly = false;
    }
};

UniValue ListReceived(const UniValue& params, bool fByAccounts)
{
    // Minimum confirmations
    int nMinDepth = 1;
    if (params.size() > 0)
        nMinDepth = params[0].get_int();
    bool fAddLockConf = (params.size() > 1 && params[1].get_bool());

    // Whether to include empty accounts
    bool fIncludeEmpty = false;
    if (params.size() > 2)
        fIncludeEmpty = params[2].get_bool();

    isminefilter filter = ISMINE_SPENDABLE;
    if (params.size() > 3)
        if (params[3].get_bool())
            filter = filter | ISMINE_WATCH_ONLY;

    // Tally
    std::map<CDynamicAddress, tallyitem> mapTally;
    for (std::map<uint256, CWalletTx>::iterator it = pwalletMain->mapWallet.begin(); it != pwalletMain->mapWallet.end(); ++it) {
        const CWalletTx& wtx = (*it).second;

        if (wtx.IsCoinBase() || !CheckFinalTx(*wtx.tx))
            continue;

        int nDepth = wtx.GetDepthInMainChain(fAddLockConf);
        if (nDepth < nMinDepth)
            continue;

        BOOST_FOREACH (const CTxOut& txout, wtx.tx->vout) {
            CTxDestination address;
            if (!ExtractDestination(txout.scriptPubKey, address))
                continue;

            isminefilter mine = IsMine(*pwalletMain, address);
            if (!(mine & filter))
                continue;

            tallyitem& item = mapTally[address];
            item.nAmount += txout.nValue;
            item.nConf = std::min(item.nConf, nDepth);
            item.txids.push_back(wtx.GetHash());
            if (mine & ISMINE_WATCH_ONLY)
                item.fIsWatchonly = true;
        }
    }

    // Reply
    UniValue ret(UniValue::VARR);
    std::map<std::string, tallyitem> mapAccountTally;
    BOOST_FOREACH (const PAIRTYPE(CDynamicAddress, CAddressBookData) & item, pwalletMain->mapAddressBook) {
        const CDynamicAddress& address = item.first;
        const std::string& strAccount = item.second.name;
        std::map<CDynamicAddress, tallyitem>::iterator it = mapTally.find(address);
        if (it == mapTally.end() && !fIncludeEmpty)
            continue;

        isminefilter mine = IsMine(*pwalletMain, address.Get());
        if (!(mine & filter))
            continue;

        CAmount nAmount = 0;
        int nConf = std::numeric_limits<int>::max();
        bool fIsWatchonly = false;
        if (it != mapTally.end()) {
            nAmount = (*it).second.nAmount;
            nConf = (*it).second.nConf;
            fIsWatchonly = (*it).second.fIsWatchonly;
        }

        if (fByAccounts) {
            tallyitem& _item = mapAccountTally[strAccount];
            _item.nAmount += nAmount;
            _item.nConf = std::min(_item.nConf, nConf);
            _item.fIsWatchonly = fIsWatchonly;
        } else {
            UniValue obj(UniValue::VOBJ);
            if (fIsWatchonly)
                obj.push_back(Pair("involvesWatchonly", true));
            obj.push_back(Pair("address", address.ToString()));
            obj.push_back(Pair("account", strAccount));
            obj.push_back(Pair("amount", ValueFromAmount(nAmount)));
            obj.push_back(Pair("confirmations", (nConf == std::numeric_limits<int>::max() ? 0 : nConf)));
            if (!fByAccounts)
                obj.push_back(Pair("label", strAccount));
            UniValue transactions(UniValue::VARR);
            if (it != mapTally.end()) {
                BOOST_FOREACH (const uint256& _item, (*it).second.txids) {
                    transactions.push_back(_item.GetHex());
                }
            }
            obj.push_back(Pair("txids", transactions));
            ret.push_back(obj);
        }
    }

    if (fByAccounts) {
        for (std::map<std::string, tallyitem>::iterator it = mapAccountTally.begin(); it != mapAccountTally.end(); ++it) {
            CAmount nAmount = (*it).second.nAmount;
            int nConf = (*it).second.nConf;
            UniValue obj(UniValue::VOBJ);
            if ((*it).second.fIsWatchonly)
                obj.push_back(Pair("involvesWatchonly", true));
            obj.push_back(Pair("account", (*it).first));
            obj.push_back(Pair("amount", ValueFromAmount(nAmount)));
            obj.push_back(Pair("confirmations", (nConf == std::numeric_limits<int>::max() ? 0 : nConf)));
            ret.push_back(obj);
        }
    }

    return ret;
}

UniValue listreceivedbyaddress(const JSONRPCRequest& request)
{
    if (!EnsureWalletIsAvailable(request.fHelp))
        return NullUniValue;

    if (request.fHelp || request.params.size() > 4)
        throw std::runtime_error(
            "listreceivedbyaddress ( minconf addlockconf include_empty include_watchonly)\n"
            "\nList incoming payments grouped by receiving address.\n"
            "\nArguments:\n"
            "1. minconf           (numeric, optional, default=1) The minimum number of confirmations before payments are included.\n"
            "2. addlockconf       (bool, optional, default=false) Whether to add " +
            std::to_string(nInstantSendDepth) + " confirmations to transactions locked via InstantSend.\n"
                                                "3. include_empty     (bool, optional, default=false) Whether to include addresses that haven't received any payments.\n"
                                                "4. include_watchonly (bool, optional, default=false) Whether to include watch-only addresses (see 'importaddress').\n"

                                                "\nResult:\n"
                                                "[\n"
                                                "  {\n"
                                                "    \"involvesWatchonly\" : true,        (bool) Only returned if imported addresses were involved in transaction\n"
                                                "    \"address\" : \"receivingaddress\",    (string) The receiving address\n"
                                                "    \"account\" : \"accountname\",         (string) DEPRECATED. The account of the receiving address. The default account is \"\".\n"
                                                "    \"amount\" : x.xxx,                  (numeric) The total amount in " +
            CURRENCY_UNIT + " received by the address\n"
                            "    \"confirmations\" : n                (numeric) The number of confirmations of the most recent transaction included.\n"
                            "                                                 If 'addlockconf' is true, the minimum number of confirmations is calculated\n"
                            "                                                 including additional " +
            std::to_string(nInstantSendDepth) + " confirmations for transactions locked via InstantSend\n"
                                                "    \"label\" : \"label\",               (string) A comment for the address/transaction, if any\n"
                                                "    \"txids\": [\n"
                                                "       n,                                (numeric) The ids of transactions received with the address \n"
                                                "       ...\n"
                                                "    ]\n"
                                                "  }\n"
                                                "  ,...\n"
                                                "]\n"

                                                "\nExamples:\n" +
            HelpExampleCli("listreceivedbyaddress", "") + HelpExampleCli("listreceivedbyaddress", "6 false true") + HelpExampleRpc("listreceivedbyaddress", "6, false, true, true"));

    LOCK2(cs_main, pwalletMain->cs_wallet);

    return ListReceived(request.params, false);
}

UniValue listreceivedbyaccount(const JSONRPCRequest& request)
{
    if (!EnsureWalletIsAvailable(request.fHelp))
        return NullUniValue;

    if (request.fHelp || request.params.size() > 4)
        throw std::runtime_error(
            "listreceivedbyaccount ( minconf addlockconf includeempty includeWatchonly)\n"
            "\nDEPRECATED. List balances by account.\n"
            "\nArguments:\n"
            "1. minconf           (numeric, optional, default=1) The minimum number of confirmations before payments are included.\n"
            "2. addlockconf      (bool, optional, default=false) Whether to add " +
            std::to_string(nInstantSendDepth) + " confirmations to transactions locked via InstantSend.\n"
                                                "3. includeempty      (bool, optional, default=false) Whether to include accounts that haven't received any payments.\n"
                                                "4. includeWatchonly  (bool, optional, default=false) Whether to include watchonly addresses (see 'importaddress').\n"

                                                "\nResult:\n"
                                                "[\n"
                                                "  {\n"
                                                "    \"involvesWatchonly\" : true,   (bool) Only returned if imported addresses were involved in transaction\n"
                                                "    \"account\" : \"accountname\",    (string) The account name of the receiving account\n"
                                                "    \"amount\" : x.xxx,             (numeric) The total amount received by addresses with this account\n"
                                                "    \"confirmations\" : n           (numeric) The number of blockchain confirmations of the most recent transaction included\n"
                                                "    \"label\" : \"label\"             (string) A comment for the address/transaction, if any\n"
                                                "  }\n"
                                                "  ,...\n"
                                                "]\n"

                                                "\nExamples:\n" +
            HelpExampleCli("listreceivedbyaccount", "") + HelpExampleCli("listreceivedbyaccount", "10 false true") + HelpExampleRpc("listreceivedbyaccount", "10, false, true, true"));

    LOCK2(cs_main, pwalletMain->cs_wallet);

    return ListReceived(request.params, true);
}

static void MaybePushAddress(UniValue& entry, const CTxDestination& dest)
{
    CDynamicAddress addr;
    if (addr.Set(dest))
        entry.push_back(Pair("address", addr.ToString()));
}

void ListTransactions(const CWalletTx& wtx, const std::string& strAccount, int nMinDepth, bool fLong, UniValue& ret, const isminefilter& filter)
{
    CAmount nFee;
    std::string strSentAccount;
    std::list<COutputEntry> listReceived;
    std::list<COutputEntry> listSent;

    wtx.GetAmounts(listReceived, listSent, nFee, strSentAccount, filter);

    bool fAllAccounts = (strAccount == std::string("*"));
    bool involvesWatchonly = wtx.IsFromMe(ISMINE_WATCH_ONLY);

    // Sent
    if ((!listSent.empty() || nFee != 0) && (fAllAccounts || strAccount == strSentAccount)) {
        BOOST_FOREACH (const COutputEntry& s, listSent) {
            UniValue entry(UniValue::VOBJ);
            if (involvesWatchonly || (::IsMine(*pwalletMain, s.destination) & ISMINE_WATCH_ONLY))
                entry.push_back(Pair("involvesWatchonly", true));
            entry.push_back(Pair("account", strSentAccount));
            MaybePushAddress(entry, s.destination);
            std::map<std::string, std::string>::const_iterator it = wtx.mapValue.find("PS");
            entry.push_back(Pair("category", (it != wtx.mapValue.end() && it->second == "1") ? "privatesend" : "send"));
            entry.push_back(Pair("amount", ValueFromAmount(-s.amount)));
            if (pwalletMain->mapAddressBook.count(s.destination))
                entry.push_back(Pair("label", pwalletMain->mapAddressBook[s.destination].name));
            entry.push_back(Pair("vout", s.vout));
            entry.push_back(Pair("fee", ValueFromAmount(-nFee)));
            if (fLong)
                WalletTxToJSON(wtx, entry);
            entry.push_back(Pair("abandoned", wtx.isAbandoned()));
            ret.push_back(entry);
        }
    }

    // Received
    if (listReceived.size() > 0 && wtx.GetDepthInMainChain() >= nMinDepth) {
        BOOST_FOREACH (const COutputEntry& r, listReceived) {
            std::string account;
            if (pwalletMain->mapAddressBook.count(r.destination))
                account = pwalletMain->mapAddressBook[r.destination].name;
            if (fAllAccounts || (account == strAccount)) {
                UniValue entry(UniValue::VOBJ);
                if (involvesWatchonly || (::IsMine(*pwalletMain, r.destination) & ISMINE_WATCH_ONLY))
                    entry.push_back(Pair("involvesWatchonly", true));
                entry.push_back(Pair("account", account));
                MaybePushAddress(entry, r.destination);
                if (wtx.IsCoinBase()) {
                    if (wtx.GetDepthInMainChain() < 1)
                        entry.push_back(Pair("category", "orphan"));
                    else if (wtx.GetBlocksToMaturity() > 0)
                        entry.push_back(Pair("category", "immature"));
                    else
                        entry.push_back(Pair("category", "generate"));
                } else {
                    entry.push_back(Pair("category", "receive"));
                }
                entry.push_back(Pair("amount", ValueFromAmount(r.amount)));
                if (pwalletMain->mapAddressBook.count(r.destination))
                    entry.push_back(Pair("label", account));
                entry.push_back(Pair("vout", r.vout));
                if (fLong)
                    WalletTxToJSON(wtx, entry);
                ret.push_back(entry);
            }
        }
    }
}

void AcentryToJSON(const CAccountingEntry& acentry, const std::string& strAccount, UniValue& ret)
{
    bool fAllAccounts = (strAccount == std::string("*"));

    if (fAllAccounts || acentry.strAccount == strAccount) {
        UniValue entry(UniValue::VOBJ);
        entry.push_back(Pair("account", acentry.strAccount));
        entry.push_back(Pair("category", "move"));
        entry.push_back(Pair("time", acentry.nTime));
        entry.push_back(Pair("amount", ValueFromAmount(acentry.nCreditDebit)));
        entry.push_back(Pair("otheraccount", acentry.strOtherAccount));
        entry.push_back(Pair("comment", acentry.strComment));
        ret.push_back(entry);
    }
}

UniValue listtransactions(const JSONRPCRequest& request)
{
    if (!EnsureWalletIsAvailable(request.fHelp))
        return NullUniValue;

    if (request.fHelp || request.params.size() > 4)
        throw std::runtime_error(
            "listtransactions ( \"account\" count skip include_watchonly)\n"
            "\nReturns up to 'count' most recent transactions skipping the first 'from' transactions for account 'account'.\n"
            "\nArguments:\n"
            "1. \"account\"        (string, optional) DEPRECATED. The account name. Should be \"*\".\n"
            "2. count            (numeric, optional, default=10) The number of transactions to return\n"
            "3. skip           (numeric, optional, default=0) The number of transactions to skip\n"
            "4. include_watchonly (bool, optional, default=false) Include transactions to watch-only addresses (see 'importaddress')\n"
            "\nResult:\n"
            "[\n"
            "  {\n"
            "    \"account\":\"accountname\",  (string) DEPRECATED. The account name associated with the transaction. \n"
            "                                                It will be \"\" for the default account.\n"
            "    \"address\":\"address\",    (string) The dynamic address of the transaction. Not present for \n"
            "                                                move transactions (category = move).\n"
            "    \"category\":\"send|receive|move\", (string) The transaction category. 'move' is a local (off blockchain)\n"
            "                                                transaction between accounts, and not associated with an address,\n"
            "                                                transaction id or block. 'send' and 'receive' transactions are \n"
            "                                                associated with an address, transaction id and block details\n"
            "    \"amount\": x.xxx,          (numeric) The amount in " +
            CURRENCY_UNIT + ". This is negative for the 'send' category, and for the\n"
                            "                                         'move' category for moves outbound. It is positive for the 'receive' category,\n"
                            "                                         and for the 'move' category for inbound funds.\n"
                            "    \"label\": \"label\",       (string) A comment for the address/transaction, if any\n"
                            "    \"vout\": n,                (numeric) the vout value\n"
                            "    \"fee\": x.xxx,             (numeric) The amount of the fee in " +
            CURRENCY_UNIT + ". This is negative and only available for the \n"
                            "                                         'send' category of transactions.\n"
                            "    \"instantlock\" : true|false, (bool) Current transaction lock state. Available for 'send' and 'receive' category of transactions.\n"
                            "    \"confirmations\": n,       (numeric) The number of blockchain confirmations for the transaction. Available for 'send' and \n"
                            "                                         'receive' category of transactions. Negative confirmations indicate the\n"
                            "                                         transation conflicts with the block chain\n"
                            "    \"trusted\": xxx,           (bool) Whether we consider the outputs of this unconfirmed transaction safe to spend.\n"
                            "    \"blockhash\": \"hashvalue\", (string) The block hash containing the transaction. Available for 'send' and 'receive'\n"
                            "                                          category of transactions.\n"
                            "    \"blockindex\": n,          (numeric) The index of the transaction in the block that includes it. Available for 'send' and 'receive'\n"
                            "                                          category of transactions.\n"
                            "    \"blocktime\": xxx,         (numeric) The block time in seconds since epoch (1 Jan 1970 GMT).\n"
                            "    \"txid\": \"transactionid\",  (string) The transaction id. Available for 'send' and 'receive' category of transactions.\n"
                            "    \"time\": xxx,              (numeric) The transaction time in seconds since epoch (midnight Jan 1 1970 GMT).\n"
                            "    \"timereceived\": xxx,      (numeric) The time received in seconds since epoch (midnight Jan 1 1970 GMT). Available \n"
                            "                                          for 'send' and 'receive' category of transactions.\n"
                            "    \"comment\": \"...\",         (string) If a comment is associated with the transaction.\n"
                            "    \"otheraccount\": \"accountname\",  (string) DEPRECATED. For the 'move' category of transactions, the account the funds came \n"
                            "                                          from (for receiving funds, positive amounts), or went to (for sending funds,\n"
                            "                                          negative amounts).\n"
                            "    \"bip125-replaceable\": \"yes|no|unknown\",  (string) Whether this transaction could be replaced due to BIP125 (replace-by-fee);\n"
                            "                                                     may be unknown for unconfirmed transactions not in the mempool\n"
                            "    \"abandoned\": xxx          (bool) 'true' if the transaction has been abandoned (inputs are respendable). Only available for the \n"
                            "                                         'send' category of transactions.\n"
                            "  }\n"
                            "]\n"

                            "\nExamples:\n"
                            "\nList the most recent 10 transactions in the systems\n" +
            HelpExampleCli("listtransactions", "") +
            "\nList transactions 100 to 120\n" + HelpExampleCli("listtransactions", "\"*\" 20 100") +
            "\nAs a json rpc call\n" + HelpExampleRpc("listtransactions", "\"*\", 20, 100"));

    LOCK2(cs_main, pwalletMain->cs_wallet);

    std::string strAccount = "*";
    if (request.params.size() > 0)
        strAccount = request.params[0].get_str();
    int nCount = 10;
    if (request.params.size() > 1)
        nCount = request.params[1].get_int();
    int nFrom = 0;
    if (request.params.size() > 2)
        nFrom = request.params[2].get_int();
    isminefilter filter = ISMINE_SPENDABLE;
    if (request.params.size() > 3)
        if (request.params[3].get_bool())
            filter = filter | ISMINE_WATCH_ONLY;

    if (nCount < 0)
        throw JSONRPCError(RPC_INVALID_PARAMETER, "Negative count");
    if (nFrom < 0)
        throw JSONRPCError(RPC_INVALID_PARAMETER, "Negative from");

    UniValue ret(UniValue::VARR);

    const CWallet::TxItems& txOrdered = pwalletMain->wtxOrdered;

    // iterate backwards until we have nCount items to return:
    for (CWallet::TxItems::const_reverse_iterator it = txOrdered.rbegin(); it != txOrdered.rend(); ++it) {
        CWalletTx* const pwtx = (*it).second.first;
        if (pwtx != 0)
            ListTransactions(*pwtx, strAccount, 0, true, ret, filter);
        CAccountingEntry* const pacentry = (*it).second.second;
        if (pacentry != 0)
            AcentryToJSON(*pacentry, strAccount, ret);

        if ((int)ret.size() >= (nCount + nFrom))
            break;
    }
    // ret is newest to oldest

    if (nFrom > (int)ret.size())
        nFrom = ret.size();
    if ((nFrom + nCount) > (int)ret.size())
        nCount = ret.size() - nFrom;

    std::vector<UniValue> arrTmp = ret.getValues();

    std::vector<UniValue>::iterator first = arrTmp.begin();
    std::advance(first, nFrom);
    std::vector<UniValue>::iterator last = arrTmp.begin();
    std::advance(last, nFrom + nCount);

    if (last != arrTmp.end())
        arrTmp.erase(last, arrTmp.end());
    if (first != arrTmp.begin())
        arrTmp.erase(arrTmp.begin(), first);

    std::reverse(arrTmp.begin(), arrTmp.end()); // Return oldest to newest

    ret.clear();
    ret.setArray();
    ret.push_backV(arrTmp);

    return ret;
}

UniValue listaccounts(const JSONRPCRequest& request)
{
    if (!EnsureWalletIsAvailable(request.fHelp))
        return NullUniValue;

    if (request.fHelp || request.params.size() > 3)
        throw std::runtime_error(
            "listaccounts ( minconf addlockconf includeWatchonly)\n"
            "\nDEPRECATED. Returns Object that has account names as keys, account balances as values.\n"
            "\nArguments:\n"
            "1. minconf           (numeric, optional, default=1) Only include transactions with at least this many confirmations\n"
            "2. addlockconf       (bool, optional, default=false) Whether to add " +
            std::to_string(nInstantSendDepth) + " confirmations to transactions locked via InstantSend.\n"
                                                "3. includeWatchonly  (bool, optional, default=false) Include balances in watchonly addresses (see 'importaddress')\n"
                                                "\nResult:\n"
                                                "{                    (json object where keys are account names, and values are numeric balances\n"
                                                "  \"account\": x.xxx,  (numeric) The property name is the account name, and the value is the total balance for the account.\n"
                                                "  ...\n"
                                                "}\n"
                                                "\nExamples:\n"
                                                "\nList account balances where there at least 1 confirmation\n" +
            HelpExampleCli("listaccounts", "") +
            "\nList account balances including zero confirmation transactions\n" + HelpExampleCli("listaccounts", "0") +
            "\nList account balances for 10 or more confirmations\n" + HelpExampleCli("listaccounts", "10") +
            "\nAs json rpc call\n" + HelpExampleRpc("listaccounts", "10"));

    LOCK2(cs_main, pwalletMain->cs_wallet);

    int nMinDepth = 1;
    if (request.params.size() > 0)
        nMinDepth = request.params[0].get_int();
    bool fAddLockConf = (request.params.size() > 1 && request.params[1].get_bool());
    isminefilter includeWatchonly = ISMINE_SPENDABLE;
    if (request.params.size() > 2)
        if (request.params[2].get_bool())
            includeWatchonly = includeWatchonly | ISMINE_WATCH_ONLY;

    std::map<std::string, CAmount> mapAccountBalances;
    BOOST_FOREACH (const PAIRTYPE(CTxDestination, CAddressBookData) & entry, pwalletMain->mapAddressBook) {
        if (IsMine(*pwalletMain, entry.first) & includeWatchonly) // This address belongs to me
            mapAccountBalances[entry.second.name] = 0;
    }

    for (std::map<uint256, CWalletTx>::iterator it = pwalletMain->mapWallet.begin(); it != pwalletMain->mapWallet.end(); ++it) {
        const CWalletTx& wtx = (*it).second;
        CAmount nFee;
        std::string strSentAccount;
        std::list<COutputEntry> listReceived;
        std::list<COutputEntry> listSent;
        int nDepth = wtx.GetDepthInMainChain(fAddLockConf);
        if (wtx.GetBlocksToMaturity() > 0 || nDepth < 0)
            continue;
        wtx.GetAmounts(listReceived, listSent, nFee, strSentAccount, includeWatchonly);
        mapAccountBalances[strSentAccount] -= nFee;
        BOOST_FOREACH (const COutputEntry& s, listSent)
            mapAccountBalances[strSentAccount] -= s.amount;
        if (nDepth >= nMinDepth) {
            BOOST_FOREACH (const COutputEntry& r, listReceived)
                if (pwalletMain->mapAddressBook.count(r.destination))
                    mapAccountBalances[pwalletMain->mapAddressBook[r.destination].name] += r.amount;
                else
                    mapAccountBalances[""] += r.amount;
        }
    }

    const std::list<CAccountingEntry>& acentries = pwalletMain->laccentries;
    BOOST_FOREACH (const CAccountingEntry& entry, acentries)
        mapAccountBalances[entry.strAccount] += entry.nCreditDebit;

    UniValue ret(UniValue::VOBJ);
    BOOST_FOREACH (const PAIRTYPE(std::string, CAmount) & accountBalance, mapAccountBalances) {
        ret.push_back(Pair(accountBalance.first, ValueFromAmount(accountBalance.second)));
    }
    return ret;
}

UniValue listsinceblock(const JSONRPCRequest& request)
{
    if (!EnsureWalletIsAvailable(request.fHelp))
        return NullUniValue;

    if (request.fHelp)
        throw std::runtime_error(
            "listsinceblock ( \"blockhash\" target_confirmations include_watchonly)\n"
            "\nGet all transactions in blocks since block [blockhash], or all transactions if omitted\n"
            "\nArguments:\n"
            "1. \"blockhash\"            (string, optional) The block hash to list transactions since\n"
            "2. target_confirmations:    (numeric, optional) The confirmations required, must be 1 or more\n"
            "3. include_watchonly:       (bool, optional, default=false) Include transactions to watch-only addresses (see 'importaddress')"
            "\nResult:\n"
            "{\n"
            "  \"transactions\": [\n"
            "    \"account\":\"accountname\",  (string) DEPRECATED. The account name associated with the transaction. Will be \"\" for the default account.\n"
            "    \"address\":\"address\",    (string) The dynamic address of the transaction. Not present for move transactions (category = move).\n"
            "    \"category\":\"send|receive\",  (string) The transaction category. 'send' has negative amounts, 'receive' has positive amounts.\n"
            "    \"amount\": x.xxx,          (numeric) The amount in " +
            CURRENCY_UNIT + ". This is negative for the 'send' category, and for the 'move' category for moves \n"
                            "                                          outbound. It is positive for the 'receive' category, and for the 'move' category for inbound funds.\n"
                            "    \"vout\" : n,               (numeric) the vout value\n"
                            "    \"fee\": x.xxx,             (numeric) The amount of the fee in " +
            CURRENCY_UNIT + ". This is negative and only available for the 'send' category of transactions.\n"
                            "    \"instantlock\" : true|false, (bool) Current transaction lock state. Available for 'send' and 'receive' category of transactions.\n"
                            "    \"confirmations\" : n,      (numeric) The number of blockchain confirmations for the transaction. Available for 'send' and 'receive' category of transactions.\n"
                            "                                          When it's < 0, it means the transaction conflicted that many blocks ago.\n"
                            "    \"blockhash\": \"hashvalue\", (string) The block hash containing the transaction. Available for 'send' and 'receive' category of transactions.\n"
                            "    \"blockindex\": n,          (numeric) The index of the transaction in the block that includes it. Available for 'send' and 'receive' category of transactions.\n"
                            "    \"blocktime\": xxx,         (numeric) The block time in seconds since epoch (1 Jan 1970 GMT).\n"
                            "    \"txid\": \"transactionid\",  (string) The transaction id. Available for 'send' and 'receive' category of transactions.\n"
                            "    \"time\": xxx,              (numeric) The transaction time in seconds since epoch (Jan 1 1970 GMT).\n"
                            "    \"timereceived\": xxx,      (numeric) The time received in seconds since epoch (Jan 1 1970 GMT). Available for 'send' and 'receive' category of transactions.\n"
                            "    \"bip125-replaceable\": \"yes|no|unknown\",  (string) Whether this transaction could be replaced due to BIP125 (replace-by-fee);\n"
                            "                                                   may be unknown for unconfirmed transactions not in the mempool\n"
                            "    \"abandoned\": xxx,         (bool) 'true' if the transaction has been abandoned (inputs are respendable). Only available for the 'send' category of transactions.\n"
                            "    \"comment\": \"...\",         (string) If a comment is associated with the transaction.\n"
                            "    \"label\" : \"label\"         (string) A comment for the address/transaction, if any\n"
                            "    \"to\": \"...\",              (string) If a comment to is associated with the transaction.\n"
                            "  ],\n"
                            "  \"lastblock\": \"lastblockhash\"  (string) The hash of the last block\n"
                            "}\n"
                            "\nExamples:\n" +
            HelpExampleCli("listsinceblock", "") + HelpExampleCli("listsinceblock", "\"000000000000000bacf66f7497b7dc45ef753ee9a7d38571037cdb1a57f663ad\" 6") + HelpExampleRpc("listsinceblock", "\"000000000000000bacf66f7497b7dc45ef753ee9a7d38571037cdb1a57f663ad\", 6"));

    LOCK2(cs_main, pwalletMain->cs_wallet);

    const CBlockIndex* pindex = NULL;
    int target_confirms = 1;
    isminefilter filter = ISMINE_SPENDABLE;

    if (request.params.size() > 0) {
        uint256 blockId;

        blockId.SetHex(request.params[0].get_str());
        BlockMap::iterator it = mapBlockIndex.find(blockId);
        if (it != mapBlockIndex.end()) {
            pindex = it->second;
            if (chainActive[pindex->nHeight] != pindex) {
                // the block being asked for is a part of a deactivated chain;
                // we don't want to depend on its perceived height in the block
                // chain, we want to instead use the last common ancestor
                pindex = chainActive.FindFork(pindex);
            }
        } else
            throw JSONRPCError(RPC_INVALID_PARAMETER, "Invalid blockhash");
    }

    if (request.params.size() > 1) {
        target_confirms = request.params[1].get_int();

        if (target_confirms < 1)
            throw JSONRPCError(RPC_INVALID_PARAMETER, "Invalid parameter");
    }

    if (request.params.size() > 2 && request.params[2].get_bool()) {
        filter = filter | ISMINE_WATCH_ONLY;
    }

    int depth = pindex ? (1 + chainActive.Height() - pindex->nHeight) : -1;

    UniValue transactions(UniValue::VARR);

    for (std::map<uint256, CWalletTx>::iterator it = pwalletMain->mapWallet.begin(); it != pwalletMain->mapWallet.end(); it++) {
        CWalletTx tx = (*it).second;

        if (depth == -1 || tx.GetDepthInMainChain(false) < depth)
            ListTransactions(tx, "*", 0, true, transactions, filter);
    }

    CBlockIndex* pblockLast = chainActive[chainActive.Height() + 1 - target_confirms];
    uint256 lastblock = pblockLast ? pblockLast->GetBlockHash() : uint256();

    UniValue ret(UniValue::VOBJ);
    ret.push_back(Pair("transactions", transactions));
    ret.push_back(Pair("lastblock", lastblock.GetHex()));

    return ret;
}

UniValue gettransaction(const JSONRPCRequest& request)
{
    if (!EnsureWalletIsAvailable(request.fHelp))
        return NullUniValue;

    if (request.fHelp || request.params.size() < 1 || request.params.size() > 2)
        throw std::runtime_error(
            "gettransaction \"txid\" ( include_watchonly )\n"
            "\nGet detailed information about in-wallet transaction <txid>\n"
            "\nArguments:\n"
            "1. \"txid\"                  (string, required) The transaction id\n"
            "2. \"include_watchonly\"     (bool, optional, default=false) Whether to include watch-only addresses in balance calculation and details[]\n"
            "\nResult:\n"
            "{\n"
            "  \"amount\" : x.xxx,        (numeric) The transaction amount in " +
            CURRENCY_UNIT + "\n"
                            "  \"fee\": x.xxx,            (numeric) The amount of the fee in " +
            CURRENCY_UNIT + ". This is negative and only available for the \n"
                            "                              'send' category of transactions.\n"
                            "  \"instantlock\" : true|false, (bool) Current transaction lock state\n"
                            "  \"confirmations\" : n,     (numeric) The number of blockchain confirmations\n"
                            "  \"blockhash\" : \"hash\",    (string) The block hash\n"
                            "  \"blockindex\" : xx,       (numeric) The index of the transaction in the block that includes it\n"
                            "  \"blocktime\" : ttt,       (numeric) The time in seconds since epoch (1 Jan 1970 GMT)\n"
                            "  \"txid\" : \"transactionid\",   (string) The transaction id.\n"
                            "  \"time\" : ttt,            (numeric) The transaction time in seconds since epoch (1 Jan 1970 GMT)\n"
                            "  \"timereceived\" : ttt,    (numeric) The time received in seconds since epoch (1 Jan 1970 GMT)\n"
                            "  \"bip125-replaceable\": \"yes|no|unknown\",  (string) Whether this transaction could be replaced due to BIP125 (replace-by-fee);\n"
                            "                                                   may be unknown for unconfirmed transactions not in the mempool\n"
                            "  \"details\" : [\n"
                            "    {\n"
                            "      \"account\" : \"accountname\",      (string) DEPRECATED. The account name involved in the transaction, can be \"\" for the default account.\n"
                            "      \"address\" : \"address\",          (string) The dynamic address involved in the transaction\n"
                            "      \"category\" : \"send|receive\",    (string) The category, either 'send' or 'receive'\n"
                            "      \"amount\" : x.xxx,               (numeric) The amount in " +
            CURRENCY_UNIT + "\n"
                            "      \"label\" : \"label\",              (string) A comment for the address/transaction, if any\n"
                            "      \"vout\" : n,                     (numeric) the vout value\n"
                            "      \"fee\": x.xxx,                     (numeric) The amount of the fee in " +
            CURRENCY_UNIT + ". This is negative and only available for the \n"
                            "                                           'send' category of transactions.\n"
                            "      \"abandoned\": xxx                  (bool) 'true' if the transaction has been abandoned (inputs are respendable). Only available for the \n"
                            "                                           'send' category of transactions.\n"
                            "    }\n"
                            "    ,...\n"
                            "  ],\n"
                            "  \"hex\" : \"data\"                      (string) Raw data for transaction\n"
                            "}\n"

                            "\nExamples:\n" +
            HelpExampleCli("gettransaction", "\"1075db55d416d3ca199f55b6084e2115b9345e16c5cf302fc80e9d5fbf5d48d\"") + HelpExampleCli("gettransaction", "\"1075db55d416d3ca199f55b6084e2115b9345e16c5cf302fc80e9d5fbf5d48d\" true") + HelpExampleRpc("gettransaction", "\"1075db55d416d3ca199f55b6084e2115b9345e16c5cf302fc80e9d5fbf5d48d\""));

    LOCK2(cs_main, pwalletMain->cs_wallet);

    uint256 hash;
    hash.SetHex(request.params[0].get_str());

    isminefilter filter = ISMINE_SPENDABLE;
    if (request.params.size() > 1)
        if (request.params[1].get_bool())
            filter = filter | ISMINE_WATCH_ONLY;

    UniValue entry(UniValue::VOBJ);
    if (!pwalletMain->mapWallet.count(hash))
        throw JSONRPCError(RPC_INVALID_ADDRESS_OR_KEY, "Invalid or non-wallet transaction id");
    const CWalletTx& wtx = pwalletMain->mapWallet[hash];

    CAmount nCredit = wtx.GetCredit(filter);
    CAmount nDebit = wtx.GetDebit(filter);
    CAmount nNet = nCredit - nDebit;
    CAmount nFee = (wtx.IsFromMe(filter) ? wtx.tx->GetValueOut() - nDebit : 0);

    entry.push_back(Pair("amount", ValueFromAmount(nNet - nFee)));
    if (wtx.IsFromMe(filter))
        entry.push_back(Pair("fee", ValueFromAmount(nFee)));

    WalletTxToJSON(wtx, entry);

    UniValue details(UniValue::VARR);
    ListTransactions(wtx, "*", 0, false, details, filter);
    entry.push_back(Pair("details", details));

    std::string strHex = EncodeHexTx(static_cast<CTransaction>(wtx));
    entry.push_back(Pair("hex", strHex));

    return entry;
}

UniValue abandontransaction(const JSONRPCRequest& request)
{
    if (!EnsureWalletIsAvailable(request.fHelp))
        return NullUniValue;

    if (request.fHelp || request.params.size() != 1)
        throw std::runtime_error(
            "abandontransaction \"txid\"\n"
            "\nMark in-wallet transaction <txid> as abandoned\n"
            "This will mark this transaction and all its in-wallet descendants as abandoned which will allow\n"
            "for their inputs to be respent.  It can be used to replace \"stuck\" or evicted transactions.\n"
            "It only works on transactions which are not included in a block and are not currently in the mempool.\n"
            "It has no effect on transactions which are already conflicted or abandoned.\n"
            "\nArguments:\n"
            "1. \"txid\"    (string, required) The transaction id\n"
            "\nResult:\n"
            "\nExamples:\n" +
            HelpExampleCli("abandontransaction", "\"1075db55d416d3ca199f55b6084e2115b9345e16c5cf302fc80e9d5fbf5d48d\"") + HelpExampleRpc("abandontransaction", "\"1075db55d416d3ca199f55b6084e2115b9345e16c5cf302fc80e9d5fbf5d48d\""));

    LOCK2(cs_main, pwalletMain->cs_wallet);

    uint256 hash;
    hash.SetHex(request.params[0].get_str());

    if (!pwalletMain->mapWallet.count(hash))
        throw JSONRPCError(RPC_INVALID_ADDRESS_OR_KEY, "Invalid or non-wallet transaction id");
    if (!pwalletMain->AbandonTransaction(hash))
        throw JSONRPCError(RPC_INVALID_ADDRESS_OR_KEY, "Transaction not eligible for abandonment");

    return NullUniValue;
}


UniValue backupwallet(const JSONRPCRequest& request)
{
    if (!EnsureWalletIsAvailable(request.fHelp))
        return NullUniValue;

    if (request.fHelp || request.params.size() != 1)
        throw std::runtime_error(
            "backupwallet \"destination\"\n"
            "\nSafely copies current wallet file to destination, which can be a directory or a path with filename.\n"
            "\nArguments:\n"
            "1. \"destination\"   (string) The destination directory or file\n"
            "\nExamples:\n" +
            HelpExampleCli("backupwallet", "\"backup.dat\"") + HelpExampleRpc("backupwallet", "\"backup.dat\""));

    LOCK2(cs_main, pwalletMain->cs_wallet);

    std::string strDest = request.params[0].get_str();
    if (!pwalletMain->BackupWallet(strDest))
        throw JSONRPCError(RPC_WALLET_ERROR, "Error: Wallet backup failed!");

    return NullUniValue;
}


UniValue keypoolrefill(const JSONRPCRequest& request)
{
    if (!EnsureWalletIsAvailable(request.fHelp))
        return NullUniValue;

    if (request.fHelp || request.params.size() > 1)
        throw std::runtime_error(
            "keypoolrefill ( newsize )\n"
            "\nFills the keypool." +
            HelpRequiringPassphrase() + "\n"
                                        "\nArguments\n"
                                        "1. newsize     (numeric, optional, default=" +
            itostr(DEFAULT_KEYPOOL_SIZE) + ") The new keypool size\n"
                                           "\nExamples:\n" +
            HelpExampleCli("keypoolrefill", "") + HelpExampleRpc("keypoolrefill", ""));

    LOCK2(cs_main, pwalletMain->cs_wallet);

    // 0 is interpreted by TopUpKeyPool() as the default keypool size given by -keypool
    unsigned int kpSize = 0;
    if (request.params.size() > 0) {
        if (request.params[0].get_int() < 0)
            throw JSONRPCError(RPC_INVALID_PARAMETER, "Invalid parameter, expected valid size.");
        kpSize = (unsigned int)request.params[0].get_int();
    }

    EnsureWalletIsUnlocked();
    pwalletMain->TopUpKeyPool(kpSize);

    if (pwalletMain->GetKeyPoolSize() < (pwalletMain->IsHDEnabled() ? kpSize * 2 : kpSize))
        throw JSONRPCError(RPC_WALLET_ERROR, "Error refreshing keypool.");

    return NullUniValue;
}


static void LockWallet(CWallet* pWallet)
{
    LOCK(cs_nWalletUnlockTime);
    nWalletUnlockTime = 0;
    pWallet->Lock();
}

UniValue walletpassphrase(const JSONRPCRequest& request)
{
    if (!EnsureWalletIsAvailable(request.fHelp))
        return NullUniValue;

    if (pwalletMain->IsCrypted() && (request.fHelp || request.params.size() < 2 || request.params.size() > 3))
        throw std::runtime_error(
            "walletpassphrase \"passphrase\" timeout ( mixingonly )\n"
            "\nStores the wallet decryption key in memory for 'timeout' seconds.\n"
            "This is needed prior to performing transactions related to private keys such as sending Dynamic\n"
            "\nArguments:\n"
            "1. \"passphrase\"        (string, required) The wallet passphrase\n"
            "2. timeout             (numeric, required) The time to keep the decryption key in seconds.\n"
            "3. mixingonly          (boolean, optional, default=false) If is true sending functions are disabled."
            "\nNote:\n"
            "Issuing the walletpassphrase command while the wallet is already unlocked will set a new unlock\n"
            "time that overrides the old one.\n"
            "\nExamples:\n"
            "\nUnlock the wallet for 60 seconds\n" +
            HelpExampleCli("walletpassphrase", "\"my pass phrase\" 60") +
            "\nUnlock the wallet for 60 seconds but allow PrivateSend mixing only\n" + HelpExampleCli("walletpassphrase", "\"my pass phrase\" 60 true") +
            "\nLock the wallet again (before 60 seconds)\n" + HelpExampleCli("walletlock", "") +
            "\nAs json rpc call\n" + HelpExampleRpc("walletpassphrase", "\"my pass phrase\", 60"));

    LOCK2(cs_main, pwalletMain->cs_wallet);

    if (request.fHelp)
        return true;
    if (!pwalletMain->IsCrypted())
        throw JSONRPCError(RPC_WALLET_WRONG_ENC_STATE, "Error: running with an unencrypted wallet, but walletpassphrase was called.");

    // Note that the walletpassphrase is stored in request.params[0] which is not mlock()ed
    SecureString strWalletPass;
    strWalletPass.reserve(100);
    // TODO: get rid of this .c_str() by implementing SecureString::operator=(std::string)
    // Alternately, find a way to make request.params[0] mlock()'d to begin with.
    strWalletPass = request.params[0].get_str().c_str();

    int64_t nSleepTime = request.params[1].get_int64();

    bool fForMixingOnly = false;
    if (request.params.size() >= 3)
        fForMixingOnly = request.params[2].get_bool();

    if (fForMixingOnly && !pwalletMain->IsLocked(true) && pwalletMain->IsLocked())
        throw JSONRPCError(RPC_WALLET_ALREADY_UNLOCKED, "Error: Wallet is already unlocked for mixing only.");

    if (!pwalletMain->IsLocked())
        throw JSONRPCError(RPC_WALLET_ALREADY_UNLOCKED, "Error: Wallet is already fully unlocked.");

    if (!pwalletMain->Unlock(strWalletPass, fForMixingOnly))
        throw JSONRPCError(RPC_WALLET_PASSPHRASE_INCORRECT, "Error: The wallet passphrase entered was incorrect.");

    pwalletMain->TopUpKeyPool();

    LOCK(cs_nWalletUnlockTime);
    nWalletUnlockTime = GetTime() + nSleepTime;
    RPCRunLater("lockwallet", boost::bind(LockWallet, pwalletMain), nSleepTime);

    return NullUniValue;
}


UniValue walletpassphrasechange(const JSONRPCRequest& request)
{
    if (!EnsureWalletIsAvailable(request.fHelp))
        return NullUniValue;

    if (pwalletMain->IsCrypted() && (request.fHelp || request.params.size() != 2))
        throw std::runtime_error(
            "walletpassphrasechange \"oldpassphrase\" \"newpassphrase\"\n"
            "\nChanges the wallet passphrase from 'oldpassphrase' to 'newpassphrase'.\n"
            "\nArguments:\n"
            "1. \"oldpassphrase\"      (string) The current passphrase\n"
            "2. \"newpassphrase\"      (string) The new passphrase\n"
            "\nExamples:\n" +
            HelpExampleCli("walletpassphrasechange", "\"old one\" \"new one\"") + HelpExampleRpc("walletpassphrasechange", "\"old one\", \"new one\""));

    LOCK2(cs_main, pwalletMain->cs_wallet);

    if (request.fHelp)
        return true;
    if (!pwalletMain->IsCrypted())
        throw JSONRPCError(RPC_WALLET_WRONG_ENC_STATE, "Error: running with an unencrypted wallet, but walletpassphrasechange was called.");

    // TODO: get rid of these .c_str() calls by implementing SecureString::operator=(std::string)
    // Alternately, find a way to make request.params[0] mlock()'d to begin with.
    SecureString strOldWalletPass;
    strOldWalletPass.reserve(100);
    strOldWalletPass = request.params[0].get_str().c_str();

    SecureString strNewWalletPass;
    strNewWalletPass.reserve(100);
    strNewWalletPass = request.params[1].get_str().c_str();

    if (strOldWalletPass.length() < 1 || strNewWalletPass.length() < 1)
        throw std::runtime_error(
            "walletpassphrasechange <oldpassphrase> <newpassphrase>\n"
            "Changes the wallet passphrase from <oldpassphrase> to <newpassphrase>.");

    if (!pwalletMain->ChangeWalletPassphrase(strOldWalletPass, strNewWalletPass))
        throw JSONRPCError(RPC_WALLET_PASSPHRASE_INCORRECT, "Error: The wallet passphrase entered was incorrect.");

    return NullUniValue;
}


UniValue walletlock(const JSONRPCRequest& request)
{
    if (!EnsureWalletIsAvailable(request.fHelp))
        return NullUniValue;

    if (pwalletMain->IsCrypted() && (request.fHelp || request.params.size() != 0))
        throw std::runtime_error(
            "walletlock\n"
            "\nRemoves the wallet encryption key from memory, locking the wallet.\n"
            "After calling this method, you will need to call walletpassphrase again\n"
            "before being able to call any methods which require the wallet to be unlocked.\n"
            "\nExamples:\n"
            "\nSet the passphrase for 2 minutes to perform a transaction\n" +
            HelpExampleCli("walletpassphrase", "\"my pass phrase\" 120") +
            "\nPerform a send (requires passphrase set)\n" + HelpExampleCli("sendtoaddress", "\"D5nRy9Tf7Zsef8gMGL2fhWA9ZslrP4K5tf\" 1.0") +
            "\nClear the passphrase since we are done before 2 minutes is up\n" + HelpExampleCli("walletlock", "") +
            "\nAs json rpc call\n" + HelpExampleRpc("walletlock", ""));

    LOCK2(cs_main, pwalletMain->cs_wallet);

    if (request.fHelp)
        return true;
    if (!pwalletMain->IsCrypted())
        throw JSONRPCError(RPC_WALLET_WRONG_ENC_STATE, "Error: running with an unencrypted wallet, but walletlock was called.");

    {
        LOCK(cs_nWalletUnlockTime);
        pwalletMain->Lock();
        nWalletUnlockTime = 0;
    }

    return NullUniValue;
}


UniValue encryptwallet(const JSONRPCRequest& request)
{
    if (!EnsureWalletIsAvailable(request.fHelp))
        return NullUniValue;

    if (!pwalletMain->IsCrypted() && (request.fHelp || request.params.size() != 1))
        throw std::runtime_error(
            "encryptwallet \"passphrase\"\n"
            "\nEncrypts the wallet with 'passphrase'. This is for first time encryption.\n"
            "After this, any calls that interact with private keys such as sending or signing \n"
            "will require the passphrase to be set prior the making these calls.\n"
            "Use the walletpassphrase call for this, and then walletlock call.\n"
            "If the wallet is already encrypted, use the walletpassphrasechange call.\n"
            "Note that this will shutdown the server.\n"
            "\nArguments:\n"
            "1. \"passphrase\"    (string) The pass phrase to encrypt the wallet with. It must be at least 1 character, but should be long.\n"
            "\nExamples:\n"
            "\nEncrypt you wallet\n" +
            HelpExampleCli("encryptwallet", "\"my pass phrase\"") +
            "\nNow set the passphrase to use the wallet, such as for signing or sending dynamic\n" + HelpExampleCli("walletpassphrase", "\"my pass phrase\"") +
            "\nNow we can so something like sign\n" + HelpExampleCli("signmessage", "\"dynamicaddress\" \"test message\"") +
            "\nNow lock the wallet again by removing the passphrase\n" + HelpExampleCli("walletlock", "") +
            "\nAs a json rpc call\n" + HelpExampleRpc("encryptwallet", "\"my pass phrase\""));

    LOCK2(cs_main, pwalletMain->cs_wallet);

    if (request.fHelp)
        return true;
    if (pwalletMain->IsCrypted())
        throw JSONRPCError(RPC_WALLET_WRONG_ENC_STATE, "Error: running with an encrypted wallet, but encryptwallet was called.");

    // TODO: get rid of this .c_str() by implementing SecureString::operator=(std::string)
    // Alternately, find a way to make request.params[0] mlock()'d to begin with.
    SecureString strWalletPass;
    strWalletPass.reserve(100);
    strWalletPass = request.params[0].get_str().c_str();

    if (strWalletPass.length() < 1)
        throw std::runtime_error(
            "encryptwallet <passphrase>\n"
            "Encrypts the wallet with <passphrase>.");

    if (!pwalletMain->EncryptWallet(strWalletPass))
        throw JSONRPCError(RPC_WALLET_ENCRYPTION_FAILED, "Error: Failed to encrypt the wallet.");

    // BDB seems to have a bad habit of writing old data into
    // slack space in .dat files; that is bad if the old data is
    // unencrypted private keys. So:
    StartShutdown();
    return "Wallet encrypted; Dynamic server stopping, restart to run with encrypted wallet. The keypool has been flushed and a new HD seed was generated (if you are using HD). You need to make a new backup.";
}

UniValue lockunspent(const JSONRPCRequest& request)
{
    if (!EnsureWalletIsAvailable(request.fHelp))
        return NullUniValue;

    if (request.fHelp || request.params.size() < 1 || request.params.size() > 2)
        throw std::runtime_error(
            "lockunspent unlock ([{\"txid\":\"txid\",\"vout\":n},...])\n"
            "\nUpdates list of temporarily unspendable outputs.\n"
            "Temporarily lock (unlock=false) or unlock (unlock=true) specified transaction outputs.\n"
            "If no transaction outputs are specified when unlocking then all current locked transaction outputs are unlocked.\n"
            "A locked transaction output will not be chosen by automatic coin selection, when spending Dynamic.\n"
            "Locks are stored in memory only. Nodes start with zero locked outputs, and the locked output list\n"
            "is always cleared (by virtue of process exit) when a node stops or fails.\n"
            "Also see the listunspent call\n"
            "\nArguments:\n"
            "1. unlock            (boolean, required) Whether to unlock (true) or lock (false) the specified transactions\n"
            "2. \"transactions\"  (string, optional) A json array of objects. Each object the txid (string) vout (numeric)\n"
            "     [           (json array of json objects)\n"
            "       {\n"
            "         \"txid\":\"id\",    (string) The transaction id\n"
            "         \"vout\": n         (numeric) The output number\n"
            "       }\n"
            "       ,...\n"
            "     ]\n"

            "\nResult:\n"
            "true|false    (boolean) Whether the command was successful or not\n"

            "\nExamples:\n"
            "\nList the unspent transactions\n" +
            HelpExampleCli("listunspent", "") +
            "\nLock an unspent transaction\n" + HelpExampleCli("lockunspent", "false \"[{\\\"txid\\\":\\\"a08e6907dbbd3d809776dbfc5d82e371b764ed838b5655e72f463568df1aadf0\\\",\\\"vout\\\":1}]\"") +
            "\nList the locked transactions\n" + HelpExampleCli("listlockunspent", "") +
            "\nUnlock the transaction again\n" + HelpExampleCli("lockunspent", "true \"[{\\\"txid\\\":\\\"a08e6907dbbd3d809776dbfc5d82e371b764ed838b5655e72f463568df1aadf0\\\",\\\"vout\\\":1}]\"") +
            "\nAs a json rpc call\n" + HelpExampleRpc("lockunspent", "false, \"[{\\\"txid\\\":\\\"a08e6907dbbd3d809776dbfc5d82e371b764ed838b5655e72f463568df1aadf0\\\",\\\"vout\\\":1}]\""));

    LOCK2(cs_main, pwalletMain->cs_wallet);

    if (request.params.size() == 1)
        RPCTypeCheck(request.params, boost::assign::list_of(UniValue::VBOOL));
    else
        RPCTypeCheck(request.params, boost::assign::list_of(UniValue::VBOOL)(UniValue::VARR));

    bool fUnlock = request.params[0].get_bool();

    if (request.params.size() == 1) {
        if (fUnlock)
            pwalletMain->UnlockAllCoins();
        return true;
    }

    UniValue outputs = request.params[1].get_array();
    for (unsigned int idx = 0; idx < outputs.size(); idx++) {
        const UniValue& output = outputs[idx];
        if (!output.isObject())
            throw JSONRPCError(RPC_INVALID_PARAMETER, "Invalid parameter, expected object");
        const UniValue& o = output.get_obj();

        RPCTypeCheckObj(o,
            {
                {"txid", UniValueType(UniValue::VSTR)},
                {"vout", UniValueType(UniValue::VNUM)},
            });

        std::string txid = find_value(o, "txid").get_str();
        if (!IsHex(txid))
            throw JSONRPCError(RPC_INVALID_PARAMETER, "Invalid parameter, expected hex txid");

        int nOutput = find_value(o, "vout").get_int();
        if (nOutput < 0)
            throw JSONRPCError(RPC_INVALID_PARAMETER, "Invalid parameter, vout must be positive");

        COutPoint outpt(uint256S(txid), nOutput);

        if (fUnlock)
            pwalletMain->UnlockCoin(outpt);
        else
            pwalletMain->LockCoin(outpt);
    }

    return true;
}

UniValue listlockunspent(const JSONRPCRequest& request)
{
    if (!EnsureWalletIsAvailable(request.fHelp))
        return NullUniValue;

    if (request.fHelp || request.params.size() > 0)
        throw std::runtime_error(
            "listlockunspent\n"
            "\nReturns list of temporarily unspendable outputs.\n"
            "See the lockunspent call to lock and unlock transactions for spending.\n"
            "\nResult:\n"
            "[\n"
            "  {\n"
            "    \"txid\" : \"transactionid\",     (string) The transaction id locked\n"
            "    \"vout\" : n                      (numeric) The vout value\n"
            "  }\n"
            "  ,...\n"
            "]\n"
            "\nExamples:\n"
            "\nList the unspent transactions\n" +
            HelpExampleCli("listunspent", "") +
            "\nLock an unspent transaction\n" + HelpExampleCli("lockunspent", "false \"[{\\\"txid\\\":\\\"a08e6907dbbd3d809776dbfc5d82e371b764ed838b5655e72f463568df1aadf0\\\",\\\"vout\\\":1}]\"") +
            "\nList the locked transactions\n" + HelpExampleCli("listlockunspent", "") +
            "\nUnlock the transaction again\n" + HelpExampleCli("lockunspent", "true \"[{\\\"txid\\\":\\\"a08e6907dbbd3d809776dbfc5d82e371b764ed838b5655e72f463568df1aadf0\\\",\\\"vout\\\":1}]\"") +
            "\nAs a json rpc call\n" + HelpExampleRpc("listlockunspent", ""));

    LOCK2(cs_main, pwalletMain->cs_wallet);

    std::vector<COutPoint> vOutpts;
    pwalletMain->ListLockedCoins(vOutpts);

    UniValue ret(UniValue::VARR);

    BOOST_FOREACH (COutPoint& outpt, vOutpts) {
        UniValue o(UniValue::VOBJ);

        o.push_back(Pair("txid", outpt.hash.GetHex()));
        o.push_back(Pair("vout", (int)outpt.n));
        ret.push_back(o);
    }

    return ret;
}

UniValue settxfee(const JSONRPCRequest& request)
{
    if (!EnsureWalletIsAvailable(request.fHelp))
        return NullUniValue;

    if (request.fHelp || request.params.size() < 1 || request.params.size() > 1)
        throw std::runtime_error(
            "settxfee amount\n"
            "\nSet the transaction fee per kB. Overwrites the paytxfee parameter.\n"
            "\nArguments:\n"
            "1. amount         (numeric or sting, required) The transaction fee in " +
            CURRENCY_UNIT + "/kB\n"
                            "\nResult\n"
                            "true|false        (boolean) Returns true if successful\n"
                            "\nExamples:\n" +
            HelpExampleCli("settxfee", "0.00001") + HelpExampleRpc("settxfee", "0.00001"));

    LOCK2(cs_main, pwalletMain->cs_wallet);

    // Amount
    CAmount nAmount = AmountFromValue(request.params[0]);

    payTxFee = CFeeRate(nAmount, 1000);
    return true;
}

UniValue setprivatesendrounds(const JSONRPCRequest& request)
{
    if (!EnsureWalletIsAvailable(request.fHelp))
        return NullUniValue;
    if (request.fHelp || request.params.size() != 1)
        throw std::runtime_error(
            "setprivatesendrounds rounds\n"
            "\nSet the number of rounds for PrivateSend mixing.\n"
            "\nArguments:\n"
            "1. rounds         (numeric, required) The default number of rounds is " +
            std::to_string(DEFAULT_PRIVATESEND_ROUNDS) +
            " Cannot be more than " + std::to_string(MAX_PRIVATESEND_ROUNDS) + " nor less than " + std::to_string(MIN_PRIVATESEND_ROUNDS) +
            "\nExamples:\n" + HelpExampleCli("setprivatesendrounds", "4") + HelpExampleRpc("setprivatesendrounds", "16"));
    int nRounds = request.params[0].get_int();
    if (nRounds > MAX_PRIVATESEND_ROUNDS || nRounds < MIN_PRIVATESEND_ROUNDS)
        throw JSONRPCError(RPC_INVALID_PARAMETER, "Invalid number of rounds");
    privateSendClient.nPrivateSendRounds = nRounds;
    return NullUniValue;
}
UniValue setprivatesendamount(const JSONRPCRequest& request)
{
    if (!EnsureWalletIsAvailable(request.fHelp))
        return NullUniValue;
    if (request.fHelp || request.params.size() != 1)
        throw std::runtime_error(
            "setprivatesendamount amount\n"
            "\nSet the goal amount in " +
            CURRENCY_UNIT + " for PrivateSend mixing.\n"
                            "\nArguments:\n"
                            "1. amount         (numeric, required) The default amount is " +
            std::to_string(DEFAULT_PRIVATESEND_AMOUNT) +
            " Cannot be more than " + std::to_string(MAX_PRIVATESEND_AMOUNT) + " nor less than " + std::to_string(MIN_PRIVATESEND_AMOUNT) +
            "\nExamples:\n" + HelpExampleCli("setprivatesendamount", "500") + HelpExampleRpc("setprivatesendamount", "208"));
    int nAmount = request.params[0].get_int();
    if (nAmount > MAX_PRIVATESEND_AMOUNT || nAmount < MIN_PRIVATESEND_AMOUNT)
        throw JSONRPCError(RPC_INVALID_PARAMETER, "Invalid amount of " + CURRENCY_UNIT + " as mixing goal amount");
    privateSendClient.nPrivateSendAmount = nAmount;
    return NullUniValue;
}

UniValue getwalletinfo(const JSONRPCRequest& request)
{
    if (!EnsureWalletIsAvailable(request.fHelp))
        return NullUniValue;

    if (request.fHelp || request.params.size() != 0)
        throw std::runtime_error(
            "getwalletinfo\n"
            "Returns an object containing various wallet state info.\n"
            "\nResult:\n"
            "{\n"
            "  \"walletversion\": xxxxx,     (numeric) the wallet version\n"
            "  \"balance\": xxxxxxx,         (numeric) the total confirmed balance of the wallet in " +
            CURRENCY_UNIT + "\n" + (!fLiteMode ? "  \"privatesend_balance\": xxxxxx, (numeric) the anonymized dash balance of the wallet in " + CURRENCY_UNIT + "\n" : "") +
            "  \"unconfirmed_balance\": xxx, (numeric) the total unconfirmed balance of the wallet in " + CURRENCY_UNIT + "\n"
                                                                                                                          "  \"immature_balance\": xxxxxx, (numeric) the total immature balance of the wallet in " +
            CURRENCY_UNIT + "\n"
                            "  \"txcount\": xxxxxxx,         (numeric) the total number of transactions in the wallet\n"
                            "  \"keypoololdest\": xxxxxx,    (numeric) the timestamp (seconds since Unix epoch) of the oldest pre-generated key in the key pool\n"
                            "  \"keypoolsize\": xxxx,        (numeric) how many new keys are pre-generated (only counts external keys)\n"
                            "  \"keypoolsize_hd_internal\": xxxx, (numeric) how many new keys are pre-generated for internal use (used for change outputs, only appears if the wallet is using this feature, otherwise external keys are used)\n"
                            "  \"keys_left\": xxxx,          (numeric) how many new keys are left since last automatic backup\n"
                            "  \"unlocked_until\": ttt,      (numeric) the timestamp in seconds since epoch (midnight Jan 1 1970 GMT) that the wallet is unlocked for transfers, or 0 if the wallet is locked\n"
                            "  \"paytxfee\": x.xxxx,         (numeric) the transaction fee configuration, set in " +
            CURRENCY_UNIT + "/kB\n"
                            "  \"hdchainid\": \"<hash>\",      (string) the ID of the HD chain\n"
                            "  \"hdaccountcount\": xxx,      (numeric) how many accounts of the HD chain are in this wallet\n"
                            "    [\n"
                            "      {\n"
                            "      \"hdaccountindex\": xxx,         (numeric) the index of the account\n"
                            "      \"hdexternalkeyindex\": xxxx,    (numeric) current external childkey index\n"
                            "      \"hdinternalkeyindex\": xxxx,    (numeric) current internal childkey index\n"
                            "      }\n"
                            "      ,...\n"
                            "    ]\n"
                            "}\n"
                            "\nExamples:\n" +
            HelpExampleCli("getwalletinfo", "") + HelpExampleRpc("getwalletinfo", ""));

    LOCK2(cs_main, pwalletMain->cs_wallet);

    CHDChain hdChainCurrent;
    bool fHDEnabled = pwalletMain->GetHDChain(hdChainCurrent);
    UniValue obj(UniValue::VOBJ);
    obj.push_back(Pair("walletversion", pwalletMain->GetVersion()));
    obj.push_back(Pair("balance", ValueFromAmount(pwalletMain->GetBalance())));
    if (!fLiteMode)
        obj.push_back(Pair("privatesend_balance", ValueFromAmount(pwalletMain->GetAnonymizedBalance())));
    obj.push_back(Pair("unconfirmed_balance", ValueFromAmount(pwalletMain->GetUnconfirmedBalance())));
    obj.push_back(Pair("immature_balance", ValueFromAmount(pwalletMain->GetImmatureBalance())));
    obj.push_back(Pair("txcount", (int)pwalletMain->mapWallet.size()));
    obj.push_back(Pair("keypoololdest", pwalletMain->GetOldestKeyPoolTime()));
    obj.push_back(Pair("keypoolsize", (int64_t)pwalletMain->KeypoolCountExternalKeys()));
    if (fHDEnabled) {
        obj.push_back(Pair("keypoolsize_hd_internal", (int64_t)(pwalletMain->KeypoolCountInternalKeys())));
    }
    obj.push_back(Pair("keys_left", pwalletMain->nKeysLeftSinceAutoBackup));
    if (pwalletMain->IsCrypted())
        obj.push_back(Pair("unlocked_until", nWalletUnlockTime));
    obj.push_back(Pair("paytxfee", ValueFromAmount(payTxFee.GetFeePerK())));
    if (fHDEnabled) {
        obj.push_back(Pair("hdchainid", hdChainCurrent.GetID().GetHex()));
        obj.push_back(Pair("hdaccountcount", (int64_t)hdChainCurrent.CountAccounts()));
        UniValue accounts(UniValue::VARR);
        for (size_t i = 0; i < hdChainCurrent.CountAccounts(); ++i) {
            CHDAccount acc;
            UniValue account(UniValue::VOBJ);
            account.push_back(Pair("hdaccountindex", (int64_t)i));
            if (hdChainCurrent.GetAccount(i, acc)) {
                account.push_back(Pair("hdexternalkeyindex", (int64_t)acc.nExternalChainCounter));
                account.push_back(Pair("hdinternalkeyindex", (int64_t)acc.nInternalChainCounter));
            } else {
                account.push_back(Pair("error", strprintf("account %d is missing", i)));
            }
            accounts.push_back(account);
        }
        obj.push_back(Pair("hdaccounts", accounts));
    }
    return obj;
}


UniValue keepass(const JSONRPCRequest& request)
{
    if (!EnsureWalletIsAvailable(request.fHelp))
        return NullUniValue;

    std::string strCommand;

    if (request.params.size() >= 1)
        strCommand = request.params[0].get_str();

    if (request.fHelp ||
        (strCommand != "genkey" && strCommand != "init" && strCommand != "setpassphrase"))
        throw std::runtime_error(
            "keepass <genkey|init|setpassphrase>\n");

    if (strCommand == "genkey") {
        SecureString sResult;
        // Generate RSA key
        SecureString sKey = CKeePassIntegrator::generateKeePassKey();
        sResult = "Generated Key: ";
        sResult += sKey;
        return sResult.c_str();
    } else if (strCommand == "init") {
        // Generate base64 encoded 256 bit RSA key and associate with KeePassHttp
        SecureString sResult;
        SecureString sKey;
        std::string strId;
        keePassInt.rpcAssociate(strId, sKey);
        sResult = "Association successful. Id: ";
        sResult += strId.c_str();
        sResult += " - Key: ";
        sResult += sKey.c_str();
        return sResult.c_str();
    } else if (strCommand == "setpassphrase") {
        if (request.params.size() != 2) {
            return "setlogin: invalid number of parameters. Requires a passphrase";
        }

        SecureString sPassphrase = SecureString(request.params[1].get_str().c_str());

        keePassInt.updatePassphrase(sPassphrase);

        return "setlogin: Updated credentials.";
    }

    return "Invalid command";
}

UniValue resendwallettransactions(const JSONRPCRequest& request)
{
    if (!EnsureWalletIsAvailable(request.fHelp))
        return NullUniValue;

    if (request.fHelp || request.params.size() != 0)
        throw std::runtime_error(
            "resendwallettransactions\n"
            "Immediately re-broadcast unconfirmed wallet transactions to all peers.\n"
            "Intended only for testing; the wallet code periodically re-broadcasts\n"
            "automatically.\n"
            "Returns array of transaction ids that were re-broadcast.\n");

    if (!g_connman)
        throw JSONRPCError(RPC_CLIENT_P2P_DISABLED, "Error: Peer-to-peer functionality missing or disabled");

    LOCK2(cs_main, pwalletMain->cs_wallet);

    std::vector<uint256> txids = pwalletMain->ResendWalletTransactionsBefore(GetTime(), g_connman.get());
    UniValue result(UniValue::VARR);
    BOOST_FOREACH (const uint256& txid, txids) {
        result.push_back(txid.ToString());
    }
    return result;
}

UniValue listunspent(const JSONRPCRequest& request)
{
    if (!EnsureWalletIsAvailable(request.fHelp))
        return NullUniValue;

    if (request.fHelp || request.params.size() > 4)
        throw std::runtime_error(
            "listunspent ( minconf maxconf  [\"addresses\",...] [include_unsafe] )\n"
            "\nReturns array of unspent transaction outputs\n"
            "with between minconf and maxconf (inclusive) confirmations.\n"
            "Optionally filter to only include txouts paid to specified addresses.\n"
            "\nArguments:\n"
            "1. minconf          (numeric, optional, default=1) The minimum confirmations to filter\n"
            "2. maxconf          (numeric, optional, default=9999999) The maximum confirmations to filter\n"
            "3. \"addresses\"      (string) A json array of dynamic addresses to filter\n"
            "    [\n"
            "      \"address\"     (string) dynamic address\n"
            "      ,...\n"
            "    ]\n"
            "4. include_unsafe (bool, optional, default=true) Include outputs that are not safe to spend\n"
            "                  because they come from unconfirmed untrusted transactions or unconfirmed\n"
            "                  replacement transactions (cases where we are less sure that a conflicting\n"
            "                  transaction won't be mined).\n"
            "\nResult:\n"
            "[                             (array of json object)\n"
            "  {\n"
            "    \"txid\" : \"txid\",          (string) the transaction id \n"
            "    \"vout\" : n,               (numeric) the vout value\n"
            "    \"address\" : \"address\",    (string) the dynamic address\n"
            "    \"account\" : \"account\",    (string) DEPRECATED. The associated account, or \"\" for the default account\n"
            "    \"scriptPubKey\" : \"key\",   (string) the script key\n"
            "    \"amount\" : x.xxx,         (numeric) the transaction output amount in " +
            CURRENCY_UNIT + "\n"
                            "    \"confirmations\" : n,      (numeric) The number of confirmations\n"
                            "    \"redeemScript\" : n        (string) The redeemScript if scriptPubKey is P2SH\n"
                            "    \"spendable\" : xxx,        (bool) Whether we have the private keys to spend this output\n"
                            "    \"solvable\" : xxx,         (bool) Whether we know how to spend this output, ignoring the lack of keys\n"
                            "    \"ps_rounds\" : n           (numeric) The number of PS rounds\n"
                            "  }\n"
                            "  ,...\n"
                            "]\n"

                            "\nExamples:\n" +
            HelpExampleCli("listunspent", "") + HelpExampleCli("listunspent", "6 9999999 \"[\\\"XwnLY9Tf7Zsef8gMGL2fhWA9ZmMjt4KPwg\\\",\\\"XuQQkwA4FYkq2XERzMY2CiAZhJTEDAbtcg\\\"]\"") + HelpExampleRpc("listunspent", "6, 9999999 \"[\\\"XwnLY9Tf7Zsef8gMGL2fhWA9ZmMjt4KPwg\\\",\\\"XuQQkwA4FYkq2XERzMY2CiAZhJTEDAbtcg\\\"]\""));

    int nMinDepth = 1;
    if (request.params.size() > 0 && !request.params[0].isNull()) {
        RPCTypeCheckArgument(request.params[0], UniValue::VNUM);
        nMinDepth = request.params[0].get_int();
    }

    int nMaxDepth = 9999999;
    if (request.params.size() > 1 && !request.params[1].isNull()) {
        RPCTypeCheckArgument(request.params[1], UniValue::VNUM);
        nMaxDepth = request.params[1].get_int();
    }

    std::set<CDynamicAddress> setAddress;
    if (request.params.size() > 2 && !request.params[2].isNull()) {
        RPCTypeCheckArgument(request.params[2], UniValue::VARR);
        UniValue inputs = request.params[2].get_array();
        for (unsigned int idx = 0; idx < inputs.size(); idx++) {
            const UniValue& input = inputs[idx];
            CDynamicAddress address(input.get_str());
            if (!address.IsValid())
                throw JSONRPCError(RPC_INVALID_ADDRESS_OR_KEY, std::string("Invalid Dynamic address: ") + input.get_str());
            if (setAddress.count(address))
                throw JSONRPCError(RPC_INVALID_PARAMETER, std::string("Invalid parameter, duplicated address: ") + input.get_str());
            setAddress.insert(address);
        }
    }

    bool include_unsafe = true;
    if (request.params.size() > 3 && !request.params[3].isNull()) {
        RPCTypeCheckArgument(request.params[3], UniValue::VBOOL);
        include_unsafe = request.params[3].get_bool();
    }

    UniValue results(UniValue::VARR);
    std::vector<COutput> vecOutputs;
    assert(pwalletMain != NULL);
    LOCK2(cs_main, pwalletMain->cs_wallet);
    pwalletMain->AvailableCoins(vecOutputs, !include_unsafe, NULL, true);
    BOOST_FOREACH (const COutput& out, vecOutputs) {
        if (out.nDepth < nMinDepth || out.nDepth > nMaxDepth)
            continue;

        CTxDestination address;
        const CScript& scriptPubKey = out.tx->tx->vout[out.i].scriptPubKey;
        bool fValidAddress = ExtractDestination(scriptPubKey, address);

        if (setAddress.size() && (!fValidAddress || !setAddress.count(address)))
            continue;

        UniValue entry(UniValue::VOBJ);
        entry.push_back(Pair("txid", out.tx->GetHash().GetHex()));
        entry.push_back(Pair("vout", out.i));

        if (fValidAddress) {
            entry.push_back(Pair("address", CDynamicAddress(address).ToString()));

            if (pwalletMain->mapAddressBook.count(address))
                entry.push_back(Pair("account", pwalletMain->mapAddressBook[address].name));

            if (scriptPubKey.IsPayToScriptHash()) {
                const CScriptID& hash = boost::get<CScriptID>(address);
                CScript redeemScript;
                if (pwalletMain->GetCScript(hash, redeemScript))
                    entry.push_back(Pair("redeemScript", HexStr(redeemScript.begin(), redeemScript.end())));
            }
        }

        entry.push_back(Pair("scriptPubKey", HexStr(scriptPubKey.begin(), scriptPubKey.end())));
        entry.push_back(Pair("amount", ValueFromAmount(out.tx->tx->vout[out.i].nValue)));
        entry.push_back(Pair("confirmations", out.nDepth));
        entry.push_back(Pair("spendable", out.fSpendable));
        entry.push_back(Pair("solvable", out.fSolvable));
        entry.push_back(Pair("ps_rounds", pwalletMain->GetOutpointPrivateSendRounds(COutPoint(out.tx->GetHash(), out.i))));
        results.push_back(entry);
    }

    return results;
}

UniValue fundrawtransaction(const JSONRPCRequest& request)
{
    if (!EnsureWalletIsAvailable(request.fHelp))
        return NullUniValue;

    if (request.fHelp || request.params.size() < 1 || request.params.size() > 2)
        throw std::runtime_error(
            "fundrawtransaction \"hexstring\" ( options )\n"
            "\nAdd inputs to a transaction until it has enough in value to meet its out value.\n"
            "This will not modify existing inputs, and will add at most one change output to the outputs.\n"
            "No existing outputs will be modified unless \"subtractFeeFromOutputs\" is specified.\n"
            "Note that inputs which were signed may need to be resigned after completion since in/outputs have been added.\n"
            "The inputs added will not be signed, use signrawtransaction for that.\n"
            "Note that all existing inputs must have their previous output transaction be in the wallet.\n"
            "Note that all inputs selected must be of standard form and P2SH scripts must be\n"
            "in the wallet using importaddress or addmultisigaddress (to calculate fees).\n"
            "You can see whether this is the case by checking the \"solvable\" field in the listunspent output.\n"
            "Only pay-to-pubkey, multisig, and P2SH versions thereof are currently supported for watch-only\n"
            "\nArguments:\n"
            "1. \"hexstring\"           (string, required) The hex string of the raw transaction\n"
            "2. options                 (object, optional)\n"
            "   {\n"
            "     \"changeAddress\"          (string, optional, default pool address) The dynamic address to receive the change\n"
            "     \"changePosition\"         (numeric, optional, default random) The index of the change output\n"
            "     \"includeWatching\"        (boolean, optional, default false) Also select inputs which are watch only\n"
            "     \"lockUnspents\"           (boolean, optional, default false) Lock selected unspent outputs\n"
            "     \"reserveChangeKey\"       (boolean, optional, default true) Reserves the change output key from the keypool\n"
            "     \"feeRate\"                (numeric, optional, default not set: makes wallet determine the fee) Set a specific feerate (" +
            CURRENCY_UNIT + " per KB)\n"
                            "     \"subtractFeeFromOutputs\" (array, optional) A json array of integers.\n"
                            "                              The fee will be equally deducted from the amount of each specified output.\n"
                            "                              The outputs are specified by their zero-based index, before any change output is added.\n"
                            "                              Those recipients will receive less dynamic than you enter in their corresponding amount field.\n"
                            "                              If no outputs are specified here, the sender pays the fee.\n"
                            "                                  [vout_index,...]\n"
                            "   }\n"
                            "                         for backward compatibility: passing in a true instead of an object will result in {\"includeWatching\":true}\n"
                            "\nResult:\n"
                            "{\n"
                            "  \"hex\":       \"value\", (string)  The resulting raw transaction (hex-encoded string)\n"
                            "  \"fee\":       n,         (numeric) Fee in " +
            CURRENCY_UNIT + " the resulting transaction pays\n"
                            "  \"changepos\": n          (numeric) The position of the added change output, or -1\n"
                            "}\n"
                            "\nExamples:\n"
                            "\nCreate a transaction with no inputs\n" +
            HelpExampleCli("createrawtransaction", "\"[]\" \"{\\\"myaddress\\\":0.01}\"") +
            "\nAdd sufficient unsigned inputs to meet the output value\n" + HelpExampleCli("fundrawtransaction", "\"rawtransactionhex\"") +
            "\nSign the transaction\n" + HelpExampleCli("signrawtransaction", "\"fundedtransactionhex\"") +
            "\nSend the transaction\n" + HelpExampleCli("sendrawtransaction", "\"signedtransactionhex\""));

    RPCTypeCheck(request.params, boost::assign::list_of(UniValue::VSTR));

    CTxDestination changeAddress = CNoDestination();
    int changePosition = -1;
    bool includeWatching = false;
    bool lockUnspents = false;
    bool reserveChangeKey = true;
    CFeeRate feeRate = CFeeRate(0);
    bool overrideEstimatedFeerate = false;
    UniValue subtractFeeFromOutputs;
    std::set<int> setSubtractFeeFromOutputs;

    if (request.params.size() > 1) {
        if (request.params[1].type() == UniValue::VBOOL) {
            // backward compatibility bool only fallback
            includeWatching = request.params[1].get_bool();
        } else {
            RPCTypeCheck(request.params, boost::assign::list_of(UniValue::VSTR)(UniValue::VOBJ));

            UniValue options = request.params[1];

            RPCTypeCheckObj(options,
                {
                    {"changeAddress", UniValueType(UniValue::VSTR)},
                    {"changePosition", UniValueType(UniValue::VNUM)},
                    {"includeWatching", UniValueType(UniValue::VBOOL)},
                    {"lockUnspents", UniValueType(UniValue::VBOOL)},
                    {"reserveChangeKey", UniValueType(UniValue::VBOOL)},
                    {"feeRate", UniValueType()}, // will be checked below
                    {"subtractFeeFromOutputs", UniValueType(UniValue::VARR)},
                },
                true, true);

            if (options.exists("changeAddress")) {
                CDynamicAddress address(options["changeAddress"].get_str());

                if (!address.IsValid())
                    throw JSONRPCError(RPC_INVALID_PARAMETER, "changeAddress must be a valid dynamic address");

                changeAddress = address.Get();
            }

            if (options.exists("changePosition"))
                changePosition = options["changePosition"].get_int();

            if (options.exists("includeWatching"))
                includeWatching = options["includeWatching"].get_bool();

            if (options.exists("lockUnspents"))
                lockUnspents = options["lockUnspents"].get_bool();

            if (options.exists("reserveChangeKey"))
                reserveChangeKey = options["reserveChangeKey"].get_bool();

            if (options.exists("feeRate")) {
                feeRate = CFeeRate(AmountFromValue(options["feeRate"]));
                overrideEstimatedFeerate = true;
            }

            if (options.exists("subtractFeeFromOutputs"))
                subtractFeeFromOutputs = options["subtractFeeFromOutputs"].get_array();
        }
    }

    // parse hex string from parameter
    CMutableTransaction tx;
    if (!DecodeHexTx(tx, request.params[0].get_str()))
        throw JSONRPCError(RPC_DESERIALIZATION_ERROR, "TX decode failed");

    if (tx.vout.size() == 0)
        throw JSONRPCError(RPC_INVALID_PARAMETER, "TX must have at least one output");

    if (changePosition != -1 && (changePosition < 0 || (unsigned int)changePosition > tx.vout.size()))
        throw JSONRPCError(RPC_INVALID_PARAMETER, "changePosition out of bounds");

    for (unsigned int idx = 0; idx < subtractFeeFromOutputs.size(); idx++) {
        int pos = subtractFeeFromOutputs[idx].get_int();
        if (setSubtractFeeFromOutputs.count(pos))
            throw JSONRPCError(RPC_INVALID_PARAMETER, strprintf("Invalid parameter, duplicated position: %d", pos));
        if (pos < 0)
            throw JSONRPCError(RPC_INVALID_PARAMETER, strprintf("Invalid parameter, negative position: %d", pos));
        if (pos >= int(tx.vout.size()))
            throw JSONRPCError(RPC_INVALID_PARAMETER, strprintf("Invalid parameter, position too large: %d", pos));
        setSubtractFeeFromOutputs.insert(pos);
    }

    CAmount nFeeOut;
    std::string strFailReason;

    if (!pwalletMain->FundTransaction(tx, nFeeOut, overrideEstimatedFeerate, feeRate, changePosition, strFailReason, includeWatching, lockUnspents, setSubtractFeeFromOutputs, reserveChangeKey, changeAddress))
        throw JSONRPCError(RPC_INTERNAL_ERROR, strFailReason);

    UniValue result(UniValue::VOBJ);
    result.push_back(Pair("hex", EncodeHexTx(tx)));
    result.push_back(Pair("changepos", changePosition));
    result.push_back(Pair("fee", ValueFromAmount(nFeeOut)));

    return result;
}

extern UniValue dumpprivkey(const JSONRPCRequest& request); // in rpcdump.cpp
extern UniValue importprivkey(const JSONRPCRequest& request);
extern UniValue importaddress(const JSONRPCRequest& request);
extern UniValue importpubkey(const JSONRPCRequest& request);
extern UniValue dumpwallet(const JSONRPCRequest& request);
extern UniValue importwallet(const JSONRPCRequest& request);
extern UniValue importprunedfunds(const JSONRPCRequest& request);
extern UniValue removeprunedfunds(const JSONRPCRequest& request);
extern UniValue importmulti(const JSONRPCRequest& request);

extern UniValue dumphdinfo(const JSONRPCRequest& request);
<<<<<<< HEAD
extern UniValue dumpbdapkeys(const JSONRPCRequest& request);
extern UniValue importbdapkeys(const JSONRPCRequest& request);
=======
extern UniValue importelectrumwallet(const JSONRPCRequest& request);
>>>>>>> 9b1d88c2

extern UniValue privatesend(const JSONRPCRequest& request);

static const CRPCCommand commands[] =
<<<<<<< HEAD
{ //  category              name                        actor (function)           okSafeMode
    //  --------------------- ------------------------    -----------------------    ----------
    { "rawtransactions",    "fundrawtransaction",       &fundrawtransaction,       false },
    { "hidden",             "resendwallettransactions", &resendwallettransactions, true  },
    { "wallet",             "abandontransaction",       &abandontransaction,       false },
    { "wallet",             "addmultisigaddress",       &addmultisigaddress,       true  },
    { "wallet",             "backupwallet",             &backupwallet,             true  },
    { "wallet",             "dumpprivkey",              &dumpprivkey,              true  },
    { "wallet",             "dumpwallet",               &dumpwallet,               true  },
    { "wallet",             "encryptwallet",            &encryptwallet,            true  },
    { "wallet",             "getaccountaddress",        &getaccountaddress,        true  },
    { "wallet",             "getaccount",               &getaccount,               true  },
    { "wallet",             "getaddressesbyaccount",    &getaddressesbyaccount,    true  },
    { "wallet",             "getbalance",               &getbalance,               false },
    { "wallet",             "getnewaddress",            &getnewaddress,            true  },
    { "wallet",             "getrawchangeaddress",      &getrawchangeaddress,      true  },
    { "wallet",             "getreceivedbyaccount",     &getreceivedbyaccount,     false },
    { "wallet",             "getreceivedbyaddress",     &getreceivedbyaddress,     false },
    { "wallet",             "gettransaction",           &gettransaction,           false },
    { "wallet",             "getunconfirmedbalance",    &getunconfirmedbalance,    false },
    { "wallet",             "getwalletinfo",            &getwalletinfo,            false },
    { "wallet",             "importmulti",              &importmulti,              true  },
    { "wallet",             "importprivkey",            &importprivkey,            true  },
    { "wallet",             "importwallet",             &importwallet,             true  },
    { "wallet",             "importaddress",            &importaddress,            true  },
    { "wallet",             "importprunedfunds",        &importprunedfunds,        true  },
    { "wallet",             "importpubkey",             &importpubkey,             true  },
    { "wallet",             "keypoolrefill",            &keypoolrefill,            true  },
    { "wallet",             "listaccounts",             &listaccounts,             false },
    { "wallet",             "listaddressgroupings",     &listaddressgroupings,     false },
    { "wallet",             "listlockunspent",          &listlockunspent,          false },
    { "wallet",             "listreceivedbyaccount",    &listreceivedbyaccount,    false },
    { "wallet",             "listreceivedbyaddress",    &listreceivedbyaddress,    false },
    { "wallet",             "listsinceblock",           &listsinceblock,           false },
    { "wallet",             "listtransactions",         &listtransactions,         false },
    { "wallet",             "listunspent",              &listunspent,              false },
    { "wallet",             "lockunspent",              &lockunspent,              true  },
    { "wallet",             "move",                     &movecmd,                  false },
    { "wallet",             "sendfrom",                 &sendfrom,                 false },
    { "wallet",             "sendmany",                 &sendmany,                 false },     
    { "wallet",             "sendtoaddress",            &sendtoaddress,            false },
    { "wallet",             "setaccount",               &setaccount,               true  },
    { "wallet",             "settxfee",                 &settxfee,                 true  },
    { "wallet",             "signmessage",              &signmessage,              true  },
    { "wallet",             "walletlock",               &walletlock,               true  },
    { "wallet",             "walletpassphrasechange",   &walletpassphrasechange,   true  },
    { "wallet",             "walletpassphrase",         &walletpassphrase,         true  },
    { "wallet",             "removeprunedfunds",        &removeprunedfunds,        true  },

    { "wallet",             "keepass",                  &keepass,                  true  },
    { "wallet",             "instantsendtoaddress",     &instantsendtoaddress,     false },
    { "wallet",             "dumphdinfo",               &dumphdinfo,               true  },
    { "wallet",             "dumpbdapkeys",             &dumpbdapkeys,             true  },
    { "wallet",             "importbdapkeys",           &importbdapkeys,           true  },

    { "Dynamic",            "privatesend",              &privatesend,              false },
=======
    {
        //  category              name                        actor (function)           okSafe  argNames
        //  --------------------- ------------------------    -----------------------    ------- ---------------------------------------------------------
        {"rawtransactions", "fundrawtransaction", &fundrawtransaction, false, {"hexstring", "options"}},
        {"hidden", "resendwallettransactions", &resendwallettransactions, true, {}},
        {"wallet", "abandontransaction", &abandontransaction, false, {"txid"}},
        {"wallet", "addmultisigaddress", &addmultisigaddress, true, {"nrequired", "keys", "account"}},
        {"wallet", "backupwallet", &backupwallet, true, {"destination"}},
        {"wallet", "dumpprivkey", &dumpprivkey, true, {"address"}},
        {"wallet", "dumpwallet", &dumpwallet, true, {"filename"}},
        {"wallet", "encryptwallet", &encryptwallet, true, {"passphrase"}},
        {"wallet", "getaccountaddress", &getaccountaddress, true, {"account"}},
        {"wallet", "getaccount", &getaccount, true, {"address"}},
        {"wallet", "getaddressesbyaccount", &getaddressesbyaccount, true, {"account"}},
        {"wallet", "getbalance", &getbalance, false, {"account", "minconf", "addlockconf", "include_watchonly"}},
        {"wallet", "getnewaddress", &getnewaddress, true, {"account"}},
        {"wallet", "getrawchangeaddress", &getrawchangeaddress, true, {}},
        {"wallet", "getreceivedbyaccount", &getreceivedbyaccount, false, {"account", "minconf", "addlockconf"}},
        {"wallet", "getreceivedbyaddress", &getreceivedbyaddress, false, {"address", "minconf", "addlockconf"}},
        {"wallet", "gettransaction", &gettransaction, false, {"txid", "include_watchonly"}},
        {"wallet", "getunconfirmedbalance", &getunconfirmedbalance, false, {}},
        {"wallet", "getwalletinfo", &getwalletinfo, false, {}},
        {"wallet", "importmulti", &importmulti, true, {"requests", "options"}},
        {"wallet", "importprivkey", &importprivkey, true, {"privkey", "label", "rescan"}},
        {"wallet", "importwallet", &importwallet, true, {"filename"}},
        {"wallet", "importaddress", &importaddress, true, {"address", "label", "rescan", "p2sh"}},
        {"wallet", "importprunedfunds", &importprunedfunds, true, {"rawtransaction", "txoutproof"}},
        {"wallet", "importpubkey", &importpubkey, true, {"pubkey", "label", "rescan"}},
        {"wallet", "keypoolrefill", &keypoolrefill, true, {"newsize"}},
        {"wallet", "listaccounts", &listaccounts, false, {"minconf", "addlockconf", "include_watchonly"}},
        {"wallet", "listaddressgroupings", &listaddressgroupings, false, {}},
        {"wallet", "listaddressbalances", &listaddressbalances, false, {"minamount"}},
        {"wallet", "listlockunspent", &listlockunspent, false, {}},
        {"wallet", "listreceivedbyaccount", &listreceivedbyaccount, false, {"minconf", "addlockconf", "include_empty", "include_watchonly"}},
        {"wallet", "listreceivedbyaddress", &listreceivedbyaddress, false, {"minconf", "addlockconf", "include_empty", "include_watchonly"}},
        {"wallet", "listsinceblock", &listsinceblock, false, {"blockhash", "target_confirmations", "include_watchonly"}},
        {"wallet", "listtransactions", &listtransactions, false, {"account", "count", "skip", "include_watchonly"}},
        {"wallet", "listunspent", &listunspent, false, {"minconf", "maxconf", "addresses", "include_unsafe"}},
        {"wallet", "lockunspent", &lockunspent, true, {"unlock", "transactions"}},
        {"wallet", "move", &movecmd, false, {"fromaccount", "toaccount", "amount", "minconf", "comment"}},
        {"wallet", "sendfrom", &sendfrom, false, {"fromaccount", "toaddress", "amount", "minconf", "addlockconf", "comment", "comment_to"}},
        {"wallet", "sendmany", &sendmany, false, {"fromaccount", "amounts", "minconf", "addlockconf", "comment", "subtractfeefrom"}},
        {"wallet", "sendtoaddress", &sendtoaddress, false, {"address", "amount", "comment", "comment_to", "subtractfeefromamount"}},
        {"wallet", "setaccount", &setaccount, true, {"address", "account"}},
        {"wallet", "setprivatesendrounds", &setprivatesendrounds, true, {"rounds"}},
        {"wallet", "setprivatesendamount", &setprivatesendamount, true, {"amount"}},
        {"wallet", "settxfee", &settxfee, true, {"amount"}},
        {"wallet", "signmessage", &signmessage, true, {"address", "message"}},
        {"wallet", "walletlock", &walletlock, true, {}},
        {"wallet", "walletpassphrasechange", &walletpassphrasechange, true, {"oldpassphrase", "newpassphrase"}},
        {"wallet", "walletpassphrase", &walletpassphrase, true, {"passphrase", "timeout", "mixingonly"}},
        {"wallet", "removeprunedfunds", &removeprunedfunds, true, {"txid"}},

        {"wallet", "keepass", &keepass, true, {}},
        {"wallet", "instantsendtoaddress", &instantsendtoaddress, false, {"address", "amount", "comment", "comment_to", "subtractfeefromamount"}},
        {"wallet", "dumphdinfo", &dumphdinfo, true, {}},
        {"wallet", "importelectrumwallet", &importelectrumwallet, true, {"filename", "index"}},
>>>>>>> 9b1d88c2
};

void RegisterWalletRPCCommands(CRPCTable& t)
{
    if (GetBoolArg("-disablewallet", false))
        return;

    for (unsigned int vcidx = 0; vcidx < ARRAYLEN(commands); vcidx++)
        t.appendCommand(commands[vcidx].name, &commands[vcidx]);
}<|MERGE_RESOLUTION|>--- conflicted
+++ resolved
@@ -2801,74 +2801,14 @@
 extern UniValue importmulti(const JSONRPCRequest& request);
 
 extern UniValue dumphdinfo(const JSONRPCRequest& request);
-<<<<<<< HEAD
 extern UniValue dumpbdapkeys(const JSONRPCRequest& request);
 extern UniValue importbdapkeys(const JSONRPCRequest& request);
-=======
+
 extern UniValue importelectrumwallet(const JSONRPCRequest& request);
->>>>>>> 9b1d88c2
 
 extern UniValue privatesend(const JSONRPCRequest& request);
 
 static const CRPCCommand commands[] =
-<<<<<<< HEAD
-{ //  category              name                        actor (function)           okSafeMode
-    //  --------------------- ------------------------    -----------------------    ----------
-    { "rawtransactions",    "fundrawtransaction",       &fundrawtransaction,       false },
-    { "hidden",             "resendwallettransactions", &resendwallettransactions, true  },
-    { "wallet",             "abandontransaction",       &abandontransaction,       false },
-    { "wallet",             "addmultisigaddress",       &addmultisigaddress,       true  },
-    { "wallet",             "backupwallet",             &backupwallet,             true  },
-    { "wallet",             "dumpprivkey",              &dumpprivkey,              true  },
-    { "wallet",             "dumpwallet",               &dumpwallet,               true  },
-    { "wallet",             "encryptwallet",            &encryptwallet,            true  },
-    { "wallet",             "getaccountaddress",        &getaccountaddress,        true  },
-    { "wallet",             "getaccount",               &getaccount,               true  },
-    { "wallet",             "getaddressesbyaccount",    &getaddressesbyaccount,    true  },
-    { "wallet",             "getbalance",               &getbalance,               false },
-    { "wallet",             "getnewaddress",            &getnewaddress,            true  },
-    { "wallet",             "getrawchangeaddress",      &getrawchangeaddress,      true  },
-    { "wallet",             "getreceivedbyaccount",     &getreceivedbyaccount,     false },
-    { "wallet",             "getreceivedbyaddress",     &getreceivedbyaddress,     false },
-    { "wallet",             "gettransaction",           &gettransaction,           false },
-    { "wallet",             "getunconfirmedbalance",    &getunconfirmedbalance,    false },
-    { "wallet",             "getwalletinfo",            &getwalletinfo,            false },
-    { "wallet",             "importmulti",              &importmulti,              true  },
-    { "wallet",             "importprivkey",            &importprivkey,            true  },
-    { "wallet",             "importwallet",             &importwallet,             true  },
-    { "wallet",             "importaddress",            &importaddress,            true  },
-    { "wallet",             "importprunedfunds",        &importprunedfunds,        true  },
-    { "wallet",             "importpubkey",             &importpubkey,             true  },
-    { "wallet",             "keypoolrefill",            &keypoolrefill,            true  },
-    { "wallet",             "listaccounts",             &listaccounts,             false },
-    { "wallet",             "listaddressgroupings",     &listaddressgroupings,     false },
-    { "wallet",             "listlockunspent",          &listlockunspent,          false },
-    { "wallet",             "listreceivedbyaccount",    &listreceivedbyaccount,    false },
-    { "wallet",             "listreceivedbyaddress",    &listreceivedbyaddress,    false },
-    { "wallet",             "listsinceblock",           &listsinceblock,           false },
-    { "wallet",             "listtransactions",         &listtransactions,         false },
-    { "wallet",             "listunspent",              &listunspent,              false },
-    { "wallet",             "lockunspent",              &lockunspent,              true  },
-    { "wallet",             "move",                     &movecmd,                  false },
-    { "wallet",             "sendfrom",                 &sendfrom,                 false },
-    { "wallet",             "sendmany",                 &sendmany,                 false },     
-    { "wallet",             "sendtoaddress",            &sendtoaddress,            false },
-    { "wallet",             "setaccount",               &setaccount,               true  },
-    { "wallet",             "settxfee",                 &settxfee,                 true  },
-    { "wallet",             "signmessage",              &signmessage,              true  },
-    { "wallet",             "walletlock",               &walletlock,               true  },
-    { "wallet",             "walletpassphrasechange",   &walletpassphrasechange,   true  },
-    { "wallet",             "walletpassphrase",         &walletpassphrase,         true  },
-    { "wallet",             "removeprunedfunds",        &removeprunedfunds,        true  },
-
-    { "wallet",             "keepass",                  &keepass,                  true  },
-    { "wallet",             "instantsendtoaddress",     &instantsendtoaddress,     false },
-    { "wallet",             "dumphdinfo",               &dumphdinfo,               true  },
-    { "wallet",             "dumpbdapkeys",             &dumpbdapkeys,             true  },
-    { "wallet",             "importbdapkeys",           &importbdapkeys,           true  },
-
-    { "Dynamic",            "privatesend",              &privatesend,              false },
-=======
     {
         //  category              name                        actor (function)           okSafe  argNames
         //  --------------------- ------------------------    -----------------------    ------- ---------------------------------------------------------
@@ -2924,9 +2864,10 @@
 
         {"wallet", "keepass", &keepass, true, {}},
         {"wallet", "instantsendtoaddress", &instantsendtoaddress, false, {"address", "amount", "comment", "comment_to", "subtractfeefromamount"}},
-        {"wallet", "dumphdinfo", &dumphdinfo, true, {}},
+        {"wallet", "dumphdinfo", &dumphdinfo, true, {"bdap_id"}}},
+        {"wallet", "dumpbdapkeys", &dumpbdapkeys, true  {"bdap_id", "wallet_privkey", "link_privkey", "DHT_privkey", "rescan"}},
+        {"wallet", "importbdapkeys", &importbdapkeys,true  {}},
         {"wallet", "importelectrumwallet", &importelectrumwallet, true, {"filename", "index"}},
->>>>>>> 9b1d88c2
 };
 
 void RegisterWalletRPCCommands(CRPCTable& t)
