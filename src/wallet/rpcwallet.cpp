// Copyright (c) 2016-2019 Duality Blockchain Solutions Developers
// Copyright (c) 2014-2019 The Dash Core Developers
// Copyright (c) 2009-2019 The Bitcoin Developers
// Copyright (c) 2009-2019 Satoshi Nakamoto
// Distributed under the MIT/X11 software license, see the accompanying
// file COPYING or http://www.opensource.org/licenses/mit-license.php.

#include "amount.h"
#include "base58.h"
#include "chain.h"
#include "coincontrol.h"
#include "consensus/validation.h"
#include "core_io.h"
#include "init.h"
#include "instantsend.h"
#include "keepass.h"
#include "net.h"
#include "netbase.h"
#include "policy/rbf.h"
#include "privatesend-client.h"
#include "rpcserver.h"
#include "timedata.h"
#include "util.h"
#include "utilmoneystr.h"
#include "validation.h"
#include "wallet.h"
#include "walletdb.h"

#include <univalue.h>

#include <stdint.h>

#include <boost/assign/list_of.hpp>

int64_t nWalletUnlockTime;
static CCriticalSection cs_nWalletUnlockTime;

std::string HelpRequiringPassphrase()
{
    return pwalletMain && pwalletMain->IsCrypted() ? "\nRequires wallet passphrase to be set with walletpassphrase call." : "";
}

bool EnsureWalletIsAvailable(bool avoidException)
{
    if (!pwalletMain) {
        if (!avoidException)
            throw JSONRPCError(RPC_METHOD_NOT_FOUND, "Method not found (disabled)");
        else
            return false;
    }
    return true;
}

void EnsureWalletIsUnlocked()
{
    if (pwalletMain->IsLocked())
        throw JSONRPCError(RPC_WALLET_UNLOCK_NEEDED, "Error: Please enter the wallet passphrase with walletpassphrase first.");
}

void WalletTxToJSON(const CWalletTx& wtx, UniValue& entry)
{
    int confirms = wtx.GetDepthInMainChain();
    bool fLocked = instantsend.IsLockedInstantSendTransaction(wtx.GetHash());
    entry.push_back(Pair("confirmations", confirms));
    entry.push_back(Pair("instantlock", fLocked));
    if (wtx.IsCoinBase())
        entry.push_back(Pair("generated", true));
    if (confirms > 0) {
        entry.push_back(Pair("blockhash", wtx.hashBlock.GetHex()));
        entry.push_back(Pair("blockindex", wtx.nIndex));
        entry.push_back(Pair("blocktime", mapBlockIndex[wtx.hashBlock]->GetBlockTime()));
    } else {
        entry.push_back(Pair("trusted", wtx.IsTrusted()));
    }
    uint256 hash = wtx.GetHash();
    entry.push_back(Pair("txid", hash.GetHex()));
    UniValue conflicts(UniValue::VARR);
    BOOST_FOREACH (const uint256& conflict, wtx.GetConflicts())
        conflicts.push_back(conflict.GetHex());
    entry.push_back(Pair("walletconflicts", conflicts));
    entry.push_back(Pair("time", wtx.GetTxTime()));
    entry.push_back(Pair("timereceived", (int64_t)wtx.nTimeReceived));

    // Add opt-in RBF status
    std::string rbfStatus = "no";
    if (confirms <= 0) {
        LOCK(mempool.cs);
        RBFTransactionState rbfState = IsRBFOptIn(wtx, mempool);
        if (rbfState == RBF_TRANSACTIONSTATE_UNKNOWN)
            rbfStatus = "unknown";
        else if (rbfState == RBF_TRANSACTIONSTATE_REPLACEABLE_BIP125)
            rbfStatus = "yes";
    }
    entry.push_back(Pair("bip125-replaceable", rbfStatus));

    BOOST_FOREACH (const PAIRTYPE(std::string, std::string) & item, wtx.mapValue)
        entry.push_back(Pair(item.first, item.second));
}

std::string AccountFromValue(const UniValue& value)
{
    std::string strAccount = value.get_str();
    if (strAccount == "*")
        throw JSONRPCError(RPC_WALLET_INVALID_ACCOUNT_NAME, "Invalid account name");
    return strAccount;
}

UniValue getnewaddress(const JSONRPCRequest& request)
{
    if (!EnsureWalletIsAvailable(request.fHelp))
        return NullUniValue;

    if (request.fHelp || request.params.size() > 1)
        throw std::runtime_error(
            "getnewaddress ( \"account\" )\n"
            "\nReturns a new Dynamic address for receiving payments.\n"
            "If 'account' is specified (DEPRECATED), it is added to the address book \n"
            "so payments received with the address will be credited to 'account'.\n"
            "\nArguments:\n"
            "1. \"account\"        (string, optional) DEPRECATED. The account name for the address to be linked to. If not provided, the default account \"\" is used. It can also be set to the empty string \"\" to represent the default account. The account does not need to exist, it will be created if there is no account by the given name.\n"
            "\nResult:\n"
            "\"dynamicaddress\"    (string) The new dynamic address\n"
            "\nExamples:\n" +
            HelpExampleCli("getnewaddress", "") + HelpExampleRpc("getnewaddress", ""));

    LOCK2(cs_main, pwalletMain->cs_wallet);

    // Parse the account first so we don't generate a key if there's an error
    std::string strAccount;
    if (request.params.size() > 0)
        strAccount = AccountFromValue(request.params[0]);

    if (!pwalletMain->IsLocked(true))
        pwalletMain->TopUpKeyPool();

    // Generate a new key that is added to wallet
    CPubKey newKey;
    std::vector<unsigned char> newEdKey; //not really using this here, keeps keypools synced
    if (!pwalletMain->GetEdKeyFromPool(newKey, newEdKey, false))
        throw JSONRPCError(RPC_WALLET_KEYPOOL_RAN_OUT, "Error: Keypool ran out, please call keypoolrefill first");
    CKeyID keyID = newKey.GetID();

    pwalletMain->SetAddressBook(keyID, strAccount, "receive");

    return CDynamicAddress(keyID).ToString();
}

<<<<<<< HEAD
UniValue getnewed25519address(const JSONRPCRequest& request)
{
=======
static UniValue getnewstealthaddress(const JSONRPCRequest &request)
{
    EnsureWalletIsUnlocked();

>>>>>>> 13f070c8
    if (!EnsureWalletIsAvailable(request.fHelp))
        return NullUniValue;

    if (request.fHelp || request.params.size() > 1)
        throw std::runtime_error(
<<<<<<< HEAD
            "getnewed25519address ( \"account\" )\n"
            "\nReturns a new Dynamic address for receiving payments.\n"
            "If 'account' is specified (DEPRECATED), it is added to the address book \n"
            "so payments received with the address will be credited to 'account'.\n"
            "\nArguments:\n"
            "1. \"account\"        (string, optional) DEPRECATED. The account name for the address to be linked to. If not provided, the default account \"\" is used. It can also be set to the empty string \"\" to represent the default account. The account does not need to exist, it will be created if there is no account by the given name.\n"
            "\nResult:\n"
            "\"dynamicaddress\"    (string) The new dynamic address\n"
            "\nExamples:\n" +
            HelpExampleCli("getnewed25519address", "") + HelpExampleRpc("getnewed25519address", ""));

    LOCK2(cs_main, pwalletMain->cs_wallet);

    // Parse the account first so we don't generate a key if there's an error
    std::string strAccount;
    if (request.params.size() > 0)
        strAccount = AccountFromValue(request.params[0]);

    if (!pwalletMain->IsLocked(true))
        pwalletMain->TopUpKeyPoolCombo(); //TopUpEdKeyPool();

    // Generate a new key that is added to wallet
    CPubKey newKey;
    std::vector<unsigned char> newEdKey;
    if (!pwalletMain->GetEdKeyFromPool(newKey, newEdKey, false))
        throw JSONRPCError(RPC_WALLET_KEYPOOL_RAN_OUT, "Error: EdKeypool ran out, please call edkeypoolrefill first");
    CKeyID keyID = newKey.GetID();

    pwalletMain->SetAddressBook(keyID, strAccount, "receive");

    std::string newEdKeyString(newEdKey.begin(), newEdKey.end());

    UniValue returnvalue(UniValue::VOBJ);

    returnvalue.push_back(Pair("walletaddress:",CDynamicAddress(keyID).ToString()));
    returnvalue.push_back(Pair("ed25519 PubKey:",newEdKeyString));

    return returnvalue;

} //getnewed25519address

=======
            "getnewstealthaddress\n"
            "\nReturns a new stealth address for receiving links.\n"
            "\nArguments:\n"
            "\nResult:\n"
            "\"stealthaddress\"    (string) The new Dynamic stealth address\n"
            "\nExamples:\n" +
            HelpExampleCli("getnewstealthaddress", "") + HelpExampleRpc("getnewstealthaddress", ""));

    LOCK2(cs_main, pwalletMain->cs_wallet);

    CPubKey walletPubKey;
    CStealthAddress sxAddr;
    if (!pwalletMain->GetStealthAddressFromPool(walletPubKey, sxAddr, false))
        throw JSONRPCError(RPC_WALLET_KEYPOOL_RAN_OUT, "Error: Keypool ran out, please call keypoolrefill first");

    if (!pwalletMain->AddStealthAddress(sxAddr))
        throw std::runtime_error(strprintf("%s -- Failed to write stealth address to local wallet.\n", __func__));

    return sxAddr.ToString();
}
>>>>>>> 13f070c8

CDynamicAddress GetAccountAddress(std::string strAccount, bool bForceNew = false)
{
    CPubKey pubKey;
    if (!pwalletMain->GetAccountPubkey(pubKey, strAccount, bForceNew)) {
        throw JSONRPCError(RPC_WALLET_KEYPOOL_RAN_OUT, "Error: Keypool ran out, please call keypoolrefill first");
    }

    return CDynamicAddress(pubKey.GetID());
}

UniValue getaccountaddress(const JSONRPCRequest& request)
{
    if (!EnsureWalletIsAvailable(request.fHelp))
        return NullUniValue;

    if (request.fHelp || request.params.size() != 1)
        throw std::runtime_error(
            "getaccountaddress \"account\"\n"
            "\nDEPRECATED. Returns the current Dynamic address for receiving payments to this account.\n"
            "\nArguments:\n"
            "1. \"account\"       (string, required) The account name for the address. It can also be set to the empty string \"\" to represent the default account. The account does not need to exist, it will be created and a new address created  if there is no account by the given name.\n"
            "\nResult:\n"
            "\"dynamicaddress\"   (string) The account dynamic address\n"
            "\nExamples:\n" +
            HelpExampleCli("getaccountaddress", "") + HelpExampleCli("getaccountaddress", "\"\"") + HelpExampleCli("getaccountaddress", "\"myaccount\"") + HelpExampleRpc("getaccountaddress", "\"myaccount\""));

    LOCK2(cs_main, pwalletMain->cs_wallet);

    // Parse the account first so we don't generate a key if there's an error
    std::string strAccount = AccountFromValue(request.params[0]);

    UniValue ret(UniValue::VSTR);

    ret = GetAccountAddress(strAccount).ToString();
    return ret;
}


UniValue getrawchangeaddress(const JSONRPCRequest& request)
{
    if (!EnsureWalletIsAvailable(request.fHelp))
        return NullUniValue;

    if (request.fHelp || request.params.size() > 1)
        throw std::runtime_error(
            "getrawchangeaddress\n"
            "\nReturns a new Dynamic address, for receiving change.\n"
            "This is for use with raw transactions, NOT normal use.\n"
            "\nResult:\n"
            "\"address\"    (string) The address\n"
            "\nExamples:\n" +
            HelpExampleCli("getrawchangeaddress", "") + HelpExampleRpc("getrawchangeaddress", ""));

    LOCK2(cs_main, pwalletMain->cs_wallet);

    if (!pwalletMain->IsLocked(true))
        pwalletMain->TopUpKeyPool();

    CReserveKey reservekey(pwalletMain);
    CPubKey vchPubKey;
    if (!reservekey.GetReservedKey(vchPubKey, true))
        throw JSONRPCError(RPC_WALLET_KEYPOOL_RAN_OUT, "Error: Keypool ran out, please call keypoolrefill first");

    reservekey.KeepKey();

    CKeyID keyID = vchPubKey.GetID();

    return CDynamicAddress(keyID).ToString();
}


UniValue setaccount(const JSONRPCRequest& request)
{
    if (!EnsureWalletIsAvailable(request.fHelp))
        return NullUniValue;

    if (request.fHelp || request.params.size() < 1 || request.params.size() > 2)
        throw std::runtime_error(
            "setaccount \"dynamicaddress\" \"account\"\n"
            "\nDEPRECATED. Sets the account associated with the given address.\n"
            "\nArguments:\n"
            "1. \"dynamicaddress\"  (string, required) The dynamic address to be associated with an account.\n"
            "2. \"account\"         (string, required) The account to assign the address to.\n"
            "\nExamples:\n" +
            HelpExampleCli("setaccount", "\"D5nRy9Tf7Zsef8gMGL2fhWA9ZslrP4K5tf\" \"tabby\"") + HelpExampleRpc("setaccount", "\"D5nRy9Tf7Zsef8gMGL2fhWA9ZslrP4K5tf\", \"tabby\""));

    LOCK2(cs_main, pwalletMain->cs_wallet);

    CDynamicAddress address(request.params[0].get_str());
    if (!address.IsValid())
        throw JSONRPCError(RPC_INVALID_ADDRESS_OR_KEY, "Invalid Dynamic address");

    std::string strAccount;
    if (request.params.size() > 1)
        strAccount = AccountFromValue(request.params[1]);

    // Only add the account if the address is yours.
    if (IsMine(*pwalletMain, address.Get())) {
        // Detect when changing the account of an address that is the 'unused current key' of another account:
        if (pwalletMain->mapAddressBook.count(address.Get())) {
            std::string strOldAccount = pwalletMain->mapAddressBook[address.Get()].name;
            if (address == GetAccountAddress(strOldAccount))
                GetAccountAddress(strOldAccount, true);
        }
        pwalletMain->SetAddressBook(address.Get(), strAccount, "receive");
    } else
        throw JSONRPCError(RPC_MISC_ERROR, "setaccount can only be used with own address");

    return NullUniValue;
}


UniValue getaccount(const JSONRPCRequest& request)
{
    if (!EnsureWalletIsAvailable(request.fHelp))
        return NullUniValue;

    if (request.fHelp || request.params.size() != 1)
        throw std::runtime_error(
            "getaccount \"dynamicaddress\"\n"
            "\nDEPRECATED. Returns the account associated with the given address.\n"
            "\nArguments:\n"
            "1. \"dynamicaddress\"  (string, required) The dynamic address for account lookup.\n"
            "\nResult:\n"
            "\"accountname\"        (string) the account address\n"
            "\nExamples:\n" +
            HelpExampleCli("getaccount", "\"D5nRy9Tf7Zsef8gMGL2fhWA9ZslrP4K5tf\"") + HelpExampleRpc("getaccount", "\"D5nRy9Tf7Zsef8gMGL2fhWA9ZslrP4K5tf\""));

    LOCK2(cs_main, pwalletMain->cs_wallet);

    CDynamicAddress address(request.params[0].get_str());
    if (!address.IsValid())
        throw JSONRPCError(RPC_INVALID_ADDRESS_OR_KEY, "Invalid Dynamic address");

    std::string strAccount;
    std::map<CTxDestination, CAddressBookData>::iterator mi = pwalletMain->mapAddressBook.find(address.Get());
    if (mi != pwalletMain->mapAddressBook.end() && !(*mi).second.name.empty())
        strAccount = (*mi).second.name;
    return strAccount;
}


UniValue getaddressesbyaccount(const JSONRPCRequest& request)
{
    if (!EnsureWalletIsAvailable(request.fHelp))
        return NullUniValue;

    if (request.fHelp || request.params.size() != 1)
        throw std::runtime_error(
            "getaddressesbyaccount \"account\"\n"
            "\nDEPRECATED. Returns the list of addresses for the given account.\n"
            "\nArguments:\n"
            "1. \"account\"  (string, required) The account name.\n"
            "\nResult:\n"
            "[                     (json array of string)\n"
            "  \"dynamicaddress\"  (string) a dynamic address associated with the given account\n"
            "  ,...\n"
            "]\n"
            "\nExamples:\n" +
            HelpExampleCli("getaddressesbyaccount", "\"tabby\"") + HelpExampleRpc("getaddressesbyaccount", "\"tabby\""));

    LOCK2(cs_main, pwalletMain->cs_wallet);

    std::string strAccount = AccountFromValue(request.params[0]);

    // Find all addresses that have the given account
    UniValue ret(UniValue::VARR);
    BOOST_FOREACH (const PAIRTYPE(CDynamicAddress, CAddressBookData) & item, pwalletMain->mapAddressBook) {
        const CDynamicAddress& address = item.first;
        const std::string& strName = item.second.name;
        if (strName == strAccount)
            ret.push_back(address.ToString());
    }
    return ret;
}

static void SendMoney(const CTxDestination& address, CAmount nValue, bool fSubtractFeeFromAmount, CWalletTx& wtxNew, bool fUseInstantSend = false, bool fUsePrivateSend = false)
{
    CAmount curBalance = pwalletMain->GetBalance();

    // Check amount
    if (nValue <= 0)
        throw JSONRPCError(RPC_INVALID_PARAMETER, "Invalid amount");

    if (nValue > curBalance)
        throw JSONRPCError(RPC_WALLET_INSUFFICIENT_FUNDS, "Insufficient funds");

    if (pwalletMain->GetBroadcastTransactions() && !g_connman)
        throw JSONRPCError(RPC_CLIENT_P2P_DISABLED, "Error: Peer-to-peer functionality missing or disabled");

    CScript scriptPubKey;
    std::vector<uint8_t> vStealthData;
    bool fStealthAddress = false;
    if (address.type() == typeid(CStealthAddress))
    {
        CStealthAddress sxAddr = boost::get<CStealthAddress>(address);
        std::string sError;
        // get sxAddr from wallet map stealthAddresses
        if (0 != PrepareStealthOutput(sxAddr, scriptPubKey, vStealthData, sError)) {
            throw JSONRPCError(RPC_INTERNAL_ERROR, std::string("SendMoney failed after PrepareStealthOutput(): ") + sError);
        }
        fStealthAddress = true;
        CTxDestination newDest;
        if (ExtractDestination(scriptPubKey, newDest))
            LogPrint("bdap", "%s -- Stealth send to address: %s\n", __func__, CDynamicAddress(newDest).ToString());
    } else {
        // Parse Dynamic address
        scriptPubKey = GetScriptForDestination(address);
    }

    // Create and send the transaction
    CReserveKey reservekey(pwalletMain);
    CAmount nFeeRequired;
    std::string strError;
    std::vector<CRecipient> vecSend;
    int nChangePosRet = -1;
    CRecipient recipient = {scriptPubKey, nValue, fSubtractFeeFromAmount};
    vecSend.push_back(recipient);
    if (fStealthAddress) {
        CScript scriptData;
        scriptData << OP_RETURN << vStealthData;
        CRecipient sendData = {scriptData, 0, fSubtractFeeFromAmount};
        vecSend.push_back(sendData);
    }
    if (!pwalletMain->CreateTransaction(vecSend, wtxNew, reservekey, nFeeRequired, nChangePosRet,
            strError, NULL, true, fUsePrivateSend ? ONLY_DENOMINATED : ALL_COINS, fUseInstantSend)) {
        if (!fSubtractFeeFromAmount && nValue + nFeeRequired > curBalance)
            strError = strprintf("Error: This transaction requires a transaction fee of at least %s", FormatMoney(nFeeRequired));
        throw JSONRPCError(RPC_WALLET_ERROR, strError);
    }
    CValidationState state;
    if (!pwalletMain->CommitTransaction(wtxNew, reservekey, g_connman.get(), state, fUseInstantSend ? NetMsgType::TXLOCKREQUEST : NetMsgType::TX)) {
        strError = strprintf("Error: The transaction was rejected! Reason given: %s", state.GetRejectReason());
        throw JSONRPCError(RPC_WALLET_ERROR, strError);
    }
}

void SendBDAPTransaction(const CScript& bdapDataScript, const CScript& bdapOPScript, CWalletTx& wtxNew, const CAmount& nOPValue, const CAmount& nDataValue, const bool fUseInstantSend)
{
    CAmount curBalance = pwalletMain->GetBalance();

    // Check amount
    if (nOPValue <= 0)
        throw JSONRPCError(RPC_INVALID_PARAMETER, "SendBDAPTransaction invalid amount");

    if (nOPValue + nDataValue > curBalance)
        throw JSONRPCError(RPC_WALLET_INSUFFICIENT_FUNDS, "SendBDAPTransaction insufficient funds");

    // Create and send the transaction
    CReserveKey reservekey(pwalletMain);
    CAmount nFeeRequired;
    std::string strError;
    std::vector<CRecipient> vecSend;
    int nChangePosInOut = 0;

    LogPrintf("Sending BDAP Data Script: %s\n", ScriptToAsmStr(bdapDataScript));
    LogPrintf("Sending BDAP OP Script: %s\n", ScriptToAsmStr(bdapOPScript));

    if (nDataValue > 0) {
        CRecipient recDataScript = {bdapDataScript, 0, false};
        vecSend.push_back(recDataScript);
    }
    CRecipient recOPScript = {bdapOPScript, DEFAULT_MIN_RELAY_TX_FEE, false};
    vecSend.push_back(recOPScript);

    if (!pwalletMain->CreateTransaction(vecSend, wtxNew, reservekey, nFeeRequired, nChangePosInOut,
            strError, NULL, true, ALL_COINS, fUseInstantSend, true)) {
        if (DEFAULT_MIN_RELAY_TX_FEE + DEFAULT_MIN_RELAY_TX_FEE + nFeeRequired > pwalletMain->GetBalance())
            strError = strprintf("Error: This transaction requires a transaction fee of at least %s because of its amount, complexity, or use of recently received funds!", FormatMoney(nFeeRequired));
        throw JSONRPCError(RPC_WALLET_ERROR, strError);
    }
    CValidationState state;
    if (!pwalletMain->CommitTransaction(wtxNew, reservekey, g_connman.get(), state, NetMsgType::TX)) {
        strError = strprintf("Error: The transaction was rejected! Reason given: %s", state.GetRejectReason());
        throw JSONRPCError(RPC_WALLET_ERROR, strError);
    }
}

void SendLinkingTransaction(const CScript& bdapDataScript, const CScript& bdapOPScript, const CScript& sendAddress, 
                                CWalletTx& wtxNew, const CAmount& nOPValue, const CAmount& nDataValue, const bool fUseInstantSend)
{
    CAmount curBalance = pwalletMain->GetBalance();

    // Check amount
    if (nOPValue <= 0)
        throw JSONRPCError(RPC_INVALID_PARAMETER, "SendLinkingTransaction invalid amount");

    if (nOPValue + nDataValue > curBalance)
        throw JSONRPCError(RPC_WALLET_INSUFFICIENT_FUNDS, "SendLinkingTransaction insufficient funds");

    // Create and send the transaction
    CReserveKey reservekey(pwalletMain);
    CAmount nFeeRequired;
    std::string strError;
    std::vector<CRecipient> vecSend;
    int nChangePosInOut = 0;

    LogPrintf("Sending BDAP Linking Data Script: %s\n", ScriptToAsmStr(bdapDataScript));
    LogPrintf("Sending BDAP Linking OP Script: %s\n", ScriptToAsmStr(bdapOPScript));

    if (nDataValue > 0) {
        CRecipient recDataScript = {bdapDataScript, 0, false};
        vecSend.push_back(recDataScript);  
    }

    CRecipient recOPScript = {bdapOPScript, DEFAULT_MIN_RELAY_TX_FEE, false};
    vecSend.push_back(recOPScript);
    // TODO (bdap) Make sure sendAddress is used to fund the transaction.
    if (!pwalletMain->CreateTransaction(vecSend, wtxNew, reservekey, nFeeRequired, nChangePosInOut,
            strError, NULL, true, ALL_COINS, fUseInstantSend, true)) {
        if (DEFAULT_MIN_RELAY_TX_FEE + nFeeRequired > pwalletMain->GetBalance())
            strError = strprintf("Error: This transaction requires a transaction fee of at least %s because of its amount, complexity, or use of recently received funds!", FormatMoney(nFeeRequired));
        throw JSONRPCError(RPC_WALLET_ERROR, strError);
    }
    CValidationState state;
    if (!pwalletMain->CommitTransaction(wtxNew, reservekey, g_connman.get(), state, NetMsgType::TX)) {
        strError = strprintf("Error: The transaction was rejected! Reason given: %s", state.GetRejectReason());
        throw JSONRPCError(RPC_WALLET_ERROR, strError);
    }
}

void SendCustomTransaction(const CScript& generatedScript, CWalletTx& wtxNew, CAmount nValue, bool fUseInstantSend = false)
{
    CAmount curBalance = pwalletMain->GetBalance();

    // Check amount
    if (nValue <= 0)
        throw JSONRPCError(RPC_INVALID_PARAMETER, "Invalid amount");

    if (nValue > curBalance)
        throw JSONRPCError(RPC_WALLET_INSUFFICIENT_FUNDS, "Insufficient funds");

    // Parse Dynamic address
    CScript scriptPubKey = generatedScript;

    LogPrintf("Script Public Key to be sent over to custom transaction processing: %s\n", ScriptToAsmStr(scriptPubKey));

    // Create and send the transaction
    CReserveKey reservekey(pwalletMain);
    CAmount nFeeRequired;
    std::string strError;
    std::vector<CRecipient> vecSend;
    int nChangePosRet = -1;
    CRecipient recipient = {scriptPubKey, nValue, false};
    vecSend.push_back(recipient);

    if (!pwalletMain->CreateTransaction(vecSend, wtxNew, reservekey, nFeeRequired, nChangePosRet,
            strError, NULL, true, ALL_COINS, false)) {
        if (nValue + nFeeRequired > pwalletMain->GetBalance())
            strError = strprintf("Error: This transaction requires a transaction fee of at least %s because of its amount, complexity, or use of recently received funds!", FormatMoney(nFeeRequired));
        throw JSONRPCError(RPC_WALLET_ERROR, strError);
    }
    CValidationState state;
    if (!pwalletMain->CommitTransaction(wtxNew, reservekey, g_connman.get(), state, fUseInstantSend ? NetMsgType::TXLOCKREQUEST : NetMsgType::TX)) {
        strError = strprintf("Error: The transaction was rejected! Reason given: %s", state.GetRejectReason());
        throw JSONRPCError(RPC_WALLET_ERROR, strError);
    }
}

static bool GetCoinControl(const CScript& sendAddressScript, CCoinControl* ccCoins)
{
    CTxDestination sendAddress;
    bool fValidAddress = ExtractDestination(sendAddressScript, sendAddress);
    if (!fValidAddress)
        return false;

    unsigned int nCount = 0;
    ccCoins->SetNull();
    std::vector<COutput> vecOutputs;
    pwalletMain->AvailableCoins(vecOutputs, true, NULL, false, ALL_COINS, false);
    for (const COutput& out : vecOutputs) {
        CTxDestination outputAddress;
        const CScript& scriptPubKey = out.tx->tx->vout[out.i].scriptPubKey;
        fValidAddress = ExtractDestination(scriptPubKey, outputAddress);
        if (!fValidAddress)
            continue;

        if (sendAddress == outputAddress) {
            COutPoint outPoint(out.tx->GetHash(), out.i);
            ccCoins->Select(outPoint);
            nCount++;
        }
    }
    return (nCount > 0);
}

void SendBurnTransaction(const CScript& burnScript, CWalletTx& wtxNew, const CAmount& nValue, const CScript& scriptSendFrom)
{

    CAmount curBalance = pwalletMain->GetBalance();

    // Check amount
    if (nValue <= 0)
        throw JSONRPCError(RPC_INVALID_PARAMETER, "Invalid amount");

    if (nValue > curBalance)
        throw JSONRPCError(RPC_WALLET_INSUFFICIENT_FUNDS, "Insufficient funds");

    LogPrintf("%s - Script public key to be sent over to the burn transaction processing: %s\n", __func__, ScriptToAsmStr(burnScript));

    // Create and send the transaction
    CReserveKey reservekey(pwalletMain);
    CAmount nFeeRequired;
    std::string strError;
    std::vector<CRecipient> vecSend;
    int nChangePosRet = -1;
    CRecipient recipient = {burnScript, nValue, false};
    vecSend.push_back(recipient);
    CCoinControl* ccCoins = new CCoinControl;
    if (!scriptSendFrom.empty()) {
        if (!GetCoinControl(scriptSendFrom, ccCoins)) {
            strError = strprintf("Error: GetCoinControl failed");
            delete ccCoins;
            throw JSONRPCError(RPC_WALLET_ERROR, strError);
        }
    }
    bool fUseInstantSend = false;
    if (!pwalletMain->CreateTransaction(vecSend, wtxNew, reservekey, nFeeRequired, nChangePosRet, strError, ccCoins, true, ALL_COINS, fUseInstantSend)) {
        if (nValue + nFeeRequired > pwalletMain->GetBalance())
            strError = strprintf("Error: This transaction requires a transaction fee of at least %s because of its amount, complexity, or use of recently received funds!", FormatMoney(nFeeRequired));
        delete ccCoins;
        throw JSONRPCError(RPC_WALLET_ERROR, strError);
    }
    CValidationState state;
    if (!pwalletMain->CommitTransaction(wtxNew, reservekey, g_connman.get(), state, fUseInstantSend ? NetMsgType::TXLOCKREQUEST : NetMsgType::TX)) {
        strError = strprintf("Error: The transaction was rejected! Reason given: %s", state.GetRejectReason());
        delete ccCoins;
        throw JSONRPCError(RPC_WALLET_ERROR, strError);
    }
    delete ccCoins;
}

UniValue sendtoaddress(const JSONRPCRequest& request)
{
    if (!EnsureWalletIsAvailable(request.fHelp))
        return NullUniValue;

    if (request.fHelp || request.params.size() < 2 || request.params.size() > 7)
        throw std::runtime_error(
            "sendtoaddress \"dynamicaddress\" amount ( \"comment\" \"comment-to\" subtractfeefromamount use_is use_ps )\n"
            "\nSend an amount to a given address.\n" +
            HelpRequiringPassphrase() +
            "\nArguments:\n"
            "1. \"dynamicaddress\" (string, required) The Dynamic address to send to.\n"
            "2. \"amount\"      (numeric or string, required) The amount in " +
            CURRENCY_UNIT + " to send. eg 0.1\n"
                            "3. \"comment\"     (string, optional) A comment used to store what the transaction is for. \n"
                            "                             This is not part of the transaction, just kept in your wallet.\n"
                            "4. \"comment-to\"  (string, optional) A comment to store the name of the person or organization \n"
                            "                             to which you're sending the transaction. This is not part of the \n"
                            "                             transaction, just kept in your wallet.\n"
                            "5. subtractfeefromamount  (boolean, optional, default=false) The fee will be deducted from the amount being sent.\n"
                            "                             The recipient will receive less Dynamic than you enter in the amount field.\n"
                            "6. \"use_is\"      (bool, optional) Send this transaction as InstantSend (default: false)\n"
                            "7. \"use_ps\"      (bool, optional) Use anonymized funds only (default: false)\n"
                            "\nResult:\n"
                            "\"transactionid\"  (string) The transaction id.\n"
                            "\nExamples:\n" +
            HelpExampleCli("sendtoaddress", "\"D5nRy9Tf7Zsef8gMGL2fhWA9ZslrP4K5tf\" 0.1") + HelpExampleCli("sendtoaddress", "\"D5nRy9Tf7Zsef8gMGL2fhWA9ZslrP4K5tf\" 0.1 \"donation\" \"seans outpost\"") + HelpExampleCli("sendtoaddress", "\"D5nRy9Tf7Zsef8gMGL2fhWA9ZslrP4K5tf\" 0.1 \"\" \"\" true") + HelpExampleRpc("sendtoaddress", "\"D5nRy9Tf7Zsef8gMGL2fhWA9ZslrP4K5tf\", 0.1, \"donation\", \"seans outpost\""));

    LOCK2(cs_main, pwalletMain->cs_wallet);

    CTxDestination dest = DecodeDestination(request.params[0].get_str());
    if (!IsValidDestination(dest))
        throw JSONRPCError(RPC_INVALID_ADDRESS_OR_KEY, "Invalid address");

    // Amount
    CAmount nAmount = AmountFromValue(request.params[1]);
    if (nAmount <= 0)
        throw JSONRPCError(RPC_TYPE_ERROR, "Invalid amount for send");

    // Wallet comments
    CWalletTx wtx;
    if (request.params.size() > 2 && !request.params[2].isNull() && !request.params[2].get_str().empty())
        wtx.mapValue["comment"] = request.params[2].get_str();
    if (request.params.size() > 3 && !request.params[3].isNull() && !request.params[3].get_str().empty())
        wtx.mapValue["to"] = request.params[3].get_str();

    bool fSubtractFeeFromAmount = false;
    if (request.params.size() > 4)
        fSubtractFeeFromAmount = request.params[4].get_bool();

    bool fUseInstantSend = false;
    bool fUsePrivateSend = false;
    if (request.params.size() > 5)
        fUseInstantSend = request.params[5].get_bool();
    if (request.params.size() > 6)
        fUsePrivateSend = request.params[6].get_bool();

    EnsureWalletIsUnlocked();

    SendMoney(dest, nAmount, fSubtractFeeFromAmount, wtx, fUseInstantSend, fUsePrivateSend);

    return wtx.GetHash().GetHex();
}

UniValue instantsendtoaddress(const JSONRPCRequest& request)
{
    if (!EnsureWalletIsAvailable(request.fHelp))
        return NullUniValue;

    if (request.fHelp || request.params.size() < 2 || request.params.size() > 5)
        throw std::runtime_error(
            "instantsendtoaddress \"dynamicaddress\" amount ( \"comment\" \"comment-to\" subtractfeefromamount )\n"
            "\nSend an amount to a given address. The amount is a real and is rounded to the nearest 0.00000001\n" +
            HelpRequiringPassphrase() +
            "\nArguments:\n"
            "1. \"dynamicaddress\"  (string, required) The dynamic address to send to.\n"
            "2. \"amount\"      (numeric, required) The amount in btc to send. eg 0.1\n"
            "3. \"comment\"     (string, optional) A comment used to store what the transaction is for. \n"
            "                             This is not part of the transaction, just kept in your wallet.\n"
            "4. \"comment-to\"  (string, optional) A comment to store the name of the person or organization \n"
            "                             to which you're sending the transaction. This is not part of the \n"
            "                             transaction, just kept in your wallet.\n"
            "5. subtractfeefromamount  (boolean, optional, default=false) The fee will be deducted from the amount being sent.\n"
            "                             The recipient will receive less Dynamic than you enter in the amount field.\n"
            "\nResult:\n"
            "\"transactionid\"  (string) The transaction id.\n"
            "\nExamples:\n" +
            HelpExampleCli("instantsendtoaddress", "\"D5nRy9Tf7Zsef8gMGL2fhWA9ZslrP4K5tf\" 0.1") + HelpExampleCli("instantsendtoaddress", "\"D5nRy9Tf7Zsef8gMGL2fhWA9ZslrP4K5tf\" 0.1 \"donation\" \"seans outpost\"") + HelpExampleCli("instantsendtoaddress", "\"D5nRy9Tf7Zsef8gMGL2fhWA9ZslrP4K5tf\" 0.1 \"\" \"\" true") + HelpExampleRpc("instantsendtoaddress", "\"D5nRy9Tf7Zsef8gMGL2fhWA9ZslrP4K5tf\", 0.1, \"donation\", \"seans outpost\""));

    LOCK2(cs_main, pwalletMain->cs_wallet);

    CTxDestination dest = DecodeDestination(request.params[0].get_str());
    if (!IsValidDestination(dest))
        throw JSONRPCError(RPC_INVALID_ADDRESS_OR_KEY, "Invalid Dynamic address");

    // Amount
    CAmount nAmount = AmountFromValue(request.params[1]);
    if (nAmount <= 0)
        throw JSONRPCError(RPC_TYPE_ERROR, "Invalid amount for send");

    // Wallet comments
    CWalletTx wtx;
    if (request.params.size() > 2 && !request.params[2].isNull() && !request.params[2].get_str().empty())
        wtx.mapValue["comment"] = request.params[2].get_str();
    if (request.params.size() > 3 && !request.params[3].isNull() && !request.params[3].get_str().empty())
        wtx.mapValue["to"] = request.params[3].get_str();

    bool fSubtractFeeFromAmount = false;
    if (request.params.size() > 4)
        fSubtractFeeFromAmount = request.params[4].get_bool();

    EnsureWalletIsUnlocked();

    SendMoney(dest, nAmount, fSubtractFeeFromAmount, wtx, true);

    return wtx.GetHash().GetHex();
}

UniValue listaddressgroupings(const JSONRPCRequest& request)
{
    if (!EnsureWalletIsAvailable(request.fHelp))
        return NullUniValue;

    if (request.fHelp)
        throw std::runtime_error(
            "listaddressgroupings\n"
            "\nLists groups of addresses which have had their common ownership\n"
            "made public by common use as inputs or as the resulting change\n"
            "in past transactions\n"
            "\nResult:\n"
            "[\n"
            "  [\n"
            "    [\n"
            "      \"dynamicaddress\",     (string) The dynamic address\n"
            "      amount,                 (numeric) The amount in " +
            CURRENCY_UNIT + "\n"
                            "      \"account\"             (string, optional) The account (DEPRECATED)\n"
                            "    ]\n"
                            "    ,...\n"
                            "  ]\n"
                            "  ,...\n"
                            "]\n"
                            "\nExamples:\n" +
            HelpExampleCli("listaddressgroupings", "") + HelpExampleRpc("listaddressgroupings", ""));

    LOCK2(cs_main, pwalletMain->cs_wallet);

    UniValue jsonGroupings(UniValue::VARR);
    std::map<CTxDestination, CAmount> balances = pwalletMain->GetAddressBalances();
    BOOST_FOREACH (std::set<CTxDestination> grouping, pwalletMain->GetAddressGroupings()) {
        UniValue jsonGrouping(UniValue::VARR);
        BOOST_FOREACH (CTxDestination address, grouping) {
            UniValue addressInfo(UniValue::VARR);
            addressInfo.push_back(CDynamicAddress(address).ToString());
            addressInfo.push_back(ValueFromAmount(balances[address]));
            {
                if (pwalletMain->mapAddressBook.find(CDynamicAddress(address).Get()) != pwalletMain->mapAddressBook.end())
                    addressInfo.push_back(pwalletMain->mapAddressBook.find(CDynamicAddress(address).Get())->second.name);
            }
            jsonGrouping.push_back(addressInfo);
        }
        jsonGroupings.push_back(jsonGrouping);
    }
    return jsonGroupings;
}

UniValue listaddressbalances(const JSONRPCRequest& request)
{
    if (!EnsureWalletIsAvailable(request.fHelp))
        return NullUniValue;

    if (request.fHelp || request.params.size() > 1)
        throw std::runtime_error(
            "listaddressbalances ( minamount )\n"
            "\nLists addresses of this wallet and their balances\n"
            "\nArguments:\n"
            "1. minamount               (numeric, optional, default=0) Minimum balance in " +
            CURRENCY_UNIT + " an address should have to be shown in the list\n"
                            "\nResult:\n"
                            "{\n"
                            "  \"address\": amount,       (string) The Dynamic address and the amount in " +
            CURRENCY_UNIT + "\n"
                            "  ,...\n"
                            "}\n"
                            "\nExamples:\n" +
            HelpExampleCli("listaddressbalances", "") + HelpExampleCli("listaddressbalances", "10") + HelpExampleRpc("listaddressbalances", "") + HelpExampleRpc("listaddressbalances", "10"));

    LOCK2(cs_main, pwalletMain->cs_wallet);

    CAmount nMinAmount = 0;
    if (request.params.size() > 0)
        nMinAmount = AmountFromValue(request.params[0]);

    if (nMinAmount < 0)
        throw JSONRPCError(RPC_TYPE_ERROR, "Invalid amount");

    UniValue jsonBalances(UniValue::VOBJ);
    std::map<CTxDestination, CAmount> balances = pwalletMain->GetAddressBalances();
    for (auto& balance : balances)
        if (balance.second >= nMinAmount)
            jsonBalances.push_back(Pair(CDynamicAddress(balance.first).ToString(), ValueFromAmount(balance.second)));

    return jsonBalances;
}

UniValue signmessage(const JSONRPCRequest& request)
{
    if (!EnsureWalletIsAvailable(request.fHelp))
        return NullUniValue;

    if (request.fHelp || request.params.size() != 2)
        throw std::runtime_error(
            "signmessage \"dynamicaddress\" \"message\"\n"
            "\nSign a message with the private key of an address" +
            HelpRequiringPassphrase() + "\n"
                                        "\nArguments:\n"
                                        "1. \"dynamicaddress\"  (string, required) The dynamic address to use for the private key.\n"
                                        "2. \"message\"         (string, required) The message to create a signature of.\n"
                                        "\nResult:\n"
                                        "\"signature\"          (string) The signature of the message encoded in base 64\n"
                                        "\nExamples:\n"
                                        "\nUnlock the wallet for 30 seconds\n" +
            HelpExampleCli("walletpassphrase", "\"mypassphrase\" 30") +
            "\nCreate the signature\n" + HelpExampleCli("signmessage", "\"D5nRy9Tf7Zsef8gMGL2fhWA9ZslrP4K5tf\" \"my message\"") +
            "\nVerify the signature\n" + HelpExampleCli("verifymessage", "\"D5nRy9Tf7Zsef8gMGL2fhWA9ZslrP4K5tf\" \"signature\" \"my message\"") +
            "\nAs json rpc\n" + HelpExampleRpc("signmessage", "\"D5nRy9Tf7Zsef8gMGL2fhWA9ZslrP4K5tf\", \"my message\""));

    LOCK2(cs_main, pwalletMain->cs_wallet);

    EnsureWalletIsUnlocked();

    std::string strAddress = request.params[0].get_str();
    std::string strMessage = request.params[1].get_str();

    CDynamicAddress addr(strAddress);
    if (!addr.IsValid())
        throw JSONRPCError(RPC_TYPE_ERROR, "Invalid address");

    CKeyID keyID;
    if (!addr.GetKeyID(keyID))
        throw JSONRPCError(RPC_TYPE_ERROR, "Address does not refer to key");

    CKey key;
    if (!pwalletMain->GetKey(keyID, key))
        throw JSONRPCError(RPC_WALLET_ERROR, "Private key not available");

    CHashWriter ss(SER_GETHASH, 0);
    ss << strMessageMagic;
    ss << strMessage;

    std::vector<unsigned char> vchSig;
    if (!key.SignCompact(ss.GetHash(), vchSig))
        throw JSONRPCError(RPC_INVALID_ADDRESS_OR_KEY, "Sign failed");

    return EncodeBase64(&vchSig[0], vchSig.size());
}

UniValue getreceivedbyaddress(const JSONRPCRequest& request)
{
    if (!EnsureWalletIsAvailable(request.fHelp))
        return NullUniValue;

    if (request.fHelp || request.params.size() < 1 || request.params.size() > 3)
        throw std::runtime_error(
            "getreceivedbyaddress \"dynamicaddress\" ( minconf addlocked )\n"
            "\nReturns the total amount received by the given dynamicaddress in transactions with specified minimum number of confirmations.\n"
            "\nArguments:\n"
            "1. \"dynamicaddress\"  (string, required) The dynamic address for transactions.\n"
            "2. minconf        (numeric, optional, default=1) Only include transactions confirmed at least this many times.\n"
            "3. addlocked           (bool, optional, default=false) Whether to include transactions locked via InstantSend.\n"
                            "\nResult:\n"
                            "amount            (numeric) The total amount in " +
            CURRENCY_UNIT + " received at this address.\n"
                            "\nExamples:\n"
                            "\nThe amount from transactions with at least 1 confirmation\n" +
            HelpExampleCli("getreceivedbyaddress", "\"D5nRy9Tf7Zsef8gMGL2fhWA9ZslrP4K5tf\"") +
            "\nThe amount including unconfirmed transactions, zero confirmations\n" + HelpExampleCli("getreceivedbyaddress", "\"D5nRy9Tf7Zsef8gMGL2fhWA9ZslrP4K5tf\" 0") +
            "\nThe amount with at least 10 confirmation, very safe\n" + HelpExampleCli("getreceivedbyaddress", "\"D5nRy9Tf7Zsef8gMGL2fhWA9ZslrP4K5tf\" 10") +
            "\nAs a json rpc call\n" + HelpExampleRpc("getreceivedbyaddress", "\"D5nRy9Tf7Zsef8gMGL2fhWA9ZslrP4K5tf\", 10"));

    LOCK2(cs_main, pwalletMain->cs_wallet);

    // Dynamic address
    CDynamicAddress address = CDynamicAddress(request.params[0].get_str());
    if (!address.IsValid())
        throw JSONRPCError(RPC_INVALID_ADDRESS_OR_KEY, "Invalid Dynamic address");
    CScript scriptPubKey = GetScriptForDestination(address.Get());
    if (!IsMine(*pwalletMain, scriptPubKey))
        return ValueFromAmount(0);

    // Minimum confirmations
    int nMinDepth = 1;
    if (request.params.size() > 1)
        nMinDepth = request.params[1].get_int();
    bool fAddLocked = (request.params.size() > 2 && request.params[2].get_bool());

    // Tally
    CAmount nAmount = 0;
    for (std::map<uint256, CWalletTx>::iterator it = pwalletMain->mapWallet.begin(); it != pwalletMain->mapWallet.end(); ++it) {
        const CWalletTx& wtx = (*it).second;
        if (wtx.IsCoinBase() || !CheckFinalTx(*wtx.tx))
            continue;

        BOOST_FOREACH (const CTxOut& txout, wtx.tx->vout)
            if (txout.scriptPubKey == scriptPubKey)
                if ((wtx.GetDepthInMainChain() >= nMinDepth) || (fAddLocked && wtx.IsLockedByInstantSend()))
                    nAmount += txout.nValue;
    }

    return ValueFromAmount(nAmount);
}


UniValue getreceivedbyaccount(const JSONRPCRequest& request)
{
    if (!EnsureWalletIsAvailable(request.fHelp))
        return NullUniValue;

    if (request.fHelp || request.params.size() < 1 || request.params.size() > 3)
        throw std::runtime_error(
            "getreceivedbyaccount \"account\" ( minconf addlocked )\n"
            "\nDEPRECATED. Returns the total amount received by addresses with <account> in transactions with specified minimum number of confirmations.\n"
            "\nArguments:\n"
            "1. \"account\"      (string, required) The selected account, may be the default account using \"\".\n"
            "2. minconf        (numeric, optional, default=1) Only include transactions confirmed at least this many times.\n"
            "3. addlocked      (bool, optional, default=false) Whether to include transactions locked via InstantSend.\n"
                            "\nResult:\n"
                            "amount            (numeric) The total amount in " +
            CURRENCY_UNIT + " received for this account.\n"
                            "\nExamples:\n"
                            "\nAmount received by the default account with at least 1 confirmation\n" +
            HelpExampleCli("getreceivedbyaccount", "\"\"") +
            "\nAmount received at the tabby account including unconfirmed amounts with zero confirmations\n" + HelpExampleCli("getreceivedbyaccount", "\"tabby\" 0") +
            "\nThe amount with at least 10 confirmation, very safe\n" + HelpExampleCli("getreceivedbyaccount", "\"tabby\" 10") +
            "\nAs a json rpc call\n" + HelpExampleRpc("getreceivedbyaccount", "\"tabby\", 10"));

    LOCK2(cs_main, pwalletMain->cs_wallet);

    // Minimum confirmations
    int nMinDepth = 1;
    if (request.params.size() > 1)
        nMinDepth = request.params[1].get_int();
    bool fAddLocked = (request.params.size() > 2 && request.params[2].get_bool());

    // Get the set of pub keys assigned to account
    std::string strAccount = AccountFromValue(request.params[0]);
    std::set<CTxDestination> setAddress = pwalletMain->GetAccountAddresses(strAccount);

    // Tally
    CAmount nAmount = 0;
    for (std::map<uint256, CWalletTx>::iterator it = pwalletMain->mapWallet.begin(); it != pwalletMain->mapWallet.end(); ++it) {
        const CWalletTx& wtx = (*it).second;
        if (wtx.IsCoinBase() || !CheckFinalTx(*wtx.tx))
            continue;

        BOOST_FOREACH (const CTxOut& txout, wtx.tx->vout) {
            CTxDestination address;
            if (ExtractDestination(txout.scriptPubKey, address) && IsMine(*pwalletMain, address) && setAddress.count(address))
                if ((wtx.GetDepthInMainChain() >= nMinDepth) || (fAddLocked && wtx.IsLockedByInstantSend()))
                    nAmount += txout.nValue;
        }
    }

    return ValueFromAmount(nAmount);
}

UniValue getbalance(const JSONRPCRequest& request)
{
    if (!EnsureWalletIsAvailable(request.fHelp))
        return NullUniValue;

    if (request.fHelp || request.params.size() > 4)
        throw std::runtime_error(
            "getbalance ( \"account\" minconf addlocked includeWatchonly )\n"
            "\nIf account is not specified, returns the server's total available balance.\n"
            "If account is specified (DEPRECATED), returns the balance in the account.\n"
            "Note that the account \"\" is not the same as leaving the parameter out.\n"
            "The server total may be different to the balance in the default \"\" account.\n"
            "\nArguments:\n"
            "1. \"account\"        (string, optional) DEPRECATED. The selected account, or \"*\" for entire wallet. It may be the default account using \"\".\n"
            "2. minconf          (numeric, optional, default=1) Only include transactions confirmed at least this many times.\n"
            "3. addlocked      (bool, optional, default=false) Whether to add  balance from transactions locked via InstantSend.\n"
            "4. includeWatchonly (bool, optional, default=false) Also include balance in watchonly addresses (see 'importaddress')\n"
                            "\nResult:\n"
                            "amount              (numeric) The total amount in " +
            CURRENCY_UNIT + " received for this account.\n"
                            "\nExamples:\n"
                            "\nThe total amount in the wallet\n" +
            HelpExampleCli("getbalance", "") +
            "\nThe total amount in the wallet at least 5 blocks confirmed\n" + HelpExampleCli("getbalance", "\"*\" 10") +
            "\nAs a json rpc call\n" + HelpExampleRpc("getbalance", "\"*\", 10"));

    LOCK2(cs_main, pwalletMain->cs_wallet);

    if (request.params.size() == 0)
        return ValueFromAmount(pwalletMain->GetBalance());

    int nMinDepth = 1;
    if (request.params.size() > 1)
        nMinDepth = request.params[1].get_int();
    bool fAddLocked = (request.params.size() > 2 && request.params[2].get_bool());
    isminefilter filter = ISMINE_SPENDABLE;
    if (request.params.size() > 3)
        if (request.params[3].get_bool())
            filter = filter | ISMINE_WATCH_ONLY;

    if (request.params[0].get_str() == "*") {
        // Calculate total balance a different way from GetBalance()
        // (GetBalance() sums up all unspent TxOuts)
        // getbalance and "getbalance * 1 true" should return the same number
        CAmount nBalance = 0;
        for (std::map<uint256, CWalletTx>::iterator it = pwalletMain->mapWallet.begin(); it != pwalletMain->mapWallet.end(); ++it) {
            const CWalletTx& wtx = (*it).second;
            if (!CheckFinalTx(wtx) || wtx.GetBlocksToMaturity() > 0 || wtx.GetDepthInMainChain() < 0)
                continue;

            CAmount allFee;
            std::string strSentAccount;
            std::list<COutputEntry> listReceived;
            std::list<COutputEntry> listSent;
            wtx.GetAmounts(listReceived, listSent, allFee, strSentAccount, filter);
            if ((wtx.GetDepthInMainChain() >= nMinDepth) || (fAddLocked && wtx.IsLockedByInstantSend())) {
                BOOST_FOREACH (const COutputEntry& r, listReceived)
                    nBalance += r.amount;
            }
            BOOST_FOREACH (const COutputEntry& s, listSent)
                nBalance -= s.amount;
            nBalance -= allFee;
        }
        return ValueFromAmount(nBalance);
    }

    std::string strAccount = AccountFromValue(request.params[0]);

    CAmount nBalance = pwalletMain->GetAccountBalance(strAccount, nMinDepth, filter, fAddLocked);

    return ValueFromAmount(nBalance);
}

UniValue getunconfirmedbalance(const JSONRPCRequest& request)
{
    if (!EnsureWalletIsAvailable(request.fHelp))
        return NullUniValue;

    if (request.fHelp || request.params.size() > 0)
        throw std::runtime_error(
            "getunconfirmedbalance\n"
            "Returns the server's total unconfirmed balance\n");

    LOCK2(cs_main, pwalletMain->cs_wallet);

    return ValueFromAmount(pwalletMain->GetUnconfirmedBalance());
}


UniValue movecmd(const JSONRPCRequest& request)
{
    if (!EnsureWalletIsAvailable(request.fHelp))
        return NullUniValue;

    if (request.fHelp || request.params.size() < 3 || request.params.size() > 5)
        throw std::runtime_error(
            "move \"fromaccount\" \"toaccount\" amount ( minconf \"comment\" )\n"
            "\nDEPRECATED. Move a specified amount from one account in your wallet to another.\n"
            "\nArguments:\n"
            "1. \"fromaccount\"    (string, required) The name of the account to move funds from. May be the default account using \"\".\n"
            "2. \"toaccount\"      (string, required) The name of the account to move funds to. May be the default account using \"\".\n"
            "3. amount           (numeric) Quantity of " +
            CURRENCY_UNIT + " to move between accounts.\n"
                            "4. minconf          (numeric, optional, default=1) Only use funds with at least this many confirmations.\n"
                            "5. \"comment\"        (string, optional) An optional comment, stored in the wallet only.\n"
                            "\nResult:\n"
                            "true|false          (boolean) true if successful.\n"
                            "\nExamples:\n"
                            "\nMove 0.01 " +
            CURRENCY_UNIT + " from the default account to the account named tabby\n" + HelpExampleCli("move", "\"\" \"tabby\" 0.01") +
            "\nMove 0.01 " + CURRENCY_UNIT + " timotei to akiko with a comment and funds have 10 confirmations\n" + HelpExampleCli("move", "\"timotei\" \"akiko\" 0.01 10 \"happy birthday!\"") +
            "\nAs a json rpc call\n" + HelpExampleRpc("move", "\"timotei\", \"akiko\", 0.01, 10, \"happy birthday!\""));

    LOCK2(cs_main, pwalletMain->cs_wallet);

    std::string strFrom = AccountFromValue(request.params[0]);
    std::string strTo = AccountFromValue(request.params[1]);
    CAmount nAmount = AmountFromValue(request.params[2]);
    if (nAmount <= 0)
        throw JSONRPCError(RPC_TYPE_ERROR, "Invalid amount for send");
    if (request.params.size() > 3)
        // unused parameter, used to be nMinDepth, keep type-checking it though
        (void)request.params[3].get_int();
    std::string strComment;
    if (request.params.size() > 4)
        strComment = request.params[4].get_str();

    if (!pwalletMain->AccountMove(strFrom, strTo, nAmount, strComment))
        throw JSONRPCError(RPC_DATABASE_ERROR, "database error");

    return true;
}


UniValue sendfrom(const JSONRPCRequest& request)
{
    if (!EnsureWalletIsAvailable(request.fHelp))
        return NullUniValue;

    if (request.fHelp || request.params.size() < 3 || request.params.size() > 7)
        throw std::runtime_error(
            "sendfrom \"fromaccount\" \"todynamicaddress\" amount ( minconf addlocked \"comment\" \"comment-to\" )\n"
            "\nDEPRECATED (use sendtoaddress). Sent an amount from an account to a dynamic address." +
            HelpRequiringPassphrase() + "\n"
                                        "\nArguments:\n"
                                        "1. \"fromaccount\"    (string, required) The name of the account to send funds from. May be the default account using \"\".\n"
                                        "2. \"todynamicaddress\"  (string, required) The dynamic address to send funds to.\n"
                                        "3. amount           (numeric or string, required) The amount in " +
            CURRENCY_UNIT + " (transaction fee is added on top).\n"
                            "4. minconf          (numeric, optional, default=1) Only use funds with at least this many confirmations.\n"
                            "5. addlocked         (bool, optional, default=false) Whether to include transactions locked via InstantSend.\n"
                                                "6. \"comment\"        (string, optional) A comment used to store what the transaction is for. \n"
                                                "                                     This is not part of the transaction, just kept in your wallet.\n"
                                                "7. \"comment-to\"     (string, optional) An optional comment to store the name of the person or organization \n"
                                                "                                     to which you're sending the transaction. This is not part of the transaction, \n"
                                                "                                     it is just kept in your wallet.\n"
                                                "\nResult:\n"
                                                "\"transactionid\"     (string) The transaction id.\n"
                                                "\nExamples:\n"
                                                "\nSend 0.01 " +
            CURRENCY_UNIT + " from the default account to the address, must have at least 1 confirmation\n" + HelpExampleCli("sendfrom", "\"\" \"D5nRy9Tf7Zsef8gMGL2fhWA9ZslrP4K5tf\" 0.01") +
            "\nSend 0.01 from the tabby account to the given address, funds must have at least 10 confirmations\n" + HelpExampleCli("sendfrom", "\"tabby\" \"D5nRy9Tf7Zsef8gMGL2fhWA9ZslrP4K5tf\" 0.01 10 false \"donation\" \"seans outpost\"") +
            "\nAs a json rpc call\n" + HelpExampleRpc("sendfrom", "\"tabby\", \"D5nRy9Tf7Zsef8gMGL2fhWA9ZslrP4K5tf\", 0.01, 10, false \"donation\", \"seans outpost\""));

    LOCK2(cs_main, pwalletMain->cs_wallet);

    std::string strAccount = AccountFromValue(request.params[0]);

    const CDynamicAddress address(request.params[1].get_str());
    if (!address.IsValid())
        throw JSONRPCError(RPC_INVALID_ADDRESS_OR_KEY, "Invalid Dynamic address");

    CAmount nAmount = AmountFromValue(request.params[2]);
    if (nAmount <= 0)
        throw JSONRPCError(RPC_TYPE_ERROR, "Invalid amount for send");
    int nMinDepth = 1;
    if (request.params.size() > 3)
        nMinDepth = request.params[3].get_int();
    bool fAddLocked = (request.params.size() > 4 && request.params[4].get_bool());

    CWalletTx wtx;
    wtx.strFromAccount = strAccount;
    if (request.params.size() > 5 && !request.params[5].isNull() && !request.params[5].get_str().empty())
        wtx.mapValue["comment"] = request.params[5].get_str();
    if (request.params.size() > 6 && !request.params[6].isNull() && !request.params[6].get_str().empty())
        wtx.mapValue["to"] = request.params[6].get_str();

    EnsureWalletIsUnlocked();

    // Check funds
    CAmount nBalance = pwalletMain->GetAccountBalance(strAccount, nMinDepth, ISMINE_SPENDABLE, fAddLocked);
    if (nAmount > nBalance)
        throw JSONRPCError(RPC_WALLET_INSUFFICIENT_FUNDS, "Account has insufficient funds");

    SendMoney(address.Get(), nAmount, false, wtx);

    return wtx.GetHash().GetHex();
}


UniValue sendmany(const JSONRPCRequest& request)
{
    if (!EnsureWalletIsAvailable(request.fHelp))
        return NullUniValue;

    if (request.fHelp || request.params.size() < 2 || request.params.size() > 9)
        throw std::runtime_error(
            "sendmany \"fromaccount\" {\"address\":amount,...} ( minconf addlocked \"comment\" [\"address\",...] subtractfeefromamount use_is use_ps )\n"
            "\nSend multiple times. Amounts are double-precision floating point numbers." +
            HelpRequiringPassphrase() + "\n"
                                        "\nArguments:\n"
                                        "1. \"fromaccount\"           (string, required) DEPRECATED. The account to send the funds from. Should be \"\" for the default account\n"
                                        "2. \"amounts\"               (string, required) A json object with addresses and amounts\n"
                                        "    {\n"
                                        "      \"address\":amount     (numeric or string) The dynamic address is the key, the numeric amount (can be string) in " +
            CURRENCY_UNIT + " is the value\n"
                            "      ,...\n"
                            "    }\n"
                            "3. minconf                 (numeric, optional, default=1) Only use the balance confirmed at least this many times.\n"
                            "4. addlocked               (bool, optional, default=false) Whether to include transactions locked via InstantSend.\n"
                            "5. \"comment\"               (string, optional) A comment\n"
                            "6. subtractfeefromamount   (string, optional) A json array with addresses.\n"
                            "                           The fee will be equally deducted from the amount of each selected address.\n"
                            "                           Those recipients will receive less Dynamic than you enter in their corresponding amount field.\n"
                            "                           If no addresses are specified here, the sender pays the fee.\n"
                            "    [\n"
                            "      \"address\"            (string) Subtract fee from this address\n"
                            "      ,...\n"
                            "    ]\n"
                            "7. \"use_is\"                (bool, optional) Send this transaction as InstantSend (default: false)\n"
                            "8. \"use_ps\"                (bool, optional) Use anonymized funds only (default: false)\n"
                            "\nResult:\n"
                            "\"transactionid\"            (string) The transaction id for the send. Only 1 transaction is created regardless of \n"
                            "                                    the number of addresses.\n"
                            "\nExamples:\n"
                            "\nSend two amounts to two different addresses:\n" +
            HelpExampleCli("sendmany", "\"tabby\" \"{\\\"D5nRy9Tf7Zsef8gMGL2fhWA9ZslrP4K5tf\\\":0.01,\\\"D1MfcDTf7Zsef8gMGL2fhWA9ZslrP4K5tf\\\":0.02}\"") +
            "\nSend two amounts to two different addresses setting the confirmation and comment:\n" + HelpExampleCli("sendmany", "\"tabby\" \"{\\\"D5nRy9Tf7Zsef8gMGL2fhWA9ZslrP4K5tf\\\":0.01,\\\"D1MfcDTf7Zsef8gMGL2fhWA9ZslrP4K5tf\\\":0.02}\" 10 false \"testing\"") +
            "\nAs a json rpc call\n" + HelpExampleRpc("sendmany", "\"tabby\", \"{\\\"D5nRy9Tf7Zsef8gMGL2fhWA9ZslrP4K5tf\\\":0.01,\\\"D1MfcDTf7Zsef8gMGL2fhWA9ZslrP4K5tf\\\":0.02}\", 10, false \"testing\""));

    LOCK2(cs_main, pwalletMain->cs_wallet);

    if (pwalletMain->GetBroadcastTransactions() && !g_connman)
        throw JSONRPCError(RPC_CLIENT_P2P_DISABLED, "Error: Peer-to-peer functionality missing or disabled");

    std::string strAccount = AccountFromValue(request.params[0]);
    UniValue sendTo = request.params[1].get_obj();
    int nMinDepth = 1;
    if (request.params.size() > 2)
        nMinDepth = request.params[2].get_int();
    bool fAddLocked = (request.params.size() > 3 && request.params[3].get_bool());

    CWalletTx wtx;
    wtx.strFromAccount = strAccount;
    if (request.params.size() > 4 && !request.params[4].isNull() && !request.params[4].get_str().empty())
        wtx.mapValue["comment"] = request.params[4].get_str();

    UniValue subtractFeeFromAmount(UniValue::VARR);
    if (request.params.size() > 5)
        subtractFeeFromAmount = request.params[5].get_array();

    std::set<CTxDestination> setDestAddress;
    std::vector<CRecipient> vecSend;

    CAmount totalAmount = 0;
    std::vector<std::string> keys = sendTo.getKeys();
    for (const std::string& name_ : keys) {
        bool fStealthAddress = false;
        CTxDestination dest = DecodeDestination(name_);
        if (!IsValidDestination(dest))
            throw JSONRPCError(RPC_INVALID_ADDRESS_OR_KEY, strprintf("Invalid Dynamic address %s", name_));

        if (setDestAddress.count(dest))
            throw JSONRPCError(RPC_INVALID_PARAMETER, strprintf("Invalid parameter, duplicated address:  %s", name_));
        setDestAddress.insert(dest);

        std::vector<uint8_t> vStealthData;
        CScript scriptPubKey;
        if (dest.type() == typeid(CStealthAddress))
        {
            CStealthAddress sxAddr = boost::get<CStealthAddress>(dest);
            std::string sError;
            if (0 != PrepareStealthOutput(sxAddr, scriptPubKey, vStealthData, sError)) {
                throw JSONRPCError(RPC_INVALID_ADDRESS_OR_KEY, strprintf("PrepareStealthOutput failed for address:  %s, Error: %s", name_, sError));
            }
            fStealthAddress = true;
            CTxDestination newDest;
            if (ExtractDestination(scriptPubKey, newDest))
                LogPrintf("%s -- Stealth send to address: %s\n", __func__, CDynamicAddress(newDest).ToString());

        } else
        {
            scriptPubKey = GetScriptForDestination(dest);
        }
        CAmount nAmount = AmountFromValue(sendTo[name_]);
        if (nAmount <= 0)
            throw JSONRPCError(RPC_TYPE_ERROR, "Invalid amount for send");
        totalAmount += nAmount;

        bool fSubtractFeeFromAmount = false;
        for (unsigned int idx = 0; idx < subtractFeeFromAmount.size(); idx++) {
            const UniValue& addr = subtractFeeFromAmount[idx];
            if (addr.get_str() == name_)
                fSubtractFeeFromAmount = true;
        }

        CRecipient recipient = {scriptPubKey, nAmount, fSubtractFeeFromAmount};
        vecSend.push_back(recipient);
        if (fStealthAddress) {
            CScript scriptData;
            scriptData << OP_RETURN << vStealthData;
            CRecipient sendData = {scriptData, 0, fSubtractFeeFromAmount};
            vecSend.push_back(sendData);
        }
    }

    EnsureWalletIsUnlocked();

    // Check funds
    CAmount nBalance = pwalletMain->GetAccountBalance(strAccount, nMinDepth, ISMINE_SPENDABLE, fAddLocked);
    if (totalAmount > nBalance)
        throw JSONRPCError(RPC_WALLET_INSUFFICIENT_FUNDS, "Account has insufficient funds");

    // Send
    CReserveKey keyChange(pwalletMain);
    CAmount nFeeRequired = 0;
    int nChangePosRet = -1;
    std::string strFailReason;
    bool fUseInstantSend = false;
    bool fUsePrivateSend = false;
    if (request.params.size() > 6)
        fUseInstantSend = request.params[6].get_bool();
    if (request.params.size() > 7)
        fUsePrivateSend = request.params[7].get_bool();

    bool fCreated = pwalletMain->CreateTransaction(vecSend, wtx, keyChange, nFeeRequired, nChangePosRet, strFailReason,
        NULL, true, fUsePrivateSend ? ONLY_DENOMINATED : ALL_COINS, fUseInstantSend);
    if (!fCreated)
        throw JSONRPCError(RPC_WALLET_INSUFFICIENT_FUNDS, strFailReason);
    CValidationState state;
    if (!pwalletMain->CommitTransaction(wtx, keyChange, g_connman.get(), state, fUseInstantSend ? NetMsgType::TXLOCKREQUEST : NetMsgType::TX)) {
        strFailReason = strprintf("Transaction commit failed:: %s", state.GetRejectReason());
        throw JSONRPCError(RPC_WALLET_ERROR, strFailReason);
    }

    return wtx.GetHash().GetHex();
}

// Defined in rpcmisc.cpp
extern CScript _createmultisig_redeemScript(const UniValue& params);

UniValue addmultisigaddress(const JSONRPCRequest& request)
{
    if (!EnsureWalletIsAvailable(request.fHelp))
        return NullUniValue;

    if (request.fHelp || request.params.size() < 2 || request.params.size() > 3) {
        std::string msg = "addmultisigaddress nrequired [\"key\",...] ( \"account\" )\n"
                          "\nAdd a nrequired-to-sign multisignature address to the wallet.\n"
                          "Each key is a Dynamic address or hex-encoded public key.\n"
                          "If 'account' is specified (DEPRECATED), assign address to that account.\n"

                          "\nArguments:\n"
                          "1. nrequired        (numeric, required) The number of required signatures out of the n keys or addresses.\n"
                          "2. \"keysobject\"   (string, required) A json array of dynamic addresses or hex-encoded public keys\n"
                          "     [\n"
                          "       \"address\"  (string) dynamic address or hex-encoded public key\n"
                          "       ...,\n"
                          "     ]\n"
                          "3. \"account\"      (string, optional) DEPRECATED. An account to assign the addresses to.\n"

                          "\nResult:\n"
                          "\"dynamicaddress\"  (string) A dynamic address associated with the keys.\n"

                          "\nExamples:\n"
                          "\nAdd a multisig address from 2 addresses\n" +
                          HelpExampleCli("addmultisigaddress", "2 \"[\\\"D8RHNF9Tf7Zsef8gMGL2fhWA9ZslrP4K5tf\\\",\\\"D2sMrF9Tf7Zsef8gMGL2fhWA9ZslrP4K5tf\\\"]\"") +
                          "\nAs json rpc call\n" + HelpExampleRpc("addmultisigaddress", "2, \"[\\\"D8RHNF9Tf7Zsef8gMGL2fhWA9ZslrP4K5tf\\\",\\\"D2sMrF9Tf7Zsef8gMGL2fhWA9ZslrP4K5tf\\\"]\"");
        throw std::runtime_error(msg);
    }

    LOCK2(cs_main, pwalletMain->cs_wallet);

    std::string strAccount;
    if (request.params.size() > 2)
        strAccount = AccountFromValue(request.params[2]);

    // Construct using pay-to-script-hash:
    CScript inner = _createmultisig_redeemScript(request.params);
    CScriptID innerID(inner);
    pwalletMain->AddCScript(inner);

    pwalletMain->SetAddressBook(innerID, strAccount, "send");
    return CDynamicAddress(innerID).ToString();
}


struct tallyitem {
    CAmount nAmount;
    int nConf;
    std::vector<uint256> txids;
    bool fIsWatchonly;
    tallyitem()
    {
        nAmount = 0;
        nConf = std::numeric_limits<int>::max();
        fIsWatchonly = false;
    }
};

UniValue ListReceived(const UniValue& params, bool fByAccounts)
{
    // Minimum confirmations
    int nMinDepth = 1;
    if (params.size() > 0)
        nMinDepth = params[0].get_int();
    bool fAddLocked = (params.size() > 1 && params[1].get_bool());

    // Whether to include empty accounts
    bool fIncludeEmpty = false;
    if (params.size() > 2)
        fIncludeEmpty = params[2].get_bool();

    isminefilter filter = ISMINE_SPENDABLE;
    if (params.size() > 3)
        if (params[3].get_bool())
            filter = filter | ISMINE_WATCH_ONLY;

    // Tally
    std::map<CDynamicAddress, tallyitem> mapTally;
    for (std::map<uint256, CWalletTx>::iterator it = pwalletMain->mapWallet.begin(); it != pwalletMain->mapWallet.end(); ++it) {
        const CWalletTx& wtx = (*it).second;

        if (wtx.IsCoinBase() || !CheckFinalTx(*wtx.tx))
            continue;

        int nDepth = wtx.GetDepthInMainChain();
        if ((nDepth < nMinDepth) && !(fAddLocked && wtx.IsLockedByInstantSend()))
            continue;

        BOOST_FOREACH (const CTxOut& txout, wtx.tx->vout) {
            CTxDestination address;
            if (!ExtractDestination(txout.scriptPubKey, address))
                continue;

            isminefilter mine = IsMine(*pwalletMain, address);
            if (!(mine & filter))
                continue;

            tallyitem& item = mapTally[address];
            item.nAmount += txout.nValue;
            item.nConf = std::min(item.nConf, nDepth);
            item.txids.push_back(wtx.GetHash());
            if (mine & ISMINE_WATCH_ONLY)
                item.fIsWatchonly = true;
        }
    }

    // Reply
    UniValue ret(UniValue::VARR);
    std::map<std::string, tallyitem> mapAccountTally;
    BOOST_FOREACH (const PAIRTYPE(CDynamicAddress, CAddressBookData) & item, pwalletMain->mapAddressBook) {
        const CDynamicAddress& address = item.first;
        const std::string& strAccount = item.second.name;
        std::map<CDynamicAddress, tallyitem>::iterator it = mapTally.find(address);
        if (it == mapTally.end() && !fIncludeEmpty)
            continue;

        isminefilter mine = IsMine(*pwalletMain, address.Get());
        if (!(mine & filter))
            continue;

        CAmount nAmount = 0;
        int nConf = std::numeric_limits<int>::max();
        bool fIsWatchonly = false;
        if (it != mapTally.end()) {
            nAmount = (*it).second.nAmount;
            nConf = (*it).second.nConf;
            fIsWatchonly = (*it).second.fIsWatchonly;
        }

        if (fByAccounts) {
            tallyitem& _item = mapAccountTally[strAccount];
            _item.nAmount += nAmount;
            _item.nConf = std::min(_item.nConf, nConf);
            _item.fIsWatchonly = fIsWatchonly;
        } else {
            UniValue obj(UniValue::VOBJ);
            if (fIsWatchonly)
                obj.push_back(Pair("involvesWatchonly", true));
            obj.push_back(Pair("address", address.ToString()));
            obj.push_back(Pair("account", strAccount));
            obj.push_back(Pair("amount", ValueFromAmount(nAmount)));
            obj.push_back(Pair("confirmations", (nConf == std::numeric_limits<int>::max() ? 0 : nConf)));
            if (!fByAccounts)
                obj.push_back(Pair("label", strAccount));
            UniValue transactions(UniValue::VARR);
            if (it != mapTally.end()) {
                BOOST_FOREACH (const uint256& _item, (*it).second.txids) {
                    transactions.push_back(_item.GetHex());
                }
            }
            obj.push_back(Pair("txids", transactions));
            ret.push_back(obj);
        }
    }

    if (fByAccounts) {
        for (std::map<std::string, tallyitem>::iterator it = mapAccountTally.begin(); it != mapAccountTally.end(); ++it) {
            CAmount nAmount = (*it).second.nAmount;
            int nConf = (*it).second.nConf;
            UniValue obj(UniValue::VOBJ);
            if ((*it).second.fIsWatchonly)
                obj.push_back(Pair("involvesWatchonly", true));
            obj.push_back(Pair("account", (*it).first));
            obj.push_back(Pair("amount", ValueFromAmount(nAmount)));
            obj.push_back(Pair("confirmations", (nConf == std::numeric_limits<int>::max() ? 0 : nConf)));
            ret.push_back(obj);
        }
    }

    return ret;
}

UniValue listreceivedbyaddress(const JSONRPCRequest& request)
{
    if (!EnsureWalletIsAvailable(request.fHelp))
        return NullUniValue;

    if (request.fHelp || request.params.size() > 4)
        throw std::runtime_error(
            "listreceivedbyaddress ( minconf addlocked include_empty include_watchonly)\n"
            "\nList incoming payments grouped by receiving address.\n"
            "\nArguments:\n"
            "1. minconf           (numeric, optional, default=1) The minimum number of confirmations before payments are included.\n"
            "2. addlocked         (bool, optional, default=false) Whether to include transactions locked via InstantSend.\n"
            "3. include_empty     (bool, optional, default=false) Whether to include addresses that haven't received any payments.\n"
            "4. include_watchonly (bool, optional, default=false) Whether to include watch-only addresses (see 'importaddress').\n"

            "\nResult:\n"
            "[\n"
            "  {\n"
            "    \"involvesWatchonly\" : true,        (bool) Only returned if imported addresses were involved in transaction\n"
            "    \"address\" : \"receivingaddress\",    (string) The receiving address\n"
            "    \"account\" : \"accountname\",         (string) DEPRECATED. The account of the receiving address. The default account is \"\".\n"
            "    \"amount\" : x.xxx,                  (numeric) The total amount in " +
            CURRENCY_UNIT + " received by the address\n"
            "    \"confirmations\" : n                (numeric) The number of confirmations of the most recent transaction included.\n"
            "                                                 If 'addlocked' is true, the number of confirmations can be less than\n"
            "                                                 configured for transactions locked via InstantSend\n"
            "    \"label\" : \"label\",               (string) A comment for the address/transaction, if any\n"
            "    \"txids\": [\n"
            "       n,                                (numeric) The ids of transactions received with the address \n"
            "       ...\n"
            "    ]\n"
            "  }\n"
            "  ,...\n"
            "]\n"

            "\nExamples:\n" +
            HelpExampleCli("listreceivedbyaddress", "") + HelpExampleCli("listreceivedbyaddress", "6 false true") + HelpExampleRpc("listreceivedbyaddress", "6, false, true, true"));

    LOCK2(cs_main, pwalletMain->cs_wallet);

    return ListReceived(request.params, false);
}

UniValue listreceivedbyaccount(const JSONRPCRequest& request)
{
    if (!EnsureWalletIsAvailable(request.fHelp))
        return NullUniValue;

    if (request.fHelp || request.params.size() > 4)
        throw std::runtime_error(
            "listreceivedbyaccount ( minconf addlocked includeempty includeWatchonly)\n"
            "\nDEPRECATED. List balances by account.\n"
            "\nArguments:\n"
            "1. minconf           (numeric, optional, default=1) The minimum number of confirmations before payments are included.\n"
            "2. addlocked         (bool, optional, default=false) Whether to include transactions locked via InstantSend.\n"
            "3. includeempty      (bool, optional, default=false) Whether to include accounts that haven't received any payments.\n"
            "4. includeWatchonly  (bool, optional, default=false) Whether to include watchonly addresses (see 'importaddress').\n"

            "\nResult:\n"
            "[\n"
            "  {\n"
            "    \"involvesWatchonly\" : true,   (bool) Only returned if imported addresses were involved in transaction\n"
            "    \"account\" : \"accountname\",    (string) The account name of the receiving account\n"
            "    \"amount\" : x.xxx,             (numeric) The total amount received by addresses with this account\n"
            "    \"confirmations\" : n           (numeric) The number of blockchain confirmations of the most recent transaction included\n"
            "    \"label\" : \"label\"             (string) A comment for the address/transaction, if any\n"
            "  }\n"
            "  ,...\n"
            "]\n"

            "\nExamples:\n" +
            HelpExampleCli("listreceivedbyaccount", "") + HelpExampleCli("listreceivedbyaccount", "10 false true") + HelpExampleRpc("listreceivedbyaccount", "10, false, true, true"));

    LOCK2(cs_main, pwalletMain->cs_wallet);

    return ListReceived(request.params, true);
}

static void MaybePushAddress(UniValue& entry, const CTxDestination& dest)
{
    CDynamicAddress addr;
    if (addr.Set(dest))
        entry.push_back(Pair("address", addr.ToString()));
}

void ListTransactions(const CWalletTx& wtx, const std::string& strAccount, int nMinDepth, bool fLong, UniValue& ret, const isminefilter& filter)
{
    CAmount nFee;
    std::string strSentAccount;
    std::list<COutputEntry> listReceived;
    std::list<COutputEntry> listSent;

    wtx.GetAmounts(listReceived, listSent, nFee, strSentAccount, filter);

    bool fAllAccounts = (strAccount == std::string("*"));
    bool involvesWatchonly = wtx.IsFromMe(ISMINE_WATCH_ONLY);

    // Sent
    if ((!listSent.empty() || nFee != 0) && (fAllAccounts || strAccount == strSentAccount)) {
        BOOST_FOREACH (const COutputEntry& s, listSent) {
            UniValue entry(UniValue::VOBJ);
            if (involvesWatchonly || (::IsMine(*pwalletMain, s.destination) & ISMINE_WATCH_ONLY))
                entry.push_back(Pair("involvesWatchonly", true));
            entry.push_back(Pair("account", strSentAccount));
            MaybePushAddress(entry, s.destination);
            std::map<std::string, std::string>::const_iterator it = wtx.mapValue.find("PS");
            entry.push_back(Pair("category", (it != wtx.mapValue.end() && it->second == "1") ? "privatesend" : "send"));
            entry.push_back(Pair("amount", ValueFromAmount(-s.amount)));
            if (pwalletMain->mapAddressBook.count(s.destination))
                entry.push_back(Pair("label", pwalletMain->mapAddressBook[s.destination].name));
            entry.push_back(Pair("vout", s.vout));
            entry.push_back(Pair("fee", ValueFromAmount(-nFee)));
            if (fLong)
                WalletTxToJSON(wtx, entry);
            entry.push_back(Pair("abandoned", wtx.isAbandoned()));
            ret.push_back(entry);
        }
    }

    // Received
    if (listReceived.size() > 0 && ((wtx.GetDepthInMainChain() >= nMinDepth) || wtx.IsLockedByInstantSend())) {
        BOOST_FOREACH (const COutputEntry& r, listReceived) {
            std::string account;
            if (pwalletMain->mapAddressBook.count(r.destination))
                account = pwalletMain->mapAddressBook[r.destination].name;
            if (fAllAccounts || (account == strAccount)) {
                UniValue entry(UniValue::VOBJ);
                if (involvesWatchonly || (::IsMine(*pwalletMain, r.destination) & ISMINE_WATCH_ONLY))
                    entry.push_back(Pair("involvesWatchonly", true));
                entry.push_back(Pair("account", account));
                MaybePushAddress(entry, r.destination);
                if (wtx.IsCoinBase()) {
                    if (wtx.GetDepthInMainChain() < 1)
                        entry.push_back(Pair("category", "orphan"));
                    else if (wtx.GetBlocksToMaturity() > 0)
                        entry.push_back(Pair("category", "immature"));
                    else
                        entry.push_back(Pair("category", "generate"));
                } else {
                    entry.push_back(Pair("category", "receive"));
                }
                entry.push_back(Pair("amount", ValueFromAmount(r.amount)));
                if (pwalletMain->mapAddressBook.count(r.destination))
                    entry.push_back(Pair("label", account));
                entry.push_back(Pair("vout", r.vout));
                if (fLong)
                    WalletTxToJSON(wtx, entry);
                ret.push_back(entry);
            }
        }
    }
}

void AcentryToJSON(const CAccountingEntry& acentry, const std::string& strAccount, UniValue& ret)
{
    bool fAllAccounts = (strAccount == std::string("*"));

    if (fAllAccounts || acentry.strAccount == strAccount) {
        UniValue entry(UniValue::VOBJ);
        entry.push_back(Pair("account", acentry.strAccount));
        entry.push_back(Pair("category", "move"));
        entry.push_back(Pair("time", acentry.nTime));
        entry.push_back(Pair("amount", ValueFromAmount(acentry.nCreditDebit)));
        entry.push_back(Pair("otheraccount", acentry.strOtherAccount));
        entry.push_back(Pair("comment", acentry.strComment));
        ret.push_back(entry);
    }
}

UniValue listtransactions(const JSONRPCRequest& request)
{
    if (!EnsureWalletIsAvailable(request.fHelp))
        return NullUniValue;

    if (request.fHelp || request.params.size() > 4)
        throw std::runtime_error(
            "listtransactions ( \"account\" count skip include_watchonly)\n"
            "\nReturns up to 'count' most recent transactions skipping the first 'from' transactions for account 'account'.\n"
            "\nArguments:\n"
            "1. \"account\"        (string, optional) DEPRECATED. The account name. Should be \"*\".\n"
            "2. count            (numeric, optional, default=10) The number of transactions to return\n"
            "3. skip           (numeric, optional, default=0) The number of transactions to skip\n"
            "4. include_watchonly (bool, optional, default=false) Include transactions to watch-only addresses (see 'importaddress')\n"
            "\nResult:\n"
            "[\n"
            "  {\n"
            "    \"account\":\"accountname\",  (string) DEPRECATED. The account name associated with the transaction. \n"
            "                                                It will be \"\" for the default account.\n"
            "    \"address\":\"address\",    (string) The dynamic address of the transaction. Not present for \n"
            "                                                move transactions (category = move).\n"
            "    \"category\":\"send|receive|move\", (string) The transaction category. 'move' is a local (off blockchain)\n"
            "                                                transaction between accounts, and not associated with an address,\n"
            "                                                transaction id or block. 'send' and 'receive' transactions are \n"
            "                                                associated with an address, transaction id and block details\n"
            "    \"amount\": x.xxx,          (numeric) The amount in " +
            CURRENCY_UNIT + ". This is negative for the 'send' category, and for the\n"
                            "                                         'move' category for moves outbound. It is positive for the 'receive' category,\n"
                            "                                         and for the 'move' category for inbound funds.\n"
                            "    \"label\": \"label\",       (string) A comment for the address/transaction, if any\n"
                            "    \"vout\": n,                (numeric) the vout value\n"
                            "    \"fee\": x.xxx,             (numeric) The amount of the fee in " +
            CURRENCY_UNIT + ". This is negative and only available for the \n"
                            "                                         'send' category of transactions.\n"
                            "    \"instantlock\" : true|false, (bool) Current transaction lock state. Available for 'send' and 'receive' category of transactions.\n"
                            "    \"confirmations\": n,       (numeric) The number of blockchain confirmations for the transaction. Available for 'send' and \n"
                            "                                         'receive' category of transactions. Negative confirmations indicate the\n"
                            "                                         transation conflicts with the block chain\n"
                            "    \"trusted\": xxx,           (bool) Whether we consider the outputs of this unconfirmed transaction safe to spend.\n"
                            "    \"blockhash\": \"hashvalue\", (string) The block hash containing the transaction. Available for 'send' and 'receive'\n"
                            "                                          category of transactions.\n"
                            "    \"blockindex\": n,          (numeric) The index of the transaction in the block that includes it. Available for 'send' and 'receive'\n"
                            "                                          category of transactions.\n"
                            "    \"blocktime\": xxx,         (numeric) The block time in seconds since epoch (1 Jan 1970 GMT).\n"
                            "    \"txid\": \"transactionid\",  (string) The transaction id. Available for 'send' and 'receive' category of transactions.\n"
                            "    \"time\": xxx,              (numeric) The transaction time in seconds since epoch (midnight Jan 1 1970 GMT).\n"
                            "    \"timereceived\": xxx,      (numeric) The time received in seconds since epoch (midnight Jan 1 1970 GMT). Available \n"
                            "                                          for 'send' and 'receive' category of transactions.\n"
                            "    \"comment\": \"...\",         (string) If a comment is associated with the transaction.\n"
                            "    \"otheraccount\": \"accountname\",  (string) DEPRECATED. For the 'move' category of transactions, the account the funds came \n"
                            "                                          from (for receiving funds, positive amounts), or went to (for sending funds,\n"
                            "                                          negative amounts).\n"
                            "    \"bip125-replaceable\": \"yes|no|unknown\",  (string) Whether this transaction could be replaced due to BIP125 (replace-by-fee);\n"
                            "                                                     may be unknown for unconfirmed transactions not in the mempool\n"
                            "    \"abandoned\": xxx          (bool) 'true' if the transaction has been abandoned (inputs are respendable). Only available for the \n"
                            "                                         'send' category of transactions.\n"
                            "  }\n"
                            "]\n"

                            "\nExamples:\n"
                            "\nList the most recent 10 transactions in the systems\n" +
            HelpExampleCli("listtransactions", "") +
            "\nList transactions 100 to 120\n" + HelpExampleCli("listtransactions", "\"*\" 20 100") +
            "\nAs a json rpc call\n" + HelpExampleRpc("listtransactions", "\"*\", 20, 100"));

    LOCK2(cs_main, pwalletMain->cs_wallet);

    std::string strAccount = "*";
    if (request.params.size() > 0)
        strAccount = request.params[0].get_str();
    int nCount = 10;
    if (request.params.size() > 1)
        nCount = request.params[1].get_int();
    int nFrom = 0;
    if (request.params.size() > 2)
        nFrom = request.params[2].get_int();
    isminefilter filter = ISMINE_SPENDABLE;
    if (request.params.size() > 3)
        if (request.params[3].get_bool())
            filter = filter | ISMINE_WATCH_ONLY;

    if (nCount < 0)
        throw JSONRPCError(RPC_INVALID_PARAMETER, "Negative count");
    if (nFrom < 0)
        throw JSONRPCError(RPC_INVALID_PARAMETER, "Negative from");

    UniValue ret(UniValue::VARR);

    const CWallet::TxItems& txOrdered = pwalletMain->wtxOrdered;

    // iterate backwards until we have nCount items to return:
    for (CWallet::TxItems::const_reverse_iterator it = txOrdered.rbegin(); it != txOrdered.rend(); ++it) {
        CWalletTx* const pwtx = (*it).second.first;
        if (pwtx != 0)
            ListTransactions(*pwtx, strAccount, 0, true, ret, filter);
        CAccountingEntry* const pacentry = (*it).second.second;
        if (pacentry != 0)
            AcentryToJSON(*pacentry, strAccount, ret);

        if ((int)ret.size() >= (nCount + nFrom))
            break;
    }
    // ret is newest to oldest

    if (nFrom > (int)ret.size())
        nFrom = ret.size();
    if ((nFrom + nCount) > (int)ret.size())
        nCount = ret.size() - nFrom;

    std::vector<UniValue> arrTmp = ret.getValues();

    std::vector<UniValue>::iterator first = arrTmp.begin();
    std::advance(first, nFrom);
    std::vector<UniValue>::iterator last = arrTmp.begin();
    std::advance(last, nFrom + nCount);

    if (last != arrTmp.end())
        arrTmp.erase(last, arrTmp.end());
    if (first != arrTmp.begin())
        arrTmp.erase(arrTmp.begin(), first);

    std::reverse(arrTmp.begin(), arrTmp.end()); // Return oldest to newest

    ret.clear();
    ret.setArray();
    ret.push_backV(arrTmp);

    return ret;
}

UniValue listaccounts(const JSONRPCRequest& request)
{
    if (!EnsureWalletIsAvailable(request.fHelp))
        return NullUniValue;

    if (request.fHelp || request.params.size() > 3)
        throw std::runtime_error(
            "listaccounts ( minconf addlocked includeWatchonly)\n"
            "\nDEPRECATED. Returns Object that has account names as keys, account balances as values.\n"
            "\nArguments:\n"
            "1. minconf           (numeric, optional, default=1) Only include transactions with at least this many confirmations\n"
            "2. addlocked           (bool, optional, default=false) Whether to include transactions locked via InstantSend.\n"
            "3. includeWatchonly  (bool, optional, default=false) Include balances in watchonly addresses (see 'importaddress')\n"
            "\nResult:\n"
            "{                    (json object where keys are account names, and values are numeric balances\n"
            "  \"account\": x.xxx,  (numeric) The property name is the account name, and the value is the total balance for the account.\n"
            "  ...\n"
            "}\n"
            "\nExamples:\n"
            "\nList account balances where there at least 1 confirmation\n" +
            HelpExampleCli("listaccounts", "") +
            "\nList account balances including zero confirmation transactions\n" + HelpExampleCli("listaccounts", "0") +
            "\nList account balances for 10 or more confirmations\n" + HelpExampleCli("listaccounts", "10") +
            "\nAs json rpc call\n" + HelpExampleRpc("listaccounts", "10"));

    LOCK2(cs_main, pwalletMain->cs_wallet);

    int nMinDepth = 1;
    if (request.params.size() > 0)
        nMinDepth = request.params[0].get_int();
    bool fAddLocked = (request.params.size() > 1 && request.params[1].get_bool());
    isminefilter includeWatchonly = ISMINE_SPENDABLE;
    if (request.params.size() > 2)
        if (request.params[2].get_bool())
            includeWatchonly = includeWatchonly | ISMINE_WATCH_ONLY;

    std::map<std::string, CAmount> mapAccountBalances;
    BOOST_FOREACH (const PAIRTYPE(CTxDestination, CAddressBookData) & entry, pwalletMain->mapAddressBook) {
        if (IsMine(*pwalletMain, entry.first) & includeWatchonly) // This address belongs to me
            mapAccountBalances[entry.second.name] = 0;
    }

    for (std::map<uint256, CWalletTx>::iterator it = pwalletMain->mapWallet.begin(); it != pwalletMain->mapWallet.end(); ++it) {
        const CWalletTx& wtx = (*it).second;
        CAmount nFee;
        std::string strSentAccount;
        std::list<COutputEntry> listReceived;
        std::list<COutputEntry> listSent;
        int nDepth = wtx.GetDepthInMainChain();
        if (wtx.GetBlocksToMaturity() > 0 || nDepth < 0)
            continue;
        wtx.GetAmounts(listReceived, listSent, nFee, strSentAccount, includeWatchonly);
        mapAccountBalances[strSentAccount] -= nFee;
        BOOST_FOREACH (const COutputEntry& s, listSent)
            mapAccountBalances[strSentAccount] -= s.amount;
        if ((nDepth >= nMinDepth) || (fAddLocked && wtx.IsLockedByInstantSend())) {
            BOOST_FOREACH (const COutputEntry& r, listReceived)
                if (pwalletMain->mapAddressBook.count(r.destination))
                    mapAccountBalances[pwalletMain->mapAddressBook[r.destination].name] += r.amount;
                else
                    mapAccountBalances[""] += r.amount;
        }
    }

    const std::list<CAccountingEntry>& acentries = pwalletMain->laccentries;
    BOOST_FOREACH (const CAccountingEntry& entry, acentries)
        mapAccountBalances[entry.strAccount] += entry.nCreditDebit;

    UniValue ret(UniValue::VOBJ);
    BOOST_FOREACH (const PAIRTYPE(std::string, CAmount) & accountBalance, mapAccountBalances) {
        ret.push_back(Pair(accountBalance.first, ValueFromAmount(accountBalance.second)));
    }
    return ret;
}

UniValue listsinceblock(const JSONRPCRequest& request)
{
    if (!EnsureWalletIsAvailable(request.fHelp))
        return NullUniValue;

    if (request.fHelp)
        throw std::runtime_error(
            "listsinceblock ( \"blockhash\" target_confirmations include_watchonly)\n"
            "\nGet all transactions in blocks since block [blockhash], or all transactions if omitted\n"
            "\nArguments:\n"
            "1. \"blockhash\"            (string, optional) The block hash to list transactions since\n"
            "2. target_confirmations:    (numeric, optional) The confirmations required, must be 1 or more\n"
            "3. include_watchonly:       (bool, optional, default=false) Include transactions to watch-only addresses (see 'importaddress')"
            "\nResult:\n"
            "{\n"
            "  \"transactions\": [\n"
            "    \"account\":\"accountname\",  (string) DEPRECATED. The account name associated with the transaction. Will be \"\" for the default account.\n"
            "    \"address\":\"address\",    (string) The dynamic address of the transaction. Not present for move transactions (category = move).\n"
            "    \"category\":\"send|receive\",  (string) The transaction category. 'send' has negative amounts, 'receive' has positive amounts.\n"
            "    \"amount\": x.xxx,          (numeric) The amount in " +
            CURRENCY_UNIT + ". This is negative for the 'send' category, and for the 'move' category for moves \n"
                            "                                          outbound. It is positive for the 'receive' category, and for the 'move' category for inbound funds.\n"
                            "    \"vout\" : n,               (numeric) the vout value\n"
                            "    \"fee\": x.xxx,             (numeric) The amount of the fee in " +
            CURRENCY_UNIT + ". This is negative and only available for the 'send' category of transactions.\n"
                            "    \"instantlock\" : true|false, (bool) Current transaction lock state. Available for 'send' and 'receive' category of transactions.\n"
                            "    \"confirmations\" : n,      (numeric) The number of blockchain confirmations for the transaction. Available for 'send' and 'receive' category of transactions.\n"
                            "                                          When it's < 0, it means the transaction conflicted that many blocks ago.\n"
                            "    \"blockhash\": \"hashvalue\", (string) The block hash containing the transaction. Available for 'send' and 'receive' category of transactions.\n"
                            "    \"blockindex\": n,          (numeric) The index of the transaction in the block that includes it. Available for 'send' and 'receive' category of transactions.\n"
                            "    \"blocktime\": xxx,         (numeric) The block time in seconds since epoch (1 Jan 1970 GMT).\n"
                            "    \"txid\": \"transactionid\",  (string) The transaction id. Available for 'send' and 'receive' category of transactions.\n"
                            "    \"time\": xxx,              (numeric) The transaction time in seconds since epoch (Jan 1 1970 GMT).\n"
                            "    \"timereceived\": xxx,      (numeric) The time received in seconds since epoch (Jan 1 1970 GMT). Available for 'send' and 'receive' category of transactions.\n"
                            "    \"bip125-replaceable\": \"yes|no|unknown\",  (string) Whether this transaction could be replaced due to BIP125 (replace-by-fee);\n"
                            "                                                   may be unknown for unconfirmed transactions not in the mempool\n"
                            "    \"abandoned\": xxx,         (bool) 'true' if the transaction has been abandoned (inputs are respendable). Only available for the 'send' category of transactions.\n"
                            "    \"comment\": \"...\",         (string) If a comment is associated with the transaction.\n"
                            "    \"label\" : \"label\"         (string) A comment for the address/transaction, if any\n"
                            "    \"to\": \"...\",              (string) If a comment to is associated with the transaction.\n"
                            "  ],\n"
                            "  \"lastblock\": \"lastblockhash\"  (string) The hash of the last block\n"
                            "}\n"
                            "\nExamples:\n" +
            HelpExampleCli("listsinceblock", "") + HelpExampleCli("listsinceblock", "\"000000000000000bacf66f7497b7dc45ef753ee9a7d38571037cdb1a57f663ad\" 6") + HelpExampleRpc("listsinceblock", "\"000000000000000bacf66f7497b7dc45ef753ee9a7d38571037cdb1a57f663ad\", 6"));

    LOCK2(cs_main, pwalletMain->cs_wallet);

    const CBlockIndex* pindex = NULL;
    int target_confirms = 1;
    isminefilter filter = ISMINE_SPENDABLE;

    if (request.params.size() > 0) {
        uint256 blockId;

        blockId.SetHex(request.params[0].get_str());
        BlockMap::iterator it = mapBlockIndex.find(blockId);
        if (it != mapBlockIndex.end()) {
            pindex = it->second;
            if (chainActive[pindex->nHeight] != pindex) {
                // the block being asked for is a part of a deactivated chain;
                // we don't want to depend on its perceived height in the block
                // chain, we want to instead use the last common ancestor
                pindex = chainActive.FindFork(pindex);
            }
        } else
            throw JSONRPCError(RPC_INVALID_PARAMETER, "Invalid blockhash");
    }

    if (request.params.size() > 1) {
        target_confirms = request.params[1].get_int();

        if (target_confirms < 1)
            throw JSONRPCError(RPC_INVALID_PARAMETER, "Invalid parameter");
    }

    if (request.params.size() > 2 && request.params[2].get_bool()) {
        filter = filter | ISMINE_WATCH_ONLY;
    }

    int depth = pindex ? (1 + chainActive.Height() - pindex->nHeight) : -1;

    UniValue transactions(UniValue::VARR);

    for (std::map<uint256, CWalletTx>::iterator it = pwalletMain->mapWallet.begin(); it != pwalletMain->mapWallet.end(); it++) {
        CWalletTx tx = (*it).second;

        if (depth == -1 || tx.GetDepthInMainChain() < depth)
            ListTransactions(tx, "*", 0, true, transactions, filter);
    }

    CBlockIndex* pblockLast = chainActive[chainActive.Height() + 1 - target_confirms];
    uint256 lastblock = pblockLast ? pblockLast->GetBlockHash() : uint256();

    UniValue ret(UniValue::VOBJ);
    ret.push_back(Pair("transactions", transactions));
    ret.push_back(Pair("lastblock", lastblock.GetHex()));

    return ret;
}

UniValue gettransaction(const JSONRPCRequest& request)
{
    if (!EnsureWalletIsAvailable(request.fHelp))
        return NullUniValue;

    if (request.fHelp || request.params.size() < 1 || request.params.size() > 2)
        throw std::runtime_error(
            "gettransaction \"txid\" ( include_watchonly )\n"
            "\nGet detailed information about in-wallet transaction <txid>\n"
            "\nArguments:\n"
            "1. \"txid\"                  (string, required) The transaction id\n"
            "2. \"include_watchonly\"     (bool, optional, default=false) Whether to include watch-only addresses in balance calculation and details[]\n"
            "\nResult:\n"
            "{\n"
            "  \"amount\" : x.xxx,        (numeric) The transaction amount in " +
            CURRENCY_UNIT + "\n"
                            "  \"fee\": x.xxx,            (numeric) The amount of the fee in " +
            CURRENCY_UNIT + ". This is negative and only available for the \n"
                            "                              'send' category of transactions.\n"
                            "  \"instantlock\" : true|false, (bool) Current transaction lock state\n"
                            "  \"confirmations\" : n,     (numeric) The number of blockchain confirmations\n"
                            "  \"blockhash\" : \"hash\",    (string) The block hash\n"
                            "  \"blockindex\" : xx,       (numeric) The index of the transaction in the block that includes it\n"
                            "  \"blocktime\" : ttt,       (numeric) The time in seconds since epoch (1 Jan 1970 GMT)\n"
                            "  \"txid\" : \"transactionid\",   (string) The transaction id.\n"
                            "  \"time\" : ttt,            (numeric) The transaction time in seconds since epoch (1 Jan 1970 GMT)\n"
                            "  \"timereceived\" : ttt,    (numeric) The time received in seconds since epoch (1 Jan 1970 GMT)\n"
                            "  \"bip125-replaceable\": \"yes|no|unknown\",  (string) Whether this transaction could be replaced due to BIP125 (replace-by-fee);\n"
                            "                                                   may be unknown for unconfirmed transactions not in the mempool\n"
                            "  \"details\" : [\n"
                            "    {\n"
                            "      \"account\" : \"accountname\",      (string) DEPRECATED. The account name involved in the transaction, can be \"\" for the default account.\n"
                            "      \"address\" : \"address\",          (string) The dynamic address involved in the transaction\n"
                            "      \"category\" : \"send|receive\",    (string) The category, either 'send' or 'receive'\n"
                            "      \"amount\" : x.xxx,               (numeric) The amount in " +
            CURRENCY_UNIT + "\n"
                            "      \"label\" : \"label\",              (string) A comment for the address/transaction, if any\n"
                            "      \"vout\" : n,                     (numeric) the vout value\n"
                            "      \"fee\": x.xxx,                     (numeric) The amount of the fee in " +
            CURRENCY_UNIT + ". This is negative and only available for the \n"
                            "                                           'send' category of transactions.\n"
                            "      \"abandoned\": xxx                  (bool) 'true' if the transaction has been abandoned (inputs are respendable). Only available for the \n"
                            "                                           'send' category of transactions.\n"
                            "    }\n"
                            "    ,...\n"
                            "  ],\n"
                            "  \"hex\" : \"data\"                      (string) Raw data for transaction\n"
                            "}\n"

                            "\nExamples:\n" +
            HelpExampleCli("gettransaction", "\"1075db55d416d3ca199f55b6084e2115b9345e16c5cf302fc80e9d5fbf5d48d\"") + HelpExampleCli("gettransaction", "\"1075db55d416d3ca199f55b6084e2115b9345e16c5cf302fc80e9d5fbf5d48d\" true") + HelpExampleRpc("gettransaction", "\"1075db55d416d3ca199f55b6084e2115b9345e16c5cf302fc80e9d5fbf5d48d\""));

    LOCK2(cs_main, pwalletMain->cs_wallet);

    uint256 hash;
    hash.SetHex(request.params[0].get_str());

    isminefilter filter = ISMINE_SPENDABLE;
    if (request.params.size() > 1)
        if (request.params[1].get_bool())
            filter = filter | ISMINE_WATCH_ONLY;

    UniValue entry(UniValue::VOBJ);
    if (!pwalletMain->mapWallet.count(hash))
        throw JSONRPCError(RPC_INVALID_ADDRESS_OR_KEY, "Invalid or non-wallet transaction id");
    const CWalletTx& wtx = pwalletMain->mapWallet[hash];

    CAmount nCredit = wtx.GetCredit(filter);
    CAmount nDebit = wtx.GetDebit(filter);
    CAmount nNet = nCredit - nDebit;
    CAmount nFee = (wtx.IsFromMe(filter) ? wtx.tx->GetValueOut() - nDebit : 0);

    entry.push_back(Pair("amount", ValueFromAmount(nNet - nFee)));
    if (wtx.IsFromMe(filter))
        entry.push_back(Pair("fee", ValueFromAmount(nFee)));

    WalletTxToJSON(wtx, entry);

    UniValue details(UniValue::VARR);
    ListTransactions(wtx, "*", 0, false, details, filter);
    entry.push_back(Pair("details", details));

    std::string strHex = EncodeHexTx(static_cast<CTransaction>(wtx));
    entry.push_back(Pair("hex", strHex));

    return entry;
}

UniValue abandontransaction(const JSONRPCRequest& request)
{
    if (!EnsureWalletIsAvailable(request.fHelp))
        return NullUniValue;

    if (request.fHelp || request.params.size() != 1)
        throw std::runtime_error(
            "abandontransaction \"txid\"\n"
            "\nMark in-wallet transaction <txid> as abandoned\n"
            "This will mark this transaction and all its in-wallet descendants as abandoned which will allow\n"
            "for their inputs to be respent.  It can be used to replace \"stuck\" or evicted transactions.\n"
            "It only works on transactions which are not included in a block and are not currently in the mempool.\n"
            "It has no effect on transactions which are already conflicted or abandoned.\n"
            "\nArguments:\n"
            "1. \"txid\"    (string, required) The transaction id\n"
            "\nResult:\n"
            "\nExamples:\n" +
            HelpExampleCli("abandontransaction", "\"1075db55d416d3ca199f55b6084e2115b9345e16c5cf302fc80e9d5fbf5d48d\"") + HelpExampleRpc("abandontransaction", "\"1075db55d416d3ca199f55b6084e2115b9345e16c5cf302fc80e9d5fbf5d48d\""));

    LOCK2(cs_main, pwalletMain->cs_wallet);

    uint256 hash;
    hash.SetHex(request.params[0].get_str());

    if (!pwalletMain->mapWallet.count(hash))
        throw JSONRPCError(RPC_INVALID_ADDRESS_OR_KEY, "Invalid or non-wallet transaction id");
    if (!pwalletMain->AbandonTransaction(hash))
        throw JSONRPCError(RPC_INVALID_ADDRESS_OR_KEY, "Transaction not eligible for abandonment");

    return NullUniValue;
}


UniValue backupwallet(const JSONRPCRequest& request)
{
    if (!EnsureWalletIsAvailable(request.fHelp))
        return NullUniValue;

    if (request.fHelp || request.params.size() != 1)
        throw std::runtime_error(
            "backupwallet \"destination\"\n"
            "\nSafely copies current wallet file to destination, which can be a directory or a path with filename.\n"
            "\nArguments:\n"
            "1. \"destination\"   (string) The destination directory or file\n"
            "\nExamples:\n" +
            HelpExampleCli("backupwallet", "\"backup.dat\"") + HelpExampleRpc("backupwallet", "\"backup.dat\""));

    LOCK2(cs_main, pwalletMain->cs_wallet);

    std::string strDest = request.params[0].get_str();
    if (!pwalletMain->BackupWallet(strDest))
        throw JSONRPCError(RPC_WALLET_ERROR, "Error: Wallet backup failed!");

    return NullUniValue;
}


UniValue keypoolrefill(const JSONRPCRequest& request)
{
    if (!EnsureWalletIsAvailable(request.fHelp))
        return NullUniValue;

    if (request.fHelp || request.params.size() > 1)
        throw std::runtime_error(
            "keypoolrefill ( newsize )\n"
            "\nFills the keypool." +
            HelpRequiringPassphrase() + "\n"
                                        "\nArguments\n"
                                        "1. newsize     (numeric, optional, default=" +
            itostr(DEFAULT_KEYPOOL_SIZE) + ") The new keypool size\n"
                                           "\nExamples:\n" +
            HelpExampleCli("keypoolrefill", "") + HelpExampleRpc("keypoolrefill", ""));

    LOCK2(cs_main, pwalletMain->cs_wallet);

    // 0 is interpreted by TopUpKeyPool() as the default keypool size given by -keypool
    unsigned int kpSize = 0;
    if (request.params.size() > 0) {
        if (request.params[0].get_int() < 0)
            throw JSONRPCError(RPC_INVALID_PARAMETER, "Invalid parameter, expected valid size.");
        kpSize = (unsigned int)request.params[0].get_int();
    }

    EnsureWalletIsUnlocked();
    pwalletMain->TopUpKeyPool(kpSize);

    if (pwalletMain->GetKeyPoolSize() < (pwalletMain->IsHDEnabled() ? kpSize * 2 : kpSize))
        throw JSONRPCError(RPC_WALLET_ERROR, "Error refreshing keypool.");

    return NullUniValue;
}


static void LockWallet(CWallet* pWallet)
{
    LOCK(cs_nWalletUnlockTime);
    nWalletUnlockTime = 0;
    pWallet->Lock();
}

UniValue walletpassphrase(const JSONRPCRequest& request)
{
    if (!EnsureWalletIsAvailable(request.fHelp))
        return NullUniValue;

    if (pwalletMain->IsCrypted() && (request.fHelp || request.params.size() < 2 || request.params.size() > 3))
        throw std::runtime_error(
            "walletpassphrase \"passphrase\" timeout ( mixingonly )\n"
            "\nStores the wallet decryption key in memory for 'timeout' seconds.\n"
            "This is needed prior to performing transactions related to private keys such as sending Dynamic\n"
            "\nArguments:\n"
            "1. \"passphrase\"        (string, required) The wallet passphrase\n"
            "2. timeout             (numeric, required) The time to keep the decryption key in seconds.\n"
            "3. mixingonly          (boolean, optional, default=false) If is true sending functions are disabled."
            "\nNote:\n"
            "Issuing the walletpassphrase command while the wallet is already unlocked will set a new unlock\n"
            "time that overrides the old one.\n"
            "\nExamples:\n"
            "\nUnlock the wallet for 60 seconds\n" +
            HelpExampleCli("walletpassphrase", "\"my pass phrase\" 60") +
            "\nUnlock the wallet for 60 seconds but allow PrivateSend mixing only\n" + HelpExampleCli("walletpassphrase", "\"my pass phrase\" 60 true") +
            "\nLock the wallet again (before 60 seconds)\n" + HelpExampleCli("walletlock", "") +
            "\nAs json rpc call\n" + HelpExampleRpc("walletpassphrase", "\"my pass phrase\", 60"));

    LOCK2(cs_main, pwalletMain->cs_wallet);

    if (request.fHelp)
        return true;
    if (!pwalletMain->IsCrypted())
        throw JSONRPCError(RPC_WALLET_WRONG_ENC_STATE, "Error: running with an unencrypted wallet, but walletpassphrase was called.");

    // Note that the walletpassphrase is stored in request.params[0] which is not mlock()ed
    SecureString strWalletPass;
    strWalletPass.reserve(100);
    // TODO: get rid of this .c_str() by implementing SecureString::operator=(std::string)
    // Alternately, find a way to make request.params[0] mlock()'d to begin with.
    strWalletPass = request.params[0].get_str().c_str();

    int64_t nSleepTime = request.params[1].get_int64();

    bool fForMixingOnly = false;
    if (request.params.size() >= 3)
        fForMixingOnly = request.params[2].get_bool();

    if (fForMixingOnly && !pwalletMain->IsLocked(true) && pwalletMain->IsLocked())
        throw JSONRPCError(RPC_WALLET_ALREADY_UNLOCKED, "Error: Wallet is already unlocked for mixing only.");

    if (!pwalletMain->IsLocked())
        throw JSONRPCError(RPC_WALLET_ALREADY_UNLOCKED, "Error: Wallet is already fully unlocked.");

    if (!pwalletMain->Unlock(strWalletPass, fForMixingOnly))
        throw JSONRPCError(RPC_WALLET_PASSPHRASE_INCORRECT, "Error: The wallet passphrase entered was incorrect.");

    pwalletMain->TopUpKeyPoolCombo(); //TopUpKeyPool();

    LOCK(cs_nWalletUnlockTime);
    nWalletUnlockTime = GetTime() + nSleepTime;
    RPCRunLater("lockwallet", boost::bind(LockWallet, pwalletMain), nSleepTime);

    return NullUniValue;
}


UniValue walletpassphrasechange(const JSONRPCRequest& request)
{
    if (!EnsureWalletIsAvailable(request.fHelp))
        return NullUniValue;

    if (pwalletMain->IsCrypted() && (request.fHelp || request.params.size() != 2))
        throw std::runtime_error(
            "walletpassphrasechange \"oldpassphrase\" \"newpassphrase\"\n"
            "\nChanges the wallet passphrase from 'oldpassphrase' to 'newpassphrase'.\n"
            "\nArguments:\n"
            "1. \"oldpassphrase\"      (string) The current passphrase\n"
            "2. \"newpassphrase\"      (string) The new passphrase\n"
            "\nExamples:\n" +
            HelpExampleCli("walletpassphrasechange", "\"old one\" \"new one\"") + HelpExampleRpc("walletpassphrasechange", "\"old one\", \"new one\""));

    LOCK2(cs_main, pwalletMain->cs_wallet);

    if (request.fHelp)
        return true;
    if (!pwalletMain->IsCrypted())
        throw JSONRPCError(RPC_WALLET_WRONG_ENC_STATE, "Error: running with an unencrypted wallet, but walletpassphrasechange was called.");

    // TODO: get rid of these .c_str() calls by implementing SecureString::operator=(std::string)
    // Alternately, find a way to make request.params[0] mlock()'d to begin with.
    SecureString strOldWalletPass;
    strOldWalletPass.reserve(100);
    strOldWalletPass = request.params[0].get_str().c_str();

    SecureString strNewWalletPass;
    strNewWalletPass.reserve(100);
    strNewWalletPass = request.params[1].get_str().c_str();

    if (strOldWalletPass.length() < 1 || strNewWalletPass.length() < 1)
        throw std::runtime_error(
            "walletpassphrasechange <oldpassphrase> <newpassphrase>\n"
            "Changes the wallet passphrase from <oldpassphrase> to <newpassphrase>.");

    if (!pwalletMain->ChangeWalletPassphrase(strOldWalletPass, strNewWalletPass))
        throw JSONRPCError(RPC_WALLET_PASSPHRASE_INCORRECT, "Error: The wallet passphrase entered was incorrect.");

    return NullUniValue;
}


UniValue walletlock(const JSONRPCRequest& request)
{
    if (!EnsureWalletIsAvailable(request.fHelp))
        return NullUniValue;

    if (pwalletMain->IsCrypted() && (request.fHelp || request.params.size() != 0))
        throw std::runtime_error(
            "walletlock\n"
            "\nRemoves the wallet encryption key from memory, locking the wallet.\n"
            "After calling this method, you will need to call walletpassphrase again\n"
            "before being able to call any methods which require the wallet to be unlocked.\n"
            "\nExamples:\n"
            "\nSet the passphrase for 2 minutes to perform a transaction\n" +
            HelpExampleCli("walletpassphrase", "\"my pass phrase\" 120") +
            "\nPerform a send (requires passphrase set)\n" + HelpExampleCli("sendtoaddress", "\"D5nRy9Tf7Zsef8gMGL2fhWA9ZslrP4K5tf\" 1.0") +
            "\nClear the passphrase since we are done before 2 minutes is up\n" + HelpExampleCli("walletlock", "") +
            "\nAs json rpc call\n" + HelpExampleRpc("walletlock", ""));

    LOCK2(cs_main, pwalletMain->cs_wallet);

    if (request.fHelp)
        return true;
    if (!pwalletMain->IsCrypted())
        throw JSONRPCError(RPC_WALLET_WRONG_ENC_STATE, "Error: running with an unencrypted wallet, but walletlock was called.");

    {
        LOCK(cs_nWalletUnlockTime);
        pwalletMain->Lock();
        nWalletUnlockTime = 0;
    }

    return NullUniValue;
}


UniValue encryptwallet(const JSONRPCRequest& request)
{
    if (!EnsureWalletIsAvailable(request.fHelp))
        return NullUniValue;

    if (!pwalletMain->IsCrypted() && (request.fHelp || request.params.size() != 1))
        throw std::runtime_error(
            "encryptwallet \"passphrase\"\n"
            "\nEncrypts the wallet with 'passphrase'. This is for first time encryption.\n"
            "After this, any calls that interact with private keys such as sending or signing \n"
            "will require the passphrase to be set prior the making these calls.\n"
            "Use the walletpassphrase call for this, and then walletlock call.\n"
            "If the wallet is already encrypted, use the walletpassphrasechange call.\n"
            "Note that this will shutdown the server.\n"
            "\nArguments:\n"
            "1. \"passphrase\"    (string) The pass phrase to encrypt the wallet with. It must be at least 1 character, but should be long.\n"
            "\nExamples:\n"
            "\nEncrypt you wallet\n" +
            HelpExampleCli("encryptwallet", "\"my pass phrase\"") +
            "\nNow set the passphrase to use the wallet, such as for signing or sending dynamic\n" + HelpExampleCli("walletpassphrase", "\"my pass phrase\"") +
            "\nNow we can so something like sign\n" + HelpExampleCli("signmessage", "\"dynamicaddress\" \"test message\"") +
            "\nNow lock the wallet again by removing the passphrase\n" + HelpExampleCli("walletlock", "") +
            "\nAs a json rpc call\n" + HelpExampleRpc("encryptwallet", "\"my pass phrase\""));

    LOCK2(cs_main, pwalletMain->cs_wallet);

    if (request.fHelp)
        return true;
    if (pwalletMain->IsCrypted())
        throw JSONRPCError(RPC_WALLET_WRONG_ENC_STATE, "Error: running with an encrypted wallet, but encryptwallet was called.");

    // TODO: get rid of this .c_str() by implementing SecureString::operator=(std::string)
    // Alternately, find a way to make request.params[0] mlock()'d to begin with.
    SecureString strWalletPass;
    strWalletPass.reserve(100);
    strWalletPass = request.params[0].get_str().c_str();

    if (strWalletPass.length() < 1)
        throw std::runtime_error(
            "encryptwallet <passphrase>\n"
            "Encrypts the wallet with <passphrase>.");

    if (!pwalletMain->EncryptWallet(strWalletPass))
        throw JSONRPCError(RPC_WALLET_ENCRYPTION_FAILED, "Error: Failed to encrypt the wallet.");

    // BDB seems to have a bad habit of writing old data into
    // slack space in .dat files; that is bad if the old data is
    // unencrypted private keys. So:
    StartShutdown();
    return "Wallet encrypted; Dynamic server stopping, restart to run with encrypted wallet. The keypool has been flushed and a new HD seed was generated (if you are using HD). You need to make a new backup.";
}

UniValue lockunspent(const JSONRPCRequest& request)
{
    if (!EnsureWalletIsAvailable(request.fHelp))
        return NullUniValue;

    if (request.fHelp || request.params.size() < 1 || request.params.size() > 2)
        throw std::runtime_error(
            "lockunspent unlock ([{\"txid\":\"txid\",\"vout\":n},...])\n"
            "\nUpdates list of temporarily unspendable outputs.\n"
            "Temporarily lock (unlock=false) or unlock (unlock=true) specified transaction outputs.\n"
            "If no transaction outputs are specified when unlocking then all current locked transaction outputs are unlocked.\n"
            "A locked transaction output will not be chosen by automatic coin selection, when spending Dynamic.\n"
            "Locks are stored in memory only. Nodes start with zero locked outputs, and the locked output list\n"
            "is always cleared (by virtue of process exit) when a node stops or fails.\n"
            "Also see the listunspent call\n"
            "\nArguments:\n"
            "1. unlock            (boolean, required) Whether to unlock (true) or lock (false) the specified transactions\n"
            "2. \"transactions\"  (string, optional) A json array of objects. Each object the txid (string) vout (numeric)\n"
            "     [           (json array of json objects)\n"
            "       {\n"
            "         \"txid\":\"id\",    (string) The transaction id\n"
            "         \"vout\": n         (numeric) The output number\n"
            "       }\n"
            "       ,...\n"
            "     ]\n"

            "\nResult:\n"
            "true|false    (boolean) Whether the command was successful or not\n"

            "\nExamples:\n"
            "\nList the unspent transactions\n" +
            HelpExampleCli("listunspent", "") +
            "\nLock an unspent transaction\n" + HelpExampleCli("lockunspent", "false \"[{\\\"txid\\\":\\\"a08e6907dbbd3d809776dbfc5d82e371b764ed838b5655e72f463568df1aadf0\\\",\\\"vout\\\":1}]\"") +
            "\nList the locked transactions\n" + HelpExampleCli("listlockunspent", "") +
            "\nUnlock the transaction again\n" + HelpExampleCli("lockunspent", "true \"[{\\\"txid\\\":\\\"a08e6907dbbd3d809776dbfc5d82e371b764ed838b5655e72f463568df1aadf0\\\",\\\"vout\\\":1}]\"") +
            "\nAs a json rpc call\n" + HelpExampleRpc("lockunspent", "false, \"[{\\\"txid\\\":\\\"a08e6907dbbd3d809776dbfc5d82e371b764ed838b5655e72f463568df1aadf0\\\",\\\"vout\\\":1}]\""));

    LOCK2(cs_main, pwalletMain->cs_wallet);

    if (request.params.size() == 1)
        RPCTypeCheck(request.params, boost::assign::list_of(UniValue::VBOOL));
    else
        RPCTypeCheck(request.params, boost::assign::list_of(UniValue::VBOOL)(UniValue::VARR));

    bool fUnlock = request.params[0].get_bool();

    if (request.params.size() == 1) {
        if (fUnlock)
            pwalletMain->UnlockAllCoins();
        return true;
    }

    UniValue outputs = request.params[1].get_array();
    for (unsigned int idx = 0; idx < outputs.size(); idx++) {
        const UniValue& output = outputs[idx];
        if (!output.isObject())
            throw JSONRPCError(RPC_INVALID_PARAMETER, "Invalid parameter, expected object");
        const UniValue& o = output.get_obj();

        RPCTypeCheckObj(o,
            {
                {"txid", UniValueType(UniValue::VSTR)},
                {"vout", UniValueType(UniValue::VNUM)},
            });

        std::string txid = find_value(o, "txid").get_str();
        if (!IsHex(txid))
            throw JSONRPCError(RPC_INVALID_PARAMETER, "Invalid parameter, expected hex txid");

        int nOutput = find_value(o, "vout").get_int();
        if (nOutput < 0)
            throw JSONRPCError(RPC_INVALID_PARAMETER, "Invalid parameter, vout must be positive");

        COutPoint outpt(uint256S(txid), nOutput);

        if (fUnlock)
            pwalletMain->UnlockCoin(outpt);
        else
            pwalletMain->LockCoin(outpt);
    }

    return true;
}

UniValue listlockunspent(const JSONRPCRequest& request)
{
    if (!EnsureWalletIsAvailable(request.fHelp))
        return NullUniValue;

    if (request.fHelp || request.params.size() > 0)
        throw std::runtime_error(
            "listlockunspent\n"
            "\nReturns list of temporarily unspendable outputs.\n"
            "See the lockunspent call to lock and unlock transactions for spending.\n"
            "\nResult:\n"
            "[\n"
            "  {\n"
            "    \"txid\" : \"transactionid\",     (string) The transaction id locked\n"
            "    \"vout\" : n                      (numeric) The vout value\n"
            "  }\n"
            "  ,...\n"
            "]\n"
            "\nExamples:\n"
            "\nList the unspent transactions\n" +
            HelpExampleCli("listunspent", "") +
            "\nLock an unspent transaction\n" + HelpExampleCli("lockunspent", "false \"[{\\\"txid\\\":\\\"a08e6907dbbd3d809776dbfc5d82e371b764ed838b5655e72f463568df1aadf0\\\",\\\"vout\\\":1}]\"") +
            "\nList the locked transactions\n" + HelpExampleCli("listlockunspent", "") +
            "\nUnlock the transaction again\n" + HelpExampleCli("lockunspent", "true \"[{\\\"txid\\\":\\\"a08e6907dbbd3d809776dbfc5d82e371b764ed838b5655e72f463568df1aadf0\\\",\\\"vout\\\":1}]\"") +
            "\nAs a json rpc call\n" + HelpExampleRpc("listlockunspent", ""));

    LOCK2(cs_main, pwalletMain->cs_wallet);

    std::vector<COutPoint> vOutpts;
    pwalletMain->ListLockedCoins(vOutpts);

    UniValue ret(UniValue::VARR);

    BOOST_FOREACH (COutPoint& outpt, vOutpts) {
        UniValue o(UniValue::VOBJ);

        o.push_back(Pair("txid", outpt.hash.GetHex()));
        o.push_back(Pair("vout", (int)outpt.n));
        ret.push_back(o);
    }

    return ret;
}

UniValue settxfee(const JSONRPCRequest& request)
{
    if (!EnsureWalletIsAvailable(request.fHelp))
        return NullUniValue;

    if (request.fHelp || request.params.size() < 1 || request.params.size() > 1)
        throw std::runtime_error(
            "settxfee amount\n"
            "\nSet the transaction fee per kB. Overwrites the paytxfee parameter.\n"
            "\nArguments:\n"
            "1. amount         (numeric or sting, required) The transaction fee in " +
            CURRENCY_UNIT + "/kB\n"
                            "\nResult\n"
                            "true|false        (boolean) Returns true if successful\n"
                            "\nExamples:\n" +
            HelpExampleCli("settxfee", "0.00001") + HelpExampleRpc("settxfee", "0.00001"));

    LOCK2(cs_main, pwalletMain->cs_wallet);

    // Amount
    CAmount nAmount = AmountFromValue(request.params[0]);

    payTxFee = CFeeRate(nAmount, 1000);
    return true;
}

UniValue setprivatesendrounds(const JSONRPCRequest& request)
{
    if (!EnsureWalletIsAvailable(request.fHelp))
        return NullUniValue;
    if (request.fHelp || request.params.size() != 1)
        throw std::runtime_error(
            "setprivatesendrounds rounds\n"
            "\nSet the number of rounds for PrivateSend mixing.\n"
            "\nArguments:\n"
            "1. rounds         (numeric, required) The default number of rounds is " +
            std::to_string(DEFAULT_PRIVATESEND_ROUNDS) +
            " Cannot be more than " + std::to_string(MAX_PRIVATESEND_ROUNDS) + " nor less than " + std::to_string(MIN_PRIVATESEND_ROUNDS) +
            "\nExamples:\n" + HelpExampleCli("setprivatesendrounds", "4") + HelpExampleRpc("setprivatesendrounds", "16"));
    int nRounds = request.params[0].get_int();
    if (nRounds > MAX_PRIVATESEND_ROUNDS || nRounds < MIN_PRIVATESEND_ROUNDS)
        throw JSONRPCError(RPC_INVALID_PARAMETER, "Invalid number of rounds");
    privateSendClient.nPrivateSendRounds = nRounds;
    return NullUniValue;
}
UniValue setprivatesendamount(const JSONRPCRequest& request)
{
    if (!EnsureWalletIsAvailable(request.fHelp))
        return NullUniValue;
    if (request.fHelp || request.params.size() != 1)
        throw std::runtime_error(
            "setprivatesendamount amount\n"
            "\nSet the goal amount in " +
            CURRENCY_UNIT + " for PrivateSend mixing.\n"
                            "\nArguments:\n"
                            "1. amount         (numeric, required) The default amount is " +
            std::to_string(DEFAULT_PRIVATESEND_AMOUNT) +
            " Cannot be more than " + std::to_string(MAX_PRIVATESEND_AMOUNT) + " nor less than " + std::to_string(MIN_PRIVATESEND_AMOUNT) +
            "\nExamples:\n" + HelpExampleCli("setprivatesendamount", "500") + HelpExampleRpc("setprivatesendamount", "208"));
    int nAmount = request.params[0].get_int();
    if (nAmount > MAX_PRIVATESEND_AMOUNT || nAmount < MIN_PRIVATESEND_AMOUNT)
        throw JSONRPCError(RPC_INVALID_PARAMETER, "Invalid amount of " + CURRENCY_UNIT + " as mixing goal amount");
    privateSendClient.nPrivateSendAmount = nAmount;
    return NullUniValue;
}

UniValue getwalletinfo(const JSONRPCRequest& request)
{
    if (!EnsureWalletIsAvailable(request.fHelp))
        return NullUniValue;

    if (request.fHelp || request.params.size() != 0)
        throw std::runtime_error(
            "getwalletinfo\n"
            "Returns an object containing various wallet state info.\n"
            "\nResult:\n"
            "{\n"
            "  \"walletversion\": xxxxx,     (numeric) the wallet version\n"
            "  \"balance\": xxxxxxx,         (numeric) the total confirmed balance of the wallet in " +
            CURRENCY_UNIT + "\n" + (!fLiteMode ? "  \"privatesend_balance\": xxxxxx, (numeric) the anonymized Dynamic balance of the wallet in " + CURRENCY_UNIT + "\n" : "") +
            "  \"unconfirmed_balance\": xxx, (numeric) the total unconfirmed balance of the wallet in " + CURRENCY_UNIT + "\n"
                                                                                                                          "  \"immature_balance\": xxxxxx, (numeric) the total immature balance of the wallet in " +
            CURRENCY_UNIT + "\n"
                            "  \"txcount\": xxxxxxx,         (numeric) the total number of transactions in the wallet\n"
                            "  \"keypoololdest\": xxxxxx,    (numeric) the timestamp (seconds since Unix epoch) of the oldest pre-generated key in the key pool\n"
                            "  \"keypoolsize\": xxxx,        (numeric) how many new keys are pre-generated (only counts external keys)\n"
                            "  \"keypoolsize_hd_internal\": xxxx, (numeric) how many new keys are pre-generated for internal use (used for change outputs, only appears if the wallet is using this feature, otherwise external keys are used)\n"
                            "  \"keys_left\": xxxx,          (numeric) how many new keys are left since last automatic backup\n"
                            "  \"unlocked_until\": ttt,      (numeric) the timestamp in seconds since epoch (midnight Jan 1 1970 GMT) that the wallet is unlocked for transfers, or 0 if the wallet is locked\n"
                            "  \"paytxfee\": x.xxxx,         (numeric) the transaction fee configuration, set in " +
            CURRENCY_UNIT + "/kB\n"
                            "  \"hdchainid\": \"<hash>\",      (string) the ID of the HD chain\n"
                            "  \"hdaccountcount\": xxx,      (numeric) how many accounts of the HD chain are in this wallet\n"
                            "    [\n"
                            "      {\n"
                            "      \"hdaccountindex\": xxx,         (numeric) the index of the account\n"
                            "      \"hdexternalkeyindex\": xxxx,    (numeric) current external childkey index\n"
                            "      \"hdinternalkeyindex\": xxxx,    (numeric) current internal childkey index\n"
                            "      }\n"
                            "      ,...\n"
                            "    ]\n"
                            "}\n"
                            "\nExamples:\n" +
            HelpExampleCli("getwalletinfo", "") + HelpExampleRpc("getwalletinfo", ""));

    LOCK2(cs_main, pwalletMain->cs_wallet);

    CHDChain hdChainCurrent;
    bool fHDEnabled = pwalletMain->GetHDChain(hdChainCurrent);
    UniValue obj(UniValue::VOBJ);
    obj.push_back(Pair("walletversion", pwalletMain->GetVersion()));
    obj.push_back(Pair("balance", ValueFromAmount(pwalletMain->GetBalance())));
    if (!fLiteMode)
        obj.push_back(Pair("privatesend_balance", ValueFromAmount(pwalletMain->GetAnonymizedBalance())));
    obj.push_back(Pair("unconfirmed_balance", ValueFromAmount(pwalletMain->GetUnconfirmedBalance())));
    obj.push_back(Pair("immature_balance", ValueFromAmount(pwalletMain->GetImmatureBalance())));
    obj.push_back(Pair("txcount", (int)pwalletMain->mapWallet.size()));
    obj.push_back(Pair("keypoololdest", pwalletMain->GetOldestKeyPoolTime()));
    obj.push_back(Pair("keypoolsize", (int64_t)pwalletMain->KeypoolCountExternalKeys()));
    if (fHDEnabled) {
        obj.push_back(Pair("keypoolsize_hd_internal", (int64_t)(pwalletMain->KeypoolCountInternalKeys())));
    }
    obj.push_back(Pair("keys_left", pwalletMain->nKeysLeftSinceAutoBackup));
    if (pwalletMain->IsCrypted())
        obj.push_back(Pair("unlocked_until", nWalletUnlockTime));
    obj.push_back(Pair("paytxfee", ValueFromAmount(payTxFee.GetFeePerK())));
    if (fHDEnabled) {
        obj.push_back(Pair("hdchainid", hdChainCurrent.GetID().GetHex()));
        obj.push_back(Pair("hdaccountcount", (int64_t)hdChainCurrent.CountAccounts()));
        UniValue accounts(UniValue::VARR);
        for (size_t i = 0; i < hdChainCurrent.CountAccounts(); ++i) {
            CHDAccount acc;
            UniValue account(UniValue::VOBJ);
            account.push_back(Pair("hdaccountindex", (int64_t)i));
            if (hdChainCurrent.GetAccount(i, acc)) {
                account.push_back(Pair("hdexternalkeyindex", (int64_t)acc.nExternalChainCounter));
                account.push_back(Pair("hdinternalkeyindex", (int64_t)acc.nInternalChainCounter));
            } else {
                account.push_back(Pair("error", strprintf("account %d is missing", i)));
            }
            accounts.push_back(account);
        }
        obj.push_back(Pair("hdaccounts", accounts));
    }
    return obj;
}


UniValue keepass(const JSONRPCRequest& request)
{
    if (!EnsureWalletIsAvailable(request.fHelp))
        return NullUniValue;

    std::string strCommand;

    if (request.params.size() >= 1)
        strCommand = request.params[0].get_str();

    if (request.fHelp ||
        (strCommand != "genkey" && strCommand != "init" && strCommand != "setpassphrase"))
        throw std::runtime_error(
            "keepass <genkey|init|setpassphrase>\n");

    if (strCommand == "genkey") {
        SecureString sResult;
        // Generate RSA key
        SecureString sKey = CKeePassIntegrator::generateKeePassKey();
        sResult = "Generated Key: ";
        sResult += sKey;
        return sResult.c_str();
    } else if (strCommand == "init") {
        // Generate base64 encoded 256 bit RSA key and associate with KeePassHttp
        SecureString sResult;
        SecureString sKey;
        std::string strId;
        keePassInt.rpcAssociate(strId, sKey);
        sResult = "Association successful. Id: ";
        sResult += strId.c_str();
        sResult += " - Key: ";
        sResult += sKey.c_str();
        return sResult.c_str();
    } else if (strCommand == "setpassphrase") {
        if (request.params.size() != 2) {
            return "setlogin: invalid number of parameters. Requires a passphrase";
        }

        SecureString sPassphrase = SecureString(request.params[1].get_str().c_str());

        keePassInt.updatePassphrase(sPassphrase);

        return "setlogin: Updated credentials.";
    }

    return "Invalid command";
}

UniValue resendwallettransactions(const JSONRPCRequest& request)
{
    if (!EnsureWalletIsAvailable(request.fHelp))
        return NullUniValue;

    if (request.fHelp || request.params.size() != 0)
        throw std::runtime_error(
            "resendwallettransactions\n"
            "Immediately re-broadcast unconfirmed wallet transactions to all peers.\n"
            "Intended only for testing; the wallet code periodically re-broadcasts\n"
            "automatically.\n"
            "Returns array of transaction ids that were re-broadcast.\n");

    if (!g_connman)
        throw JSONRPCError(RPC_CLIENT_P2P_DISABLED, "Error: Peer-to-peer functionality missing or disabled");

    LOCK2(cs_main, pwalletMain->cs_wallet);

    std::vector<uint256> txids = pwalletMain->ResendWalletTransactionsBefore(GetTime(), g_connman.get());
    UniValue result(UniValue::VARR);
    BOOST_FOREACH (const uint256& txid, txids) {
        result.push_back(txid.ToString());
    }
    return result;
}

UniValue listunspent(const JSONRPCRequest& request)
{
    if (!EnsureWalletIsAvailable(request.fHelp))
        return NullUniValue;

    if (request.fHelp || request.params.size() > 4)
        throw std::runtime_error(
            "listunspent ( minconf maxconf  [\"addresses\",...] [include_unsafe] )\n"
            "\nReturns array of unspent transaction outputs\n"
            "with between minconf and maxconf (inclusive) confirmations.\n"
            "Optionally filter to only include txouts paid to specified addresses.\n"
            "\nArguments:\n"
            "1. minconf          (numeric, optional, default=1) The minimum confirmations to filter\n"
            "2. maxconf          (numeric, optional, default=9999999) The maximum confirmations to filter\n"
            "3. \"addresses\"      (string) A json array of dynamic addresses to filter\n"
            "    [\n"
            "      \"address\"     (string) dynamic address\n"
            "      ,...\n"
            "    ]\n"
            "4. include_unsafe (bool, optional, default=true) Include outputs that are not safe to spend\n"
            "                  because they come from unconfirmed untrusted transactions or unconfirmed\n"
            "                  replacement transactions (cases where we are less sure that a conflicting\n"
            "                  transaction won't be mined).\n"
            "\nResult:\n"
            "[                             (array of json object)\n"
            "  {\n"
            "    \"txid\" : \"txid\",          (string) the transaction id \n"
            "    \"vout\" : n,               (numeric) the vout value\n"
            "    \"address\" : \"address\",    (string) the dynamic address\n"
            "    \"account\" : \"account\",    (string) DEPRECATED. The associated account, or \"\" for the default account\n"
            "    \"scriptPubKey\" : \"key\",   (string) the script key\n"
            "    \"amount\" : x.xxx,         (numeric) the transaction output amount in " +
            CURRENCY_UNIT + "\n"
                            "    \"confirmations\" : n,      (numeric) The number of confirmations\n"
                            "    \"redeemScript\" : n        (string) The redeemScript if scriptPubKey is P2SH\n"
                            "    \"spendable\" : xxx,        (bool) Whether we have the private keys to spend this output\n"
                            "    \"solvable\" : xxx,         (bool) Whether we know how to spend this output, ignoring the lack of keys\n"
                            "    \"ps_rounds\" : n           (numeric) The number of PS rounds\n"
                            "  }\n"
                            "  ,...\n"
                            "]\n"

                            "\nExamples:\n" +
            HelpExampleCli("listunspent", "") + HelpExampleCli("listunspent", "6 9999999 \"[\\\"XwnLY9Tf7Zsef8gMGL2fhWA9ZmMjt4KPwg\\\",\\\"XuQQkwA4FYkq2XERzMY2CiAZhJTEDAbtcg\\\"]\"") + HelpExampleRpc("listunspent", "6, 9999999 \"[\\\"XwnLY9Tf7Zsef8gMGL2fhWA9ZmMjt4KPwg\\\",\\\"XuQQkwA4FYkq2XERzMY2CiAZhJTEDAbtcg\\\"]\""));

    int nMinDepth = 1;
    if (request.params.size() > 0 && !request.params[0].isNull()) {
        RPCTypeCheckArgument(request.params[0], UniValue::VNUM);
        nMinDepth = request.params[0].get_int();
    }

    int nMaxDepth = 9999999;
    if (request.params.size() > 1 && !request.params[1].isNull()) {
        RPCTypeCheckArgument(request.params[1], UniValue::VNUM);
        nMaxDepth = request.params[1].get_int();
    }

    std::set<CDynamicAddress> setAddress;
    if (request.params.size() > 2 && !request.params[2].isNull()) {
        RPCTypeCheckArgument(request.params[2], UniValue::VARR);
        UniValue inputs = request.params[2].get_array();
        for (unsigned int idx = 0; idx < inputs.size(); idx++) {
            const UniValue& input = inputs[idx];
            CDynamicAddress address(input.get_str());
            if (!address.IsValid())
                throw JSONRPCError(RPC_INVALID_ADDRESS_OR_KEY, std::string("Invalid Dynamic address: ") + input.get_str());
            if (setAddress.count(address))
                throw JSONRPCError(RPC_INVALID_PARAMETER, std::string("Invalid parameter, duplicated address: ") + input.get_str());
            setAddress.insert(address);
        }
    }

    bool include_unsafe = true;
    if (request.params.size() > 3 && !request.params[3].isNull()) {
        RPCTypeCheckArgument(request.params[3], UniValue::VBOOL);
        include_unsafe = request.params[3].get_bool();
    }

    UniValue results(UniValue::VARR);
    std::vector<COutput> vecOutputs;
    assert(pwalletMain != NULL);
    LOCK2(cs_main, pwalletMain->cs_wallet);
    pwalletMain->AvailableCoins(vecOutputs, !include_unsafe, NULL, true);
    BOOST_FOREACH (const COutput& out, vecOutputs) {
        if (out.nDepth < nMinDepth || out.nDepth > nMaxDepth)
            continue;

        CTxDestination address;
        const CScript& scriptPubKey = out.tx->tx->vout[out.i].scriptPubKey;
        bool fValidAddress = ExtractDestination(scriptPubKey, address);

        if (setAddress.size() && (!fValidAddress || !setAddress.count(address)))
            continue;

        UniValue entry(UniValue::VOBJ);
        entry.push_back(Pair("txid", out.tx->GetHash().GetHex()));
        entry.push_back(Pair("vout", out.i));

        if (fValidAddress) {
            entry.push_back(Pair("address", CDynamicAddress(address).ToString()));

            if (pwalletMain->mapAddressBook.count(address))
                entry.push_back(Pair("account", pwalletMain->mapAddressBook[address].name));

            if (scriptPubKey.IsPayToScriptHash()) {
                const CScriptID& hash = boost::get<CScriptID>(address);
                CScript redeemScript;
                if (pwalletMain->GetCScript(hash, redeemScript))
                    entry.push_back(Pair("redeemScript", HexStr(redeemScript.begin(), redeemScript.end())));
            }
        }

        entry.push_back(Pair("scriptPubKey", HexStr(scriptPubKey.begin(), scriptPubKey.end())));
        entry.push_back(Pair("amount", ValueFromAmount(out.tx->tx->vout[out.i].nValue)));
        entry.push_back(Pair("confirmations", out.nDepth));
        entry.push_back(Pair("spendable", out.fSpendable));
        entry.push_back(Pair("solvable", out.fSolvable));
        entry.push_back(Pair("ps_rounds", pwalletMain->GetOutpointPrivateSendRounds(COutPoint(out.tx->GetHash(), out.i))));
        results.push_back(entry);
    }

    return results;
}

UniValue fundrawtransaction(const JSONRPCRequest& request)
{
    if (!EnsureWalletIsAvailable(request.fHelp))
        return NullUniValue;

    if (request.fHelp || request.params.size() < 1 || request.params.size() > 2)
        throw std::runtime_error(
            "fundrawtransaction \"hexstring\" ( options )\n"
            "\nAdd inputs to a transaction until it has enough in value to meet its out value.\n"
            "This will not modify existing inputs, and will add at most one change output to the outputs.\n"
            "No existing outputs will be modified unless \"subtractFeeFromOutputs\" is specified.\n"
            "Note that inputs which were signed may need to be resigned after completion since in/outputs have been added.\n"
            "The inputs added will not be signed, use signrawtransaction for that.\n"
            "Note that all existing inputs must have their previous output transaction be in the wallet.\n"
            "Note that all inputs selected must be of standard form and P2SH scripts must be\n"
            "in the wallet using importaddress or addmultisigaddress (to calculate fees).\n"
            "You can see whether this is the case by checking the \"solvable\" field in the listunspent output.\n"
            "Only pay-to-pubkey, multisig, and P2SH versions thereof are currently supported for watch-only\n"
            "\nArguments:\n"
            "1. \"hexstring\"           (string, required) The hex string of the raw transaction\n"
            "2. options                 (object, optional)\n"
            "   {\n"
            "     \"changeAddress\"          (string, optional, default pool address) The dynamic address to receive the change\n"
            "     \"changePosition\"         (numeric, optional, default random) The index of the change output\n"
            "     \"includeWatching\"        (boolean, optional, default false) Also select inputs which are watch only\n"
            "     \"lockUnspents\"           (boolean, optional, default false) Lock selected unspent outputs\n"
            "     \"reserveChangeKey\"       (boolean, optional, default true) Reserves the change output key from the keypool\n"
            "     \"feeRate\"                (numeric, optional, default not set: makes wallet determine the fee) Set a specific feerate (" +
            CURRENCY_UNIT + " per KB)\n"
                            "     \"subtractFeeFromOutputs\" (array, optional) A json array of integers.\n"
                            "                              The fee will be equally deducted from the amount of each specified output.\n"
                            "                              The outputs are specified by their zero-based index, before any change output is added.\n"
                            "                              Those recipients will receive less dynamic than you enter in their corresponding amount field.\n"
                            "                              If no outputs are specified here, the sender pays the fee.\n"
                            "                                  [vout_index,...]\n"
                            "   }\n"
                            "                         for backward compatibility: passing in a true instead of an object will result in {\"includeWatching\":true}\n"
                            "\nResult:\n"
                            "{\n"
                            "  \"hex\":       \"value\", (string)  The resulting raw transaction (hex-encoded string)\n"
                            "  \"fee\":       n,         (numeric) Fee in " +
            CURRENCY_UNIT + " the resulting transaction pays\n"
                            "  \"changepos\": n          (numeric) The position of the added change output, or -1\n"
                            "}\n"
                            "\nExamples:\n"
                            "\nCreate a transaction with no inputs\n" +
            HelpExampleCli("createrawtransaction", "\"[]\" \"{\\\"myaddress\\\":0.01}\"") +
            "\nAdd sufficient unsigned inputs to meet the output value\n" + HelpExampleCli("fundrawtransaction", "\"rawtransactionhex\"") +
            "\nSign the transaction\n" + HelpExampleCli("signrawtransaction", "\"fundedtransactionhex\"") +
            "\nSend the transaction\n" + HelpExampleCli("sendrawtransaction", "\"signedtransactionhex\""));

    RPCTypeCheck(request.params, boost::assign::list_of(UniValue::VSTR));

    CTxDestination changeAddress = CNoDestination();
    int changePosition = -1;
    bool includeWatching = false;
    bool lockUnspents = false;
    bool reserveChangeKey = true;
    CFeeRate feeRate = CFeeRate(0);
    bool overrideEstimatedFeerate = false;
    UniValue subtractFeeFromOutputs;
    std::set<int> setSubtractFeeFromOutputs;

    if (request.params.size() > 1) {
        if (request.params[1].type() == UniValue::VBOOL) {
            // backward compatibility bool only fallback
            includeWatching = request.params[1].get_bool();
        } else {
            RPCTypeCheck(request.params, boost::assign::list_of(UniValue::VSTR)(UniValue::VOBJ));

            UniValue options = request.params[1];

            RPCTypeCheckObj(options,
                {
                    {"changeAddress", UniValueType(UniValue::VSTR)},
                    {"changePosition", UniValueType(UniValue::VNUM)},
                    {"includeWatching", UniValueType(UniValue::VBOOL)},
                    {"lockUnspents", UniValueType(UniValue::VBOOL)},
                    {"reserveChangeKey", UniValueType(UniValue::VBOOL)},
                    {"feeRate", UniValueType()}, // will be checked below
                    {"subtractFeeFromOutputs", UniValueType(UniValue::VARR)},
                },
                true, true);

            if (options.exists("changeAddress")) {
                CDynamicAddress address(options["changeAddress"].get_str());

                if (!address.IsValid())
                    throw JSONRPCError(RPC_INVALID_PARAMETER, "changeAddress must be a valid dynamic address");

                changeAddress = address.Get();
            }

            if (options.exists("changePosition"))
                changePosition = options["changePosition"].get_int();

            if (options.exists("includeWatching"))
                includeWatching = options["includeWatching"].get_bool();

            if (options.exists("lockUnspents"))
                lockUnspents = options["lockUnspents"].get_bool();

            if (options.exists("reserveChangeKey"))
                reserveChangeKey = options["reserveChangeKey"].get_bool();

            if (options.exists("feeRate")) {
                feeRate = CFeeRate(AmountFromValue(options["feeRate"]));
                overrideEstimatedFeerate = true;
            }

            if (options.exists("subtractFeeFromOutputs"))
                subtractFeeFromOutputs = options["subtractFeeFromOutputs"].get_array();
        }
    }

    // parse hex string from parameter
    CMutableTransaction tx;
    if (!DecodeHexTx(tx, request.params[0].get_str()))
        throw JSONRPCError(RPC_DESERIALIZATION_ERROR, "TX decode failed");

    if (tx.vout.size() == 0)
        throw JSONRPCError(RPC_INVALID_PARAMETER, "TX must have at least one output");

    if (changePosition != -1 && (changePosition < 0 || (unsigned int)changePosition > tx.vout.size()))
        throw JSONRPCError(RPC_INVALID_PARAMETER, "changePosition out of bounds");

    for (unsigned int idx = 0; idx < subtractFeeFromOutputs.size(); idx++) {
        int pos = subtractFeeFromOutputs[idx].get_int();
        if (setSubtractFeeFromOutputs.count(pos))
            throw JSONRPCError(RPC_INVALID_PARAMETER, strprintf("Invalid parameter, duplicated position: %d", pos));
        if (pos < 0)
            throw JSONRPCError(RPC_INVALID_PARAMETER, strprintf("Invalid parameter, negative position: %d", pos));
        if (pos >= int(tx.vout.size()))
            throw JSONRPCError(RPC_INVALID_PARAMETER, strprintf("Invalid parameter, position too large: %d", pos));
        setSubtractFeeFromOutputs.insert(pos);
    }

    CAmount nFeeOut;
    std::string strFailReason;

    if (!pwalletMain->FundTransaction(tx, nFeeOut, overrideEstimatedFeerate, feeRate, changePosition, strFailReason, includeWatching, lockUnspents, setSubtractFeeFromOutputs, reserveChangeKey, changeAddress))
        throw JSONRPCError(RPC_INTERNAL_ERROR, strFailReason);

    UniValue result(UniValue::VOBJ);
    result.push_back(Pair("hex", EncodeHexTx(tx)));
    result.push_back(Pair("changepos", changePosition));
    result.push_back(Pair("fee", ValueFromAmount(nFeeOut)));

    return result;
}

extern UniValue dumpprivkey(const JSONRPCRequest& request); // in rpcdump.cpp
extern UniValue importprivkey(const JSONRPCRequest& request);
extern UniValue importstealthaddress(const JSONRPCRequest& request);
extern UniValue importaddress(const JSONRPCRequest& request);
extern UniValue importpubkey(const JSONRPCRequest& request);
extern UniValue dumpwallet(const JSONRPCRequest& request);
extern UniValue importwallet(const JSONRPCRequest& request);
extern UniValue importprunedfunds(const JSONRPCRequest& request);
extern UniValue removeprunedfunds(const JSONRPCRequest& request);
extern UniValue importmulti(const JSONRPCRequest& request);
extern UniValue importmnemonic(const JSONRPCRequest& request);

extern UniValue dumphdinfo(const JSONRPCRequest& request);
extern UniValue dumpbdapkeys(const JSONRPCRequest& request);
extern UniValue importbdapkeys(const JSONRPCRequest& request);

extern UniValue importelectrumwallet(const JSONRPCRequest& request);

extern UniValue privatesend(const JSONRPCRequest& request);

static const CRPCCommand commands[] =
    {
        //  category              name                        actor (function)           okSafe  argNames
        //  --------------------- ------------------------    -----------------------    ------- ---------------------------------------------------------
        {"rawtransactions", "fundrawtransaction", &fundrawtransaction, false, {"hexstring", "options"}},
        {"hidden", "resendwallettransactions", &resendwallettransactions, true, {}},
        {"wallet", "abandontransaction", &abandontransaction, false, {"txid"}},
        {"wallet", "addmultisigaddress", &addmultisigaddress, true, {"nrequired", "keys", "account"}},
        {"wallet", "backupwallet", &backupwallet, true, {"destination"}},
        {"wallet", "dumpprivkey", &dumpprivkey, true, {"address"}},
        {"wallet", "dumpwallet", &dumpwallet, true, {"filename"}},
        {"wallet", "encryptwallet", &encryptwallet, true, {"passphrase"}},
        {"wallet", "getaccountaddress", &getaccountaddress, true, {"account"}},
        {"wallet", "getaccount", &getaccount, true, {"address"}},
        {"wallet", "getaddressesbyaccount", &getaddressesbyaccount, true, {"account"}},
        {"wallet", "getbalance", &getbalance, false, {"account", "minconf", "addlocked", "include_watchonly"}},
        {"wallet", "getnewaddress", &getnewaddress, true, {"account"}},
        {"wallet", "getnewed25519address", &getnewed25519address, true, {"account"}},
        {"wallet", "getrawchangeaddress", &getrawchangeaddress, true, {}},
        {"wallet", "getreceivedbyaccount", &getreceivedbyaccount, false, {"account", "minconf", "addlocked"}},
        {"wallet", "getreceivedbyaddress", &getreceivedbyaddress, false, {"address", "minconf", "addlocked"}},
        {"wallet", "gettransaction", &gettransaction, false, {"txid", "include_watchonly"}},
        {"wallet", "getunconfirmedbalance", &getunconfirmedbalance, false, {}},
        {"wallet", "getwalletinfo", &getwalletinfo, false, {}},
        {"wallet", "importmulti", &importmulti, true, {"requests", "options"}},
        {"wallet", "importprivkey", &importprivkey, true, {"privkey", "label", "rescan"}},
        {"wallet", "importstealthaddress", &importstealthaddress, true, {"privkey", "label", "rescan"}},
        {"wallet", "importwallet",  &importwallet,  true, {"filename", "forcerescan"}},
        {"wallet", "importaddress", &importaddress, true, {"address", "label", "rescan", "p2sh"}},
        {"wallet", "importprunedfunds", &importprunedfunds, true, {"rawtransaction", "txoutproof"}},
        {"wallet", "importpubkey", &importpubkey, true, {"pubkey", "label", "rescan"}},
        {"wallet", "keypoolrefill", &keypoolrefill, true, {"newsize"}},
        {"wallet", "listaccounts", &listaccounts, false, {"minconf", "addlocked", "include_watchonly"}},
        {"wallet", "listaddressgroupings", &listaddressgroupings, false, {}},
        {"wallet", "listaddressbalances", &listaddressbalances, false, {"minamount"}},
        {"wallet", "listlockunspent", &listlockunspent, false, {}},
        {"wallet", "listreceivedbyaccount", &listreceivedbyaccount, false, {"minconf", "addlocked", "include_empty", "include_watchonly"}},
        {"wallet", "listreceivedbyaddress", &listreceivedbyaddress, false, {"minconf", "addlocked", "include_empty", "include_watchonly"}},
        {"wallet", "listsinceblock", &listsinceblock, false, {"blockhash", "target_confirmations", "include_watchonly"}},
        {"wallet", "listtransactions", &listtransactions, false, {"account", "count", "skip", "include_watchonly"}},
        {"wallet", "listunspent", &listunspent, false, {"minconf", "maxconf", "addresses", "include_unsafe"}},
        {"wallet", "lockunspent", &lockunspent, true, {"unlock", "transactions"}},
        {"wallet", "move", &movecmd, false, {"fromaccount", "toaccount", "amount", "minconf", "comment"}},
        {"wallet", "sendfrom", &sendfrom, false, {"fromaccount", "toaddress", "amount", "minconf", "addlocked", "comment", "comment_to"}},
        {"wallet", "sendmany", &sendmany, false, {"fromaccount", "amounts", "minconf", "addlocked", "comment", "subtractfeefrom"}},
        {"wallet", "sendtoaddress", &sendtoaddress, false, {"address", "amount", "comment", "comment_to", "subtractfeefromamount"}},
        {"wallet", "setaccount", &setaccount, true, {"address", "account"}},
        {"wallet", "setprivatesendrounds", &setprivatesendrounds, true, {"rounds"}},
        {"wallet", "setprivatesendamount", &setprivatesendamount, true, {"amount"}},
        {"wallet", "settxfee", &settxfee, true, {"amount"}},
        {"wallet", "signmessage", &signmessage, true, {"address", "message"}},
        {"wallet", "walletlock", &walletlock, true, {}},
        {"wallet", "walletpassphrasechange", &walletpassphrasechange, true, {"oldpassphrase", "newpassphrase"}},
        {"wallet", "walletpassphrase", &walletpassphrase, true, {"passphrase", "timeout", "mixingonly"}},
        {"wallet", "removeprunedfunds", &removeprunedfunds, true, {"txid"}},

        {"wallet", "keepass", &keepass, true, {}},
        {"wallet", "instantsendtoaddress", &instantsendtoaddress, false, {"address", "amount", "comment", "comment_to", "subtractfeefromamount"}},
        {"wallet", "dumphdinfo", &dumphdinfo, true, {"hdseed", "mnemonic", "mnemonicpassphrase"}},
        {"wallet", "dumpbdapkeys", &dumpbdapkeys, true, {"bdap_id"}},
        {"wallet", "importbdapkeys", &importbdapkeys,true, {"bdap_id", "wallet_privkey", "link_privkey", "DHT_privkey", "rescan"}},
        {"wallet", "importelectrumwallet", &importelectrumwallet, true, {"filename", "index"}},
        {"wallet", "importmnemonic", &importmnemonic, true, {"mnemonic", "passphrase", "begin", "end", "forcerescan"}},

        {"wallet", "getnewstealthaddress", &getnewstealthaddress, true, {}},
};

void RegisterWalletRPCCommands(CRPCTable& t)
{
    if (GetBoolArg("-disablewallet", false))
        return;

    for (unsigned int vcidx = 0; vcidx < ARRAYLEN(commands); vcidx++)
        t.appendCommand(commands[vcidx].name, &commands[vcidx]);
}<|MERGE_RESOLUTION|>--- conflicted
+++ resolved
@@ -145,21 +145,15 @@
     return CDynamicAddress(keyID).ToString();
 }
 
-<<<<<<< HEAD
 UniValue getnewed25519address(const JSONRPCRequest& request)
 {
-=======
-static UniValue getnewstealthaddress(const JSONRPCRequest &request)
-{
     EnsureWalletIsUnlocked();
-
->>>>>>> 13f070c8
+  
     if (!EnsureWalletIsAvailable(request.fHelp))
         return NullUniValue;
 
     if (request.fHelp || request.params.size() > 1)
         throw std::runtime_error(
-<<<<<<< HEAD
             "getnewed25519address ( \"account\" )\n"
             "\nReturns a new Dynamic address for receiving payments.\n"
             "If 'account' is specified (DEPRECATED), it is added to the address book \n"
@@ -198,10 +192,17 @@
     returnvalue.push_back(Pair("ed25519 PubKey:",newEdKeyString));
 
     return returnvalue;
-
-} //getnewed25519address
-
-=======
+}
+
+static UniValue getnewstealthaddress(const JSONRPCRequest &request)
+{
+    EnsureWalletIsUnlocked();
+
+    if (!EnsureWalletIsAvailable(request.fHelp))
+        return NullUniValue;
+
+    if (request.fHelp || request.params.size() > 1)
+        throw std::runtime_error(
             "getnewstealthaddress\n"
             "\nReturns a new stealth address for receiving links.\n"
             "\nArguments:\n"
@@ -222,7 +223,6 @@
 
     return sxAddr.ToString();
 }
->>>>>>> 13f070c8
 
 CDynamicAddress GetAccountAddress(std::string strAccount, bool bForceNew = false)
 {
