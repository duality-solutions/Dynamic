// Copyright (c) 2016-2018 Duality Blockchain Solutions Developers
// Copyright (c) 2014-2018 The Dash Core Developers
// Copyright (c) 2009-2018 The Bitcoin Developers
// Copyright (c) 2009-2018 Satoshi Nakamoto
// Distributed under the MIT/X11 software license, see the accompanying
// file COPYING or http://www.opensource.org/licenses/mit-license.php.

#include "wallet/wallet.h"

#include "base58.h"
#include "bdap/domainentrydb.h"
#include "chain.h"
#include "checkpoints.h"
#include "consensus/consensus.h"
#include "consensus/validation.h"
#include "fluid/fluid.h"
#include "governance.h"
#include "init.h"
#include "instantsend.h"
#include "keepass.h"
#include "key.h"
#include "keystore.h"
#include "net.h"
#include "policy/policy.h"
#include "primitives/block.h"
#include "primitives/transaction.h"
#include "privatesend-client.h"
#include "rpcprotocol.h"
#include "script/script.h"
#include "script/sign.h"
#include "spork.h"
#include "timedata.h"
#include "txmempool.h"
#include "ui_interface.h"
#include "util.h"
#include "utilmoneystr.h"
#include "validation.h" // For CheckTransaction
#include "wallet/coincontrol.h"

#include <assert.h>

#include <boost/algorithm/string/replace.hpp>
#include <boost/filesystem.hpp>
#include <boost/thread.hpp>

CWallet* pwalletMain = NULL;
/** Transaction fee set by the user */
CFeeRate payTxFee(DEFAULT_TRANSACTION_FEE);
unsigned int nTxConfirmTarget = DEFAULT_TX_CONFIRM_TARGET;
bool bSpendZeroConfChange = DEFAULT_SPEND_ZEROCONF_CHANGE;
bool fSendFreeTransactions = DEFAULT_SEND_FREE_TRANSACTIONS;

const char* DEFAULT_WALLET_DAT = "wallet.dat";

/** 
 * Fees smaller than this (in satoshis) are considered zero fee (for transaction creation)
 * Override with -mintxfee
 */
CFeeRate CWallet::minTxFee = CFeeRate(DEFAULT_TRANSACTION_MINFEE);
/**
 * If fee estimation does not have enough data to provide estimates, use this fee instead.
 * Has no effect if not using fee estimation
 * Override with -fallbackfee
 */
CFeeRate CWallet::fallbackFee = CFeeRate(DEFAULT_FALLBACK_FEE);

const uint256 CMerkleTx::ABANDON_HASH(uint256S("0000000000000000000000000000000000000000000000000000000000000001"));

/** @defgroup mapWallet
 *
 * @{
 */

struct CompareValueOnly {
    bool operator()(const std::pair<CAmount, std::pair<const CWalletTx*, unsigned int> >& t1,
        const std::pair<CAmount, std::pair<const CWalletTx*, unsigned int> >& t2) const
    {
        return t1.first < t2.first;
    }
};

std::string COutput::ToString() const
{
    return strprintf("COutput(%s, %d, %d) [%s]", tx->GetHash().ToString(), i, nDepth, FormatMoney(tx->tx->vout[i].nValue));
}

int COutput::Priority() const
{
    for (const auto& d : CPrivateSend::GetStandardDenominations())
        if (tx->tx->vout[i].nValue == d)
            return 10000;
    if (tx->tx->vout[i].nValue < 1 * COIN)
        return 20000;

    //nondenom return largest first
    return -(tx->tx->vout[i].nValue / COIN);
}

const CWalletTx* CWallet::GetWalletTx(const uint256& hash) const
{
    LOCK(cs_wallet);
    std::map<uint256, CWalletTx>::const_iterator it = mapWallet.find(hash);
    if (it == mapWallet.end())
        return NULL;
    return &(it->second);
}

CPubKey CWallet::GenerateNewKey(uint32_t nAccountIndex, bool fInternal)
{
    AssertLockHeld(cs_wallet);                                 // mapKeyMetadata
    bool fCompressed = CanSupportFeature(FEATURE_COMPRPUBKEY); // default to compressed public keys if we want 0.6.0 wallets

    CKey secret;

    // Create new metadata
    int64_t nCreationTime = GetTime();
    CKeyMetadata metadata(nCreationTime);

    CPubKey pubkey;
    // use HD key derivation if HD was enabled during wallet creation
    if (IsHDEnabled()) {
        DeriveNewChildKey(metadata, secret, nAccountIndex, fInternal);
        pubkey = secret.GetPubKey();
    } else {
        secret.MakeNewKey(fCompressed);

        // Compressed public keys were introduced in version 0.6.0
        if (fCompressed)
            SetMinVersion(FEATURE_COMPRPUBKEY);

        pubkey = secret.GetPubKey();
        assert(secret.VerifyPubKey(pubkey));

        // Create new metadata
        mapKeyMetadata[pubkey.GetID()] = metadata;
        UpdateTimeFirstKey(nCreationTime);

        if (!AddKeyPubKey(secret, pubkey))
            throw std::runtime_error(std::string(__func__) + ": AddKey failed");
    }
    return pubkey;
}

void CWallet::DeriveNewChildKey(const CKeyMetadata& metadata, CKey& secretRet, uint32_t nAccountIndex, bool fInternal)
{
    CHDChain hdChainTmp;
    if (!GetHDChain(hdChainTmp)) {
        throw std::runtime_error(std::string(__func__) + ": GetHDChain failed");
    }

    if (!DecryptHDChain(hdChainTmp))
        throw std::runtime_error(std::string(__func__) + ": DecryptHDChainSeed failed");
    // make sure seed matches this chain
    if (hdChainTmp.GetID() != hdChainTmp.GetSeedHash())
        throw std::runtime_error(std::string(__func__) + ": Wrong HD chain!");

    CHDAccount acc;
    if (!hdChainTmp.GetAccount(nAccountIndex, acc))
        throw std::runtime_error(std::string(__func__) + ": Wrong HD account!");

    // derive child key at next index, skip keys already known to the wallet
    CExtKey childKey;
    uint32_t nChildIndex = fInternal ? acc.nInternalChainCounter : acc.nExternalChainCounter;
    do {
        hdChainTmp.DeriveChildExtKey(nAccountIndex, fInternal, nChildIndex, childKey);
        // increment childkey index
        nChildIndex++;
    } while (HaveKey(childKey.key.GetPubKey().GetID()));
    secretRet = childKey.key;

    CPubKey pubkey = secretRet.GetPubKey();
    assert(secretRet.VerifyPubKey(pubkey));

    // store metadata
    mapKeyMetadata[pubkey.GetID()] = metadata;
    UpdateTimeFirstKey(metadata.nCreateTime);

    // update the chain model in the database
    CHDChain hdChainCurrent;
    GetHDChain(hdChainCurrent);

    if (fInternal) {
        acc.nInternalChainCounter = nChildIndex;
    } else {
        acc.nExternalChainCounter = nChildIndex;
    }

    if (!hdChainCurrent.SetAccount(nAccountIndex, acc))
        throw std::runtime_error(std::string(__func__) + ": SetAccount failed");

    if (IsCrypted()) {
        if (!SetCryptedHDChain(hdChainCurrent, false))
            throw std::runtime_error(std::string(__func__) + ": SetCryptedHDChain failed");
    } else {
        if (!SetHDChain(hdChainCurrent, false))
            throw std::runtime_error(std::string(__func__) + ": SetHDChain failed");
    }

    if (!AddHDPubKey(childKey.Neuter(), fInternal))
        throw std::runtime_error(std::string(__func__) + ": AddHDPubKey failed");
}

bool CWallet::GetPubKey(const CKeyID& address, CPubKey& vchPubKeyOut) const
{
    LOCK(cs_wallet);
    std::map<CKeyID, CHDPubKey>::const_iterator mi = mapHdPubKeys.find(address);
    if (mi != mapHdPubKeys.end()) {
        const CHDPubKey& hdPubKey = (*mi).second;
        vchPubKeyOut = hdPubKey.extPubKey.pubkey;
        return true;
    } else
        return CCryptoKeyStore::GetPubKey(address, vchPubKeyOut);
}

bool CWallet::GetKey(const CKeyID& address, CKey& keyOut) const
{
    LOCK(cs_wallet);
    std::map<CKeyID, CHDPubKey>::const_iterator mi = mapHdPubKeys.find(address);
    if (mi != mapHdPubKeys.end()) {
        // if the key has been found in mapHdPubKeys, derive it on the fly
        const CHDPubKey& hdPubKey = (*mi).second;
        CHDChain hdChainCurrent;
        if (!GetHDChain(hdChainCurrent))
            throw std::runtime_error(std::string(__func__) + ": GetHDChain failed");
        if (!DecryptHDChain(hdChainCurrent))
            throw std::runtime_error(std::string(__func__) + ": DecryptHDChainSeed failed");
        // make sure seed matches this chain
        if (hdChainCurrent.GetID() != hdChainCurrent.GetSeedHash())
            throw std::runtime_error(std::string(__func__) + ": Wrong HD chain!");

        CExtKey extkey;
        hdChainCurrent.DeriveChildExtKey(hdPubKey.nAccountIndex, hdPubKey.nChangeIndex != 0, hdPubKey.extPubKey.nChild, extkey);
        keyOut = extkey.key;

        return true;
    } else {
        return CCryptoKeyStore::GetKey(address, keyOut);
    }
}

<<<<<<< HEAD
bool CWallet::GetDHTKey(const CKeyID& address, CKeyEd25519& keyOut) const
{
    LOCK(cs_wallet);
    //TODO: (DHT) Support mapHdPubKeys for keys derived by a common seed
    return CBasicKeyStore::GetDHTKey(address, keyOut);
}

bool CWallet::HaveKey(const CKeyID &address) const
=======
bool CWallet::HaveKey(const CKeyID& address) const
>>>>>>> d9a50852
{
    LOCK(cs_wallet);
    if (mapHdPubKeys.count(address) > 0)
        return true;
    return CCryptoKeyStore::HaveKey(address);
}

bool CWallet::LoadHDPubKey(const CHDPubKey& hdPubKey)
{
    AssertLockHeld(cs_wallet);

    mapHdPubKeys[hdPubKey.extPubKey.pubkey.GetID()] = hdPubKey;
    return true;
}

bool CWallet::AddHDPubKey(const CExtPubKey& extPubKey, bool fInternal)
{
    AssertLockHeld(cs_wallet);

    CHDChain hdChainCurrent;
    GetHDChain(hdChainCurrent);

    CHDPubKey hdPubKey;
    hdPubKey.extPubKey = extPubKey;
    hdPubKey.hdchainID = hdChainCurrent.GetID();
    hdPubKey.nChangeIndex = fInternal ? 1 : 0;
    mapHdPubKeys[extPubKey.pubkey.GetID()] = hdPubKey;

    // check if we need to remove from watch-only
    CScript script;
    script = GetScriptForDestination(extPubKey.pubkey.GetID());
    if (HaveWatchOnly(script))
        RemoveWatchOnly(script);
    script = GetScriptForRawPubKey(extPubKey.pubkey);
    if (HaveWatchOnly(script))
        RemoveWatchOnly(script);

    if (!fFileBacked)
        return true;

    return CWalletDB(strWalletFile).WriteHDPubKey(hdPubKey, mapKeyMetadata[extPubKey.pubkey.GetID()]);
}

bool CWallet::AddKeyPubKey(const CKey& secret, const CPubKey& pubkey)
{
    AssertLockHeld(cs_wallet); // mapKeyMetadata
    if (!CCryptoKeyStore::AddKeyPubKey(secret, pubkey))
        return false;

    // check if we need to remove from watch-only
    CScript script;
    script = GetScriptForDestination(pubkey.GetID());
    if (HaveWatchOnly(script))
        RemoveWatchOnly(script);
    script = GetScriptForRawPubKey(pubkey);
    if (HaveWatchOnly(script))
        RemoveWatchOnly(script);

    if (!fFileBacked)
        return true;
    if (!IsCrypted()) {
        return CWalletDB(strWalletFile).WriteKey(pubkey, secret.GetPrivKey(), mapKeyMetadata[pubkey.GetID()]);
    }
    return true;
}

<<<<<<< HEAD
bool CWallet::AddDHTKey(const CKeyEd25519& key, const std::vector<unsigned char>& pubkey)
{
    AssertLockHeld(cs_wallet); // mapKeyMetadata

    if (!CCryptoKeyStore::AddDHTKey(key, pubkey)) {
        return false;
    }

    if (!fFileBacked)
        return true;

    if (!IsCrypted()) {
        CKeyID keyID(Hash160(pubkey.begin(), pubkey.end()));
        return CWalletDB(strWalletFile).WriteDHTKey(key, pubkey, mapKeyMetadata[keyID]);
    }
    //LogPrintf("CWallet::AddDHTKey \npubkey = %s, \nprivkey = %s, \nprivseed = %s\n", 
    //                    StringFromVch(pubkey), key.GetPrivKeyString(), key.GetPrivSeedString());
    return true;
}

bool CWallet::AddCryptedKey(const CPubKey &vchPubKey,
                            const std::vector<unsigned char> &vchCryptedSecret)
=======

bool CWallet::AddCryptedKey(const CPubKey& vchPubKey,
    const std::vector<unsigned char>& vchCryptedSecret)
>>>>>>> d9a50852
{
    if (!CCryptoKeyStore::AddCryptedKey(vchPubKey, vchCryptedSecret))
        return false;
    if (!fFileBacked)
        return true;
    {
        LOCK(cs_wallet);
        if (pwalletdbEncryption)
            return pwalletdbEncryption->WriteCryptedKey(vchPubKey,
                vchCryptedSecret,
                mapKeyMetadata[vchPubKey.GetID()]);
        else
            return CWalletDB(strWalletFile).WriteCryptedKey(vchPubKey, vchCryptedSecret, mapKeyMetadata[vchPubKey.GetID()]);
    }
    return false;
}

bool CWallet::LoadKeyMetadata(const CTxDestination& keyID, const CKeyMetadata& meta)
{
    AssertLockHeld(cs_wallet); // mapKeyMetadata
    UpdateTimeFirstKey(meta.nCreateTime);
    mapKeyMetadata[keyID] = meta;
    return true;
}

bool CWallet::LoadCryptedKey(const CPubKey& vchPubKey, const std::vector<unsigned char>& vchCryptedSecret)
{
    return CCryptoKeyStore::AddCryptedKey(vchPubKey, vchCryptedSecret);
}

void CWallet::UpdateTimeFirstKey(int64_t nCreateTime)
{
    AssertLockHeld(cs_wallet);
    if (nCreateTime <= 1) {
        // Cannot determine birthday information, so set the wallet birthday to
        // the beginning of time.
        nTimeFirstKey = 1;
    } else if (!nTimeFirstKey || nCreateTime < nTimeFirstKey) {
        nTimeFirstKey = nCreateTime;
    }
}

bool CWallet::AddCScript(const CScript& redeemScript)
{
    if (!CCryptoKeyStore::AddCScript(redeemScript))
        return false;
    if (!fFileBacked)
        return true;
    return CWalletDB(strWalletFile).WriteCScript(Hash160(redeemScript), redeemScript);
}

bool CWallet::LoadCScript(const CScript& redeemScript)
{
    /* A sanity check was added in pull #3843 to avoid adding redeemScripts
     * that never can be redeemed. However, old wallets may still contain
     * these. Do not add them to the wallet and warn. */
    if (redeemScript.size() > MAX_SCRIPT_ELEMENT_SIZE) {
        std::string strAddr = CDynamicAddress(CScriptID(redeemScript)).ToString();
        LogPrintf("%s: Warning: This wallet contains a redeemScript of size %i which exceeds maximum size %i thus can never be redeemed. Do not use address %s.\n",
            __func__, redeemScript.size(), MAX_SCRIPT_ELEMENT_SIZE, strAddr);
        return true;
    }

    return CCryptoKeyStore::AddCScript(redeemScript);
}

bool CWallet::AddWatchOnly(const CScript& dest)
{
    if (!CCryptoKeyStore::AddWatchOnly(dest))
        return false;
    const CKeyMetadata& meta = mapKeyMetadata[CScriptID(dest)];
    UpdateTimeFirstKey(meta.nCreateTime);
    NotifyWatchonlyChanged(true);
    if (!fFileBacked)
        return true;
    return CWalletDB(strWalletFile).WriteWatchOnly(dest, meta);
}

bool CWallet::AddWatchOnly(const CScript& dest, int64_t nCreateTime)
{
    mapKeyMetadata[CScriptID(dest)].nCreateTime = nCreateTime;
    return AddWatchOnly(dest);
}

bool CWallet::RemoveWatchOnly(const CScript& dest)
{
    AssertLockHeld(cs_wallet);
    if (!CCryptoKeyStore::RemoveWatchOnly(dest))
        return false;
    if (!HaveWatchOnly())
        NotifyWatchonlyChanged(false);
    if (fFileBacked)
        if (!CWalletDB(strWalletFile).EraseWatchOnly(dest))
            return false;

    return true;
}

bool CWallet::LoadWatchOnly(const CScript& dest)
{
    return CCryptoKeyStore::AddWatchOnly(dest);
}

bool CWallet::Unlock(const SecureString& strWalletPassphrase, bool fForMixingOnly)
{
    SecureString strWalletPassphraseFinal;

    if (!IsLocked()) // was already fully unlocked, not only for mixing
        return true;

    // Verify KeePassIntegration
    if (strWalletPassphrase == "keepass" && GetBoolArg("-keepass", false)) {
        try {
            strWalletPassphraseFinal = keePassInt.retrievePassphrase();
        } catch (const std::exception& e) {
            LogPrintf("CWallet::Unlock could not retrieve passphrase from KeePass: Error: %s\n", e.what());
            return false;
        }
    } else {
        strWalletPassphraseFinal = strWalletPassphrase;
    }

    CCrypter crypter;
    CKeyingMaterial vMasterKey;

    {
        LOCK(cs_wallet);
        BOOST_FOREACH (const MasterKeyMap::value_type& pMasterKey, mapMasterKeys) {
            if (!crypter.SetKeyFromPassphrase(strWalletPassphraseFinal, pMasterKey.second.vchSalt, pMasterKey.second.nDeriveIterations, pMasterKey.second.nDerivationMethod))
                return false;
            if (!crypter.Decrypt(pMasterKey.second.vchCryptedKey, vMasterKey))
                continue; // try another master key
            if (CCryptoKeyStore::Unlock(vMasterKey, fForMixingOnly)) {
                if (nWalletBackups == -2) {
                    TopUpKeyPool();
                    LogPrintf("Keypool replenished, re-initializing automatic backups.\n");
                    nWalletBackups = GetArg("-createwalletbackups", 10);
                }
                return true;
            }
        }
    }
    return false;
}

bool CWallet::ChangeWalletPassphrase(const SecureString& strOldWalletPassphrase, const SecureString& strNewWalletPassphrase)
{
    bool fWasLocked = IsLocked(true);
    bool bUseKeePass = false;

    SecureString strOldWalletPassphraseFinal;

    // Verify KeePassIntegration
    if (strOldWalletPassphrase == "keepass" && GetBoolArg("-keepass", false)) {
        bUseKeePass = true;
        try {
            strOldWalletPassphraseFinal = keePassInt.retrievePassphrase();
        } catch (const std::exception& e) {
            LogPrintf("CWallet::ChangeWalletPassphrase -- could not retrieve passphrase from KeePass: Error: %s\n", e.what());
            return false;
        }
    } else {
        strOldWalletPassphraseFinal = strOldWalletPassphrase;
    }

    {
        LOCK(cs_wallet);
        Lock();

        CCrypter crypter;
        CKeyingMaterial vMasterKey;
        BOOST_FOREACH (MasterKeyMap::value_type& pMasterKey, mapMasterKeys) {
            if (!crypter.SetKeyFromPassphrase(strOldWalletPassphraseFinal, pMasterKey.second.vchSalt, pMasterKey.second.nDeriveIterations, pMasterKey.second.nDerivationMethod))
                return false;
            if (!crypter.Decrypt(pMasterKey.second.vchCryptedKey, vMasterKey))
                return false;
            if (CCryptoKeyStore::Unlock(vMasterKey)) {
                int64_t nStartTime = GetTimeMillis();
                crypter.SetKeyFromPassphrase(strNewWalletPassphrase, pMasterKey.second.vchSalt, pMasterKey.second.nDeriveIterations, pMasterKey.second.nDerivationMethod);
                pMasterKey.second.nDeriveIterations = pMasterKey.second.nDeriveIterations * (100 / ((double)(GetTimeMillis() - nStartTime)));

                nStartTime = GetTimeMillis();
                crypter.SetKeyFromPassphrase(strNewWalletPassphrase, pMasterKey.second.vchSalt, pMasterKey.second.nDeriveIterations, pMasterKey.second.nDerivationMethod);
                pMasterKey.second.nDeriveIterations = (pMasterKey.second.nDeriveIterations + pMasterKey.second.nDeriveIterations * 100 / ((double)(GetTimeMillis() - nStartTime))) / 2;

                if (pMasterKey.second.nDeriveIterations < 25000)
                    pMasterKey.second.nDeriveIterations = 25000;

                LogPrintf("Wallet passphrase changed to an nDeriveIterations of %i\n", pMasterKey.second.nDeriveIterations);

                if (!crypter.SetKeyFromPassphrase(strNewWalletPassphrase, pMasterKey.second.vchSalt, pMasterKey.second.nDeriveIterations, pMasterKey.second.nDerivationMethod))
                    return false;
                if (!crypter.Encrypt(vMasterKey, pMasterKey.second.vchCryptedKey))
                    return false;
                CWalletDB(strWalletFile).WriteMasterKey(pMasterKey.first, pMasterKey.second);
                if (fWasLocked)
                    Lock();

                // Update KeePass if necessary
                if (bUseKeePass) {
                    LogPrintf("CWallet::ChangeWalletPassphrase -- Updating KeePass with new passphrase");
                    try {
                        keePassInt.updatePassphrase(strNewWalletPassphrase);
                    } catch (const std::exception& e) {
                        LogPrintf("CWallet::ChangeWalletPassphrase -- could not update passphrase in KeePass: Error: %s\n", e.what());
                        return false;
                    }
                }

                return true;
            }
        }
    }

    return false;
}

void CWallet::SetBestChain(const CBlockLocator& loc)
{
    CWalletDB walletdb(strWalletFile);
    walletdb.WriteBestBlock(loc);
}

bool CWallet::SetMinVersion(enum WalletFeature nVersion, CWalletDB* pwalletdbIn, bool fExplicit)
{
    LOCK(cs_wallet); // nWalletVersion
    if (nWalletVersion >= nVersion)
        return true;

    // when doing an explicit upgrade, if we pass the max version permitted, upgrade all the way
    if (fExplicit && nVersion > nWalletMaxVersion)
        nVersion = FEATURE_LATEST;

    nWalletVersion = nVersion;

    if (nVersion > nWalletMaxVersion)
        nWalletMaxVersion = nVersion;

    if (fFileBacked) {
        CWalletDB* pwalletdb = pwalletdbIn ? pwalletdbIn : new CWalletDB(strWalletFile);
        if (nWalletVersion > 40000)
            pwalletdb->WriteMinVersion(nWalletVersion);
        if (!pwalletdbIn)
            delete pwalletdb;
    }

    return true;
}

bool CWallet::SetMaxVersion(int nVersion)
{
    LOCK(cs_wallet); // nWalletVersion, nWalletMaxVersion
    // cannot downgrade below current version
    if (nWalletVersion > nVersion)
        return false;

    nWalletMaxVersion = nVersion;

    return true;
}

std::set<uint256> CWallet::GetConflicts(const uint256& txid) const
{
    std::set<uint256> result;
    AssertLockHeld(cs_wallet);

    std::map<uint256, CWalletTx>::const_iterator it = mapWallet.find(txid);
    if (it == mapWallet.end())
        return result;
    const CWalletTx& wtx = it->second;

    std::pair<TxSpends::const_iterator, TxSpends::const_iterator> range;

    BOOST_FOREACH (const CTxIn& txin, wtx.tx->vin) {
        if (mapTxSpends.count(txin.prevout) <= 1)
            continue; // No conflict if zero or one spends
        range = mapTxSpends.equal_range(txin.prevout);
        for (TxSpends::const_iterator _it = range.first; _it != range.second; ++_it)
            result.insert(_it->second);
    }
    return result;
}

void CWallet::Flush(bool shutdown)
{
    bitdb.Flush(shutdown);
}

bool CWallet::Verify()
{
    if (GetBoolArg("-disablewallet", DEFAULT_DISABLE_WALLET))
        return true;

    LogPrintf("Using BerkeleyDB version %s\n", DbEnv::version(0, 0, 0));
    std::string walletFile = GetArg("-wallet", DEFAULT_WALLET_DAT);

    LogPrintf("Using wallet %s\n", walletFile);
    uiInterface.InitMessage(_("Verifying wallet..."));

    // Wallet file must be a plain filename without a directory
    if (walletFile != boost::filesystem::basename(walletFile) + boost::filesystem::extension(walletFile))
        return InitError(strprintf(_("Wallet %s resides outside data directory %s"), walletFile, GetDataDir().string()));

    if (!bitdb.Open(GetDataDir())) {
        // try moving the database env out of the way
        boost::filesystem::path pathDatabase = GetDataDir() / "database";
        boost::filesystem::path pathDatabaseBak = GetDataDir() / strprintf("database.%d.bak", GetTime());
        try {
            boost::filesystem::rename(pathDatabase, pathDatabaseBak);
            LogPrintf("Moved old %s to %s. Retrying.\n", pathDatabase.string(), pathDatabaseBak.string());
        } catch (const boost::filesystem::filesystem_error&) {
            // failure is ok (well, not really, but it's not worse than what we started with)
        }

        // try again
        if (!bitdb.Open(GetDataDir())) {
            // if it still fails, it probably means we can't even create the database env
            return InitError(strprintf(_("Error initializing wallet database environment %s!"), GetDataDir()));
        }
    }

    if (GetBoolArg("-salvagewallet", false)) {
        // Recover readable keypairs:
        if (!CWalletDB::Recover(bitdb, walletFile, true))
            return false;
    }

    if (boost::filesystem::exists(GetDataDir() / walletFile)) {
        CDBEnv::VerifyResult r = bitdb.Verify(walletFile, CWalletDB::Recover);
        if (r == CDBEnv::RECOVER_OK) {
            InitWarning(strprintf(_("Warning: Wallet file corrupt, data salvaged!"
                                    " Original %s saved as %s in %s; if"
                                    " your balance or transactions are incorrect you should"
                                    " restore from a backup."),
                walletFile, "wallet.{timestamp}.bak", GetDataDir()));
        }
        if (r == CDBEnv::RECOVER_FAIL)
            return InitError(strprintf(_("%s corrupt, salvage failed"), walletFile));
    }

    return true;
}


void CWallet::SyncMetaData(std::pair<TxSpends::iterator, TxSpends::iterator> range)
{
    // We want all the wallet transactions in range to have the same metadata as
    // the oldest (smallest nOrderPos).
    // So: find smallest nOrderPos:

    int nMinOrderPos = std::numeric_limits<int>::max();
    const CWalletTx* copyFrom = NULL;
    for (TxSpends::iterator it = range.first; it != range.second; ++it) {
        const uint256& hash = it->second;
        int n = mapWallet[hash].nOrderPos;
        if (n < nMinOrderPos) {
            nMinOrderPos = n;
            copyFrom = &mapWallet[hash];
        }
    }
    // Now copy data from copyFrom to rest:
    for (TxSpends::iterator it = range.first; it != range.second; ++it) {
        const uint256& hash = it->second;
        CWalletTx* copyTo = &mapWallet[hash];
        if (copyFrom == copyTo)
            continue;
        if (!copyFrom->IsEquivalentTo(*copyTo))
            continue;
        copyTo->mapValue = copyFrom->mapValue;
        copyTo->vOrderForm = copyFrom->vOrderForm;
        // fTimeReceivedIsTxTime not copied on purpose
        // nTimeReceived not copied on purpose
        copyTo->nTimeSmart = copyFrom->nTimeSmart;
        copyTo->fFromMe = copyFrom->fFromMe;
        copyTo->strFromAccount = copyFrom->strFromAccount;
        // nOrderPos not copied on purpose
        // cached members not copied on purpose
    }
}

/**
 * Outpoint is spent if any non-conflicted transaction
 * spends it:
 */
bool CWallet::IsSpent(const uint256& hash, unsigned int n) const
{
    const COutPoint outpoint(hash, n);
    std::pair<TxSpends::const_iterator, TxSpends::const_iterator> range;
    range = mapTxSpends.equal_range(outpoint);

    for (TxSpends::const_iterator it = range.first; it != range.second; ++it) {
        const uint256& wtxid = it->second;
        std::map<uint256, CWalletTx>::const_iterator mit = mapWallet.find(wtxid);
        if (mit != mapWallet.end()) {
            int depth = mit->second.GetDepthInMainChain();
            if (depth > 0 || (depth == 0 && !mit->second.isAbandoned()))
                return true; // Spent
        }
    }
    return false;
}

void CWallet::AddToSpends(const COutPoint& outpoint, const uint256& wtxid)
{
    mapTxSpends.insert(std::make_pair(outpoint, wtxid));
    setWalletUTXO.erase(outpoint);

    std::pair<TxSpends::iterator, TxSpends::iterator> range;
    range = mapTxSpends.equal_range(outpoint);
    SyncMetaData(range);
}


void CWallet::AddToSpends(const uint256& wtxid)
{
    assert(mapWallet.count(wtxid));
    CWalletTx& thisTx = mapWallet[wtxid];
    if (thisTx.IsCoinBase()) // Coinbases don't spend anything!
        return;

    BOOST_FOREACH (const CTxIn& txin, thisTx.tx->vin)
        AddToSpends(txin.prevout, wtxid);
}

bool CWallet::EncryptWallet(const SecureString& strWalletPassphrase)
{
    if (IsCrypted())
        return false;

    CKeyingMaterial vMasterKey;

    vMasterKey.resize(WALLET_CRYPTO_KEY_SIZE);
    GetRandBytes(&vMasterKey[0], WALLET_CRYPTO_KEY_SIZE);

    CMasterKey kMasterKey;
    RandAddSeedPerfmon();

    kMasterKey.vchSalt.resize(WALLET_CRYPTO_SALT_SIZE);
    GetRandBytes(&kMasterKey.vchSalt[0], WALLET_CRYPTO_SALT_SIZE);

    CCrypter crypter;
    int64_t nStartTime = GetTimeMillis();
    crypter.SetKeyFromPassphrase(strWalletPassphrase, kMasterKey.vchSalt, 25000, kMasterKey.nDerivationMethod);
    kMasterKey.nDeriveIterations = 2500000 / ((double)(GetTimeMillis() - nStartTime));

    nStartTime = GetTimeMillis();
    crypter.SetKeyFromPassphrase(strWalletPassphrase, kMasterKey.vchSalt, kMasterKey.nDeriveIterations, kMasterKey.nDerivationMethod);
    kMasterKey.nDeriveIterations = (kMasterKey.nDeriveIterations + kMasterKey.nDeriveIterations * 100 / ((double)(GetTimeMillis() - nStartTime))) / 2;

    if (kMasterKey.nDeriveIterations < 25000)
        kMasterKey.nDeriveIterations = 25000;

    LogPrintf("Encrypting Wallet with an nDeriveIterations of %i\n", kMasterKey.nDeriveIterations);

    if (!crypter.SetKeyFromPassphrase(strWalletPassphrase, kMasterKey.vchSalt, kMasterKey.nDeriveIterations, kMasterKey.nDerivationMethod))
        return false;
    if (!crypter.Encrypt(vMasterKey, kMasterKey.vchCryptedKey))
        return false;

    {
        LOCK(cs_wallet);
        mapMasterKeys[++nMasterKeyMaxID] = kMasterKey;
        if (fFileBacked) {
            assert(!pwalletdbEncryption);
            pwalletdbEncryption = new CWalletDB(strWalletFile);
            if (!pwalletdbEncryption->TxnBegin()) {
                delete pwalletdbEncryption;
                pwalletdbEncryption = NULL;
                return false;
            }
            pwalletdbEncryption->WriteMasterKey(nMasterKeyMaxID, kMasterKey);
        }

        // must get current HD chain before EncryptKeys
        CHDChain hdChainCurrent;
        GetHDChain(hdChainCurrent);

        if (!EncryptKeys(vMasterKey)) {
            if (fFileBacked) {
                pwalletdbEncryption->TxnAbort();
                delete pwalletdbEncryption;
            }
            // We now probably have half of our keys encrypted in memory, and half not...
            // die and let the user reload the unencrypted wallet.
            assert(false);
        }

        if (!hdChainCurrent.IsNull()) {
            assert(EncryptHDChain(vMasterKey));

            CHDChain hdChainCrypted;
            assert(GetHDChain(hdChainCrypted));

            DBG(
                printf("EncryptWallet -- current seed: '%s'\n", HexStr(hdChainCurrent.GetSeed()).c_str());
                printf("EncryptWallet -- crypted seed: '%s'\n", HexStr(hdChainCrypted.GetSeed()).c_str()););

            // ids should match, seed hashes should not
            assert(hdChainCurrent.GetID() == hdChainCrypted.GetID());
            assert(hdChainCurrent.GetSeedHash() != hdChainCrypted.GetSeedHash());

            assert(SetCryptedHDChain(hdChainCrypted, false));
        }

        // Encryption was introduced in version 0.4.0
        SetMinVersion(FEATURE_WALLETCRYPT, pwalletdbEncryption, true);

        if (fFileBacked) {
            if (!pwalletdbEncryption->TxnCommit()) {
                delete pwalletdbEncryption;
                // We now have keys encrypted in memory, but not on disk...
                // die to avoid confusion and let the user reload the unencrypted wallet.
                assert(false);
            }

            delete pwalletdbEncryption;
            pwalletdbEncryption = NULL;
        }

        Lock();
        Unlock(strWalletPassphrase);

        // if we are not using HD, generate new keypool
        if (IsHDEnabled()) {
            TopUpKeyPool();
        } else {
            NewKeyPool();
        }

        Lock();

        // Need to completely rewrite the wallet file; if we don't, bdb might keep
        // bits of the unencrypted private key in slack space in the database file.
        CDB::Rewrite(strWalletFile);

        // Update KeePass if necessary
        if (GetBoolArg("-keepass", false)) {
            LogPrintf("CWallet::EncryptWallet -- Updating KeePass with new passphrase");
            try {
                keePassInt.updatePassphrase(strWalletPassphrase);
            } catch (const std::exception& e) {
                LogPrintf("CWallet::EncryptWallet -- could not update passphrase in KeePass: Error: %s\n", e.what());
            }
        }
    }
    NotifyStatusChanged(this);

    return true;
}

DBErrors CWallet::ReorderTransactions()
{
    LOCK(cs_wallet);
    CWalletDB walletdb(strWalletFile);

    // Old wallets didn't have any defined order for transactions
    // Probably a bad idea to change the output of this

    // First: get all CWalletTx and CAccountingEntry into a sorted-by-time multimap.
    typedef std::pair<CWalletTx*, CAccountingEntry*> TxPair;
    typedef std::multimap<int64_t, TxPair> TxItems;
    TxItems txByTime;

    for (std::map<uint256, CWalletTx>::iterator it = mapWallet.begin(); it != mapWallet.end(); ++it) {
        CWalletTx* wtx = &((*it).second);
        txByTime.insert(make_pair(wtx->nTimeReceived, TxPair(wtx, (CAccountingEntry*)0)));
    }
    std::list<CAccountingEntry> acentries;
    walletdb.ListAccountCreditDebit("", acentries);
    BOOST_FOREACH (CAccountingEntry& entry, acentries) {
        txByTime.insert(make_pair(entry.nTime, TxPair((CWalletTx*)0, &entry)));
    }

    nOrderPosNext = 0;
    std::vector<int64_t> nOrderPosOffsets;
    for (TxItems::iterator it = txByTime.begin(); it != txByTime.end(); ++it) {
        CWalletTx* const pwtx = (*it).second.first;
        CAccountingEntry* const pacentry = (*it).second.second;
        int64_t& nOrderPos = (pwtx != 0) ? pwtx->nOrderPos : pacentry->nOrderPos;

        if (nOrderPos == -1) {
            nOrderPos = nOrderPosNext++;
            nOrderPosOffsets.push_back(nOrderPos);

            if (pwtx) {
                if (!walletdb.WriteTx(*pwtx))
                    return DB_LOAD_FAIL;
            } else if (!walletdb.WriteAccountingEntry(pacentry->nEntryNo, *pacentry))
                return DB_LOAD_FAIL;
        } else {
            int64_t nOrderPosOff = 0;
            BOOST_FOREACH (const int64_t& nOffsetStart, nOrderPosOffsets) {
                if (nOrderPos >= nOffsetStart)
                    ++nOrderPosOff;
            }
            nOrderPos += nOrderPosOff;
            nOrderPosNext = std::max(nOrderPosNext, nOrderPos + 1);

            if (!nOrderPosOff)
                continue;

            // Since we're changing the order, write it back
            if (pwtx) {
                if (!walletdb.WriteTx(*pwtx))
                    return DB_LOAD_FAIL;
            } else if (!walletdb.WriteAccountingEntry(pacentry->nEntryNo, *pacentry))
                return DB_LOAD_FAIL;
        }
    }
    walletdb.WriteOrderPosNext(nOrderPosNext);

    return DB_LOAD_OK;
}

int64_t CWallet::IncOrderPosNext(CWalletDB* pwalletdb)
{
    AssertLockHeld(cs_wallet); // nOrderPosNext
    int64_t nRet = nOrderPosNext++;
    if (pwalletdb) {
        pwalletdb->WriteOrderPosNext(nOrderPosNext);
    } else {
        CWalletDB(strWalletFile).WriteOrderPosNext(nOrderPosNext);
    }
    return nRet;
}

bool CWallet::AccountMove(std::string strFrom, std::string strTo, CAmount nAmount, std::string strComment)
{
    CWalletDB walletdb(strWalletFile);
    if (!walletdb.TxnBegin())
        return false;

    int64_t nNow = GetAdjustedTime();

    // Debit
    CAccountingEntry debit;
    debit.nOrderPos = IncOrderPosNext(&walletdb);
    debit.strAccount = strFrom;
    debit.nCreditDebit = -nAmount;
    debit.nTime = nNow;
    debit.strOtherAccount = strTo;
    debit.strComment = strComment;
    AddAccountingEntry(debit, &walletdb);

    // Credit
    CAccountingEntry credit;
    credit.nOrderPos = IncOrderPosNext(&walletdb);
    credit.strAccount = strTo;
    credit.nCreditDebit = nAmount;
    credit.nTime = nNow;
    credit.strOtherAccount = strFrom;
    credit.strComment = strComment;
    AddAccountingEntry(credit, &walletdb);

    if (!walletdb.TxnCommit())
        return false;

    return true;
}

bool CWallet::GetAccountPubkey(CPubKey& pubKey, std::string strAccount, bool bForceNew)
{
    CWalletDB walletdb(strWalletFile);

    CAccount account;
    walletdb.ReadAccount(strAccount, account);

    if (!bForceNew) {
        if (!account.vchPubKey.IsValid())
            bForceNew = true;
        else {
            // Check if the current key has been used
            CScript scriptPubKey = GetScriptForDestination(account.vchPubKey.GetID());
            for (std::map<uint256, CWalletTx>::iterator it = mapWallet.begin();
                 it != mapWallet.end() && account.vchPubKey.IsValid();
                 ++it)
                BOOST_FOREACH (const CTxOut& txout, (*it).second.tx->vout)
                    if (txout.scriptPubKey == scriptPubKey) {
                        bForceNew = true;
                        break;
                    }
        }
    }

    // Generate a new key
    if (bForceNew) {
        if (!GetKeyFromPool(account.vchPubKey, false))
            return false;

        SetAddressBook(account.vchPubKey.GetID(), strAccount, "receive");
        walletdb.WriteAccount(strAccount, account);
    }

    pubKey = account.vchPubKey;

    return true;
}

void CWallet::MarkDirty()
{
    {
        LOCK(cs_wallet);
        BOOST_FOREACH (PAIRTYPE(const uint256, CWalletTx) & item, mapWallet)
            item.second.MarkDirty();
    }

    fAnonymizableTallyCached = false;
    fAnonymizableTallyCachedNonDenom = false;
}

bool CWallet::AddToWallet(const CWalletTx& wtxIn, bool fFlushOnClose)
{
    LOCK(cs_wallet);

    CWalletDB walletdb(strWalletFile, "r+", fFlushOnClose);

    uint256 hash = wtxIn.GetHash();

    // Inserts only if not already there, returns tx inserted or tx found
    std::pair<std::map<uint256, CWalletTx>::iterator, bool> ret = mapWallet.insert(std::make_pair(hash, wtxIn));
    CWalletTx& wtx = (*ret.first).second;
    wtx.BindWallet(this);
    bool fInsertedNew = ret.second;
    if (fInsertedNew) {
        wtx.nTimeReceived = GetAdjustedTime();
        wtx.nOrderPos = IncOrderPosNext(&walletdb);
        wtxOrdered.insert(std::make_pair(wtx.nOrderPos, TxPair(&wtx, (CAccountingEntry*)0)));

        wtx.nTimeSmart = wtx.nTimeReceived;
        if (!wtxIn.hashUnset()) {
            if (mapBlockIndex.count(wtxIn.hashBlock)) {
                int64_t latestNow = wtx.nTimeReceived;
                int64_t latestEntry = 0;
                {
                    // Tolerate times up to the last timestamp in the wallet not more than 5 minutes into the future
                    int64_t latestTolerated = latestNow + 300;
                    const TxItems& txOrdered = wtxOrdered;
                    for (TxItems::const_reverse_iterator it = txOrdered.rbegin(); it != txOrdered.rend(); ++it) {
                        CWalletTx* const pwtx = (*it).second.first;
                        if (pwtx == &wtx)
                            continue;
                        CAccountingEntry* const pacentry = (*it).second.second;
                        int64_t nSmartTime;
                        if (pwtx) {
                            nSmartTime = pwtx->nTimeSmart;
                            if (!nSmartTime)
                                nSmartTime = pwtx->nTimeReceived;
                        } else
                            nSmartTime = pacentry->nTime;
                        if (nSmartTime <= latestTolerated) {
                            latestEntry = nSmartTime;
                            if (nSmartTime > latestNow)
                                latestNow = nSmartTime;
                            break;
                        }
                    }
                }

                int64_t blocktime = mapBlockIndex[wtxIn.hashBlock]->GetBlockTime();
                wtx.nTimeSmart = std::max(latestEntry, std::min(blocktime, latestNow));
            } else
                LogPrintf("AddToWallet(): found %s in block %s not in index\n",
                    wtxIn.GetHash().ToString(),
                    wtxIn.hashBlock.ToString());
        }
        AddToSpends(hash);
        for (unsigned int i = 0; i < wtx.tx->vout.size(); ++i) {
            if (IsMine(wtx.tx->vout[i]) && !IsSpent(hash, i)) {
                setWalletUTXO.insert(COutPoint(hash, i));
            }
        }
    }

    bool fUpdated = false;
    if (!fInsertedNew) {
        // Merge
        if (!wtxIn.hashUnset() && wtxIn.hashBlock != wtx.hashBlock) {
            wtx.hashBlock = wtxIn.hashBlock;
            fUpdated = true;
        }
        // If no longer abandoned, update
        if (wtxIn.hashBlock.IsNull() && wtx.isAbandoned()) {
            wtx.hashBlock = wtxIn.hashBlock;
            fUpdated = true;
        }
        if (wtxIn.nIndex != -1 && (wtxIn.nIndex != wtx.nIndex)) {
            wtx.nIndex = wtxIn.nIndex;
            fUpdated = true;
        }
        if (wtxIn.fFromMe && wtxIn.fFromMe != wtx.fFromMe) {
            wtx.fFromMe = wtxIn.fFromMe;
            fUpdated = true;
        }
    }

    //// debug print
    LogPrintf("AddToWallet %s  %s%s\n", wtxIn.GetHash().ToString(), (fInsertedNew ? "new" : ""), (fUpdated ? "update" : ""));

    // Write to disk
    if (fInsertedNew || fUpdated)
        if (!walletdb.WriteTx(wtx))
            return false;

    // Break debit/credit balance caches:
    wtx.MarkDirty();

    // Notify UI of new or updated transaction
    NotifyTransactionChanged(this, hash, fInsertedNew ? CT_NEW : CT_UPDATED);

    // notify an external script when a wallet transaction comes in or is updated
    std::string strCmd = GetArg("-walletnotify", "");

    if (!strCmd.empty()) {
        boost::replace_all(strCmd, "%s", wtxIn.GetHash().GetHex());
        boost::thread t(runCommand, strCmd); // thread runs free
    }

    fAnonymizableTallyCached = false;
    fAnonymizableTallyCachedNonDenom = false;

    return true;
}

bool CWallet::LoadToWallet(const CWalletTx& wtxIn)
{
    uint256 hash = wtxIn.GetHash();

    mapWallet[hash] = wtxIn;
    CWalletTx& wtx = mapWallet[hash];
    wtx.BindWallet(this);
    wtxOrdered.insert(make_pair(wtx.nOrderPos, TxPair(&wtx, (CAccountingEntry*)0)));
    AddToSpends(hash);
    BOOST_FOREACH (const CTxIn& txin, wtx.tx->vin) {
        if (mapWallet.count(txin.prevout.hash)) {
            CWalletTx& prevtx = mapWallet[txin.prevout.hash];
            if (prevtx.nIndex == -1 && !prevtx.hashUnset()) {
                MarkConflicted(prevtx.hashBlock, wtx.GetHash());
            }
        }
    }

    return true;
}

/**
 * Add a transaction to the wallet, or update it.  pIndex and posInBlock should
 * be set when the transaction was known to be included in a block.  When
 * posInBlock = SYNC_TRANSACTION_NOT_IN_BLOCK (-1) , then wallet state is not
 * updated in AddToWallet, but notifications happen and cached balances are
 * marked dirty.
 * If fUpdate is true, existing transactions will be updated.
 * TODO: One exception to this is that the abandoned state is cleared under the
 * assumption that any further notification of a transaction that was considered
 * abandoned is an indication that it is not safe to be considered abandoned.
 * Abandoned state should probably be more carefuly tracked via different
 * posInBlock signals or by checking mempool presence when necessary.
 */
bool CWallet::AddToWalletIfInvolvingMe(const CTransaction& tx, const CBlockIndex* pIndex, int posInBlock, bool fUpdate)
{
    {
        AssertLockHeld(cs_wallet);

        if (posInBlock != -1) {
            BOOST_FOREACH (const CTxIn& txin, tx.vin) {
                std::pair<TxSpends::const_iterator, TxSpends::const_iterator> range = mapTxSpends.equal_range(txin.prevout);
                while (range.first != range.second) {
                    if (range.first->second != tx.GetHash()) {
                        LogPrintf("Transaction %s (in block %s) conflicts with wallet transaction %s (both spend %s:%i)\n", tx.GetHash().ToString(), pIndex->GetBlockHash().ToString(), range.first->second.ToString(), range.first->first.hash.ToString(), range.first->first.n);
                        MarkConflicted(pIndex->GetBlockHash(), range.first->second);
                    }
                    range.first++;
                }
            }
        }

        bool fExisted = mapWallet.count(tx.GetHash()) != 0;
        if (fExisted && !fUpdate)
            return false;
        if (fExisted || IsMine(tx) || IsFromMe(tx)) {
            CWalletTx wtx(this, MakeTransactionRef(tx));

            // Get merkle branch if transaction was found in a block
            if (posInBlock != -1)
                wtx.SetMerkleBranch(pIndex, posInBlock);

            return AddToWallet(wtx, false);
        }
    }
    return false;
}

bool CWallet::AbandonTransaction(const uint256& hashTx)
{
    LOCK2(cs_main, cs_wallet);

    // Do not flush the wallet here for performance reasons
    CWalletDB walletdb(strWalletFile, "r+", false);

    std::set<uint256> todo;
    std::set<uint256> done;

    // Can't mark abandoned if confirmed or in mempool
    assert(mapWallet.count(hashTx));
    CWalletTx& origtx = mapWallet[hashTx];
    if (origtx.GetDepthInMainChain() > 0 || origtx.InMempool()) {
        return false;
    }

    todo.insert(hashTx);

    while (!todo.empty()) {
        uint256 now = *todo.begin();
        todo.erase(now);
        done.insert(now);
        assert(mapWallet.count(now));
        CWalletTx& wtx = mapWallet[now];
        int currentconfirm = wtx.GetDepthInMainChain();
        // If the orig tx was not in block, none of its spends can be
        assert(currentconfirm <= 0);
        // if (currentconfirm < 0) {Tx and spends are already conflicted, no need to abandon}
        if (currentconfirm == 0 && !wtx.isAbandoned()) {
            // If the orig tx was not in block/mempool, none of its spends can be in mempool
            assert(!wtx.InMempool());
            wtx.nIndex = -1;
            wtx.setAbandoned();
            wtx.MarkDirty();
            walletdb.WriteTx(wtx);
            NotifyTransactionChanged(this, wtx.GetHash(), CT_UPDATED);
            // Iterate over all its outputs, and mark transactions in the wallet that spend them abandoned too
            TxSpends::const_iterator iter = mapTxSpends.lower_bound(COutPoint(hashTx, 0));
            while (iter != mapTxSpends.end() && iter->first.hash == now) {
                if (!done.count(iter->second)) {
                    todo.insert(iter->second);
                }
                iter++;
            }
            // If a transaction changes 'conflicted' state, that changes the balance
            // available of the outputs it spends. So force those to be recomputed
            BOOST_FOREACH (const CTxIn& txin, wtx.tx->vin) {
                if (mapWallet.count(txin.prevout.hash))
                    mapWallet[txin.prevout.hash].MarkDirty();
            }
        }
    }

    fAnonymizableTallyCached = false;
    fAnonymizableTallyCachedNonDenom = false;

    return true;
}

void CWallet::MarkConflicted(const uint256& hashBlock, const uint256& hashTx)
{
    LOCK2(cs_main, cs_wallet);

    int conflictconfirms = 0;
    if (mapBlockIndex.count(hashBlock)) {
        CBlockIndex* pindex = mapBlockIndex[hashBlock];
        if (chainActive.Contains(pindex)) {
            conflictconfirms = -(chainActive.Height() - pindex->nHeight + 1);
        }
    }
    // If number of conflict confirms cannot be determined, this means
    // that the block is still unknown or not yet part of the main chain,
    // for example when loading the wallet during a reindex. Do nothing in that
    // case.
    if (conflictconfirms >= 0)
        return;

    // Do not flush the wallet here for performance reasons
    CWalletDB walletdb(strWalletFile, "r+", false);

    std::set<uint256> todo;
    std::set<uint256> done;

    todo.insert(hashTx);

    while (!todo.empty()) {
        uint256 now = *todo.begin();
        todo.erase(now);
        done.insert(now);
        assert(mapWallet.count(now));
        CWalletTx& wtx = mapWallet[now];
        int currentconfirm = wtx.GetDepthInMainChain();
        if (conflictconfirms < currentconfirm) {
            // Block is 'more conflicted' than current confirm; update.
            // Mark transaction as conflicted with this block.
            wtx.nIndex = -1;
            wtx.hashBlock = hashBlock;
            wtx.MarkDirty();
            walletdb.WriteTx(wtx);
            // Iterate over all its outputs, and mark transactions in the wallet that spend them conflicted too
            TxSpends::const_iterator iter = mapTxSpends.lower_bound(COutPoint(now, 0));
            while (iter != mapTxSpends.end() && iter->first.hash == now) {
                if (!done.count(iter->second)) {
                    todo.insert(iter->second);
                }
                iter++;
            }
            // If a transaction changes 'conflicted' state, that changes the balance
            // available of the outputs it spends. So force those to be recomputed
            BOOST_FOREACH (const CTxIn& txin, wtx.tx->vin) {
                if (mapWallet.count(txin.prevout.hash))
                    mapWallet[txin.prevout.hash].MarkDirty();
            }
        }
    }

    fAnonymizableTallyCached = false;
    fAnonymizableTallyCachedNonDenom = false;
}

void CWallet::SyncTransaction(const CTransaction& tx, const CBlockIndex* pindex, int posInBlock)
{
    LOCK2(cs_main, cs_wallet);

    if (!AddToWalletIfInvolvingMe(tx, pindex, posInBlock, true))
        return; // Not one of ours

    // If a transaction changes 'conflicted' state, that changes the balance
    // available of the outputs it spends. So force those to be
    // recomputed, also:
    BOOST_FOREACH (const CTxIn& txin, tx.vin) {
        if (mapWallet.count(txin.prevout.hash))
            mapWallet[txin.prevout.hash].MarkDirty();
    }

    fAnonymizableTallyCached = false;
    fAnonymizableTallyCachedNonDenom = false;
}


isminetype CWallet::IsMine(const CTxIn& txin) const
{
    {
        LOCK(cs_wallet);
        std::map<uint256, CWalletTx>::const_iterator mi = mapWallet.find(txin.prevout.hash);
        if (mi != mapWallet.end()) {
            const CWalletTx& prev = (*mi).second;
            if (txin.prevout.n < prev.tx->vout.size())
                return IsMine(prev.tx->vout[txin.prevout.n]);
        }
    }
    return ISMINE_NO;
}

CAmount CWallet::GetDebit(const CTxIn& txin, const isminefilter& filter) const
{
    {
        LOCK(cs_wallet);
        std::map<uint256, CWalletTx>::const_iterator mi = mapWallet.find(txin.prevout.hash);
        if (mi != mapWallet.end()) {
            const CWalletTx& prev = (*mi).second;
            if (txin.prevout.n < prev.tx->vout.size())
                if (IsMine(prev.tx->vout[txin.prevout.n]) & filter)
                    return prev.tx->vout[txin.prevout.n].nValue;
        }
    }
    return 0;
}

// Recursively determine the rounds of a given input (How deep is the PrivateSend chain for a given input)
int CWallet::GetRealOutpointPrivateSendRounds(const COutPoint& outpoint, int nRounds) const
{
    static std::map<uint256, CMutableTransaction> mDenomWtxes;

    if (nRounds >= MAX_PRIVATESEND_ROUNDS) {
        // there can only be MAX_PRIVATESEND_ROUNDS rounds max
        return MAX_PRIVATESEND_ROUNDS - 1;
    }

    uint256 hash = outpoint.hash;
    unsigned int nout = outpoint.n;

    const CWalletTx* wtx = GetWalletTx(hash);
    if (wtx != NULL) {
        std::map<uint256, CMutableTransaction>::const_iterator mdwi = mDenomWtxes.find(hash);
        if (mdwi == mDenomWtxes.end()) {
            // not known yet, let's add it
            LogPrint("privatesend", "GetRealOutpointPrivateSendRounds INSERTING %s\n", hash.ToString());
            mDenomWtxes[hash] = CMutableTransaction(*wtx);
        } else if (mDenomWtxes[hash].vout[nout].nRounds != -10) {
            // found and it's not an initial value, just return it
            return mDenomWtxes[hash].vout[nout].nRounds;
        }


        // bounds check
        if (nout >= wtx->tx->vout.size()) {
            // should never actually hit this
            LogPrint("privatesend", "GetRealOutpointPrivateSendRounds UPDATED   %s %3d %3d\n", hash.ToString(), nout, -4);
            return -4;
        }

        if (CPrivateSend::IsCollateralAmount(wtx->tx->vout[nout].nValue)) {
            mDenomWtxes[hash].vout[nout].nRounds = -3;
            LogPrint("privatesend", "GetRealOutpointPrivateSendRounds UPDATED   %s %3d %3d\n", hash.ToString(), nout, mDenomWtxes[hash].vout[nout].nRounds);
            return mDenomWtxes[hash].vout[nout].nRounds;
        }

        //make sure the final output is non-denominate
        if (!CPrivateSend::IsDenominatedAmount(wtx->tx->vout[nout].nValue)) { //NOT DENOM
            mDenomWtxes[hash].vout[nout].nRounds = -2;
            LogPrint("privatesend", "GetRealOutpointPrivateSendRounds UPDATED   %s %3d %3d\n", hash.ToString(), nout, mDenomWtxes[hash].vout[nout].nRounds);
            return mDenomWtxes[hash].vout[nout].nRounds;
        }

        bool fAllDenoms = true;
        for (const auto& out : wtx->tx->vout) {
            fAllDenoms = fAllDenoms && CPrivateSend::IsDenominatedAmount(out.nValue);
        }

        // this one is denominated but there is another non-denominated output found in the same tx
        if (!fAllDenoms) {
            mDenomWtxes[hash].vout[nout].nRounds = 0;
            LogPrint("privatesend", "GetRealOutpointPrivateSendRounds UPDATED   %s %3d %3d\n", hash.ToString(), nout, mDenomWtxes[hash].vout[nout].nRounds);
            return mDenomWtxes[hash].vout[nout].nRounds;
        }

        int nShortest = -10; // an initial value, should be no way to get this by calculations
        bool fDenomFound = false;
        // only denoms here so let's look up
        for (const auto& txinNext : wtx->tx->vin) {
            if (IsMine(txinNext)) {
                int n = GetRealOutpointPrivateSendRounds(txinNext.prevout, nRounds + 1);
                // denom found, find the shortest chain or initially assign nShortest with the first found value
                if (n >= 0 && (n < nShortest || nShortest == -10)) {
                    nShortest = n;
                    fDenomFound = true;
                }
            }
        }
        mDenomWtxes[hash].vout[nout].nRounds = fDenomFound ? (nShortest >= MAX_PRIVATESEND_ROUNDS - 1 ? MAX_PRIVATESEND_ROUNDS : nShortest + 1) // good, we a +1 to the shortest one but only MAX_PRIVATESEND_ROUNDS rounds max allowed
                                                             :
                                                             0; // too bad, we are the fist one in that chain
        LogPrint("privatesend", "GetRealOutpointPrivateSendRounds UPDATED   %s %3d %3d\n", hash.ToString(), nout, mDenomWtxes[hash].vout[nout].nRounds);
        return mDenomWtxes[hash].vout[nout].nRounds;
    }

    return nRounds - 1;
}

// respect current settings
int CWallet::GetOutpointPrivateSendRounds(const COutPoint& outpoint) const
{
    LOCK(cs_wallet);
    int realPrivateSendRounds = GetRealOutpointPrivateSendRounds(outpoint);
    return realPrivateSendRounds > privateSendClient.nPrivateSendRounds ? privateSendClient.nPrivateSendRounds : realPrivateSendRounds;
}

bool CWallet::IsDenominated(const COutPoint& outpoint) const
{
    LOCK(cs_wallet);

    std::map<uint256, CWalletTx>::const_iterator mi = mapWallet.find(outpoint.hash);
    if (mi != mapWallet.end()) {
        const CWalletTx& prev = (*mi).second;
        if (outpoint.n < prev.tx->vout.size()) {
            return CPrivateSend::IsDenominatedAmount(prev.tx->vout[outpoint.n].nValue);
        }
    }

    return false;
}

isminetype CWallet::IsMine(const CTxOut& txout) const
{
    return ::IsMine(*this, txout.scriptPubKey);
}

CAmount CWallet::GetCredit(const CTxOut& txout, const isminefilter& filter) const
{
    if (!MoneyRange(txout.nValue))
        throw std::runtime_error("CWallet::GetCredit(): value out of range");
    return ((IsMine(txout) & filter) ? txout.nValue : 0);
}

bool CWallet::IsChange(const CTxOut& txout) const
{
    // TODO: fix handling of 'change' outputs. The assumption is that any
    // payment to a script that is ours, but is not in the address book
    // is change. That assumption is likely to break when we implement multisignature
    // wallets that return change back into a multi-signature-protected address;
    // a better way of identifying which outputs are 'the send' and which are
    // 'the change' will need to be implemented (maybe extend CWalletTx to remember
    // which output, if any, was change).
    if (::IsMine(*this, txout.scriptPubKey)) {
        CTxDestination address;
        if (!ExtractDestination(txout.scriptPubKey, address))
            return true;

        LOCK(cs_wallet);
        if (!mapAddressBook.count(address))
            return true;
    }
    return false;
}

CAmount CWallet::GetChange(const CTxOut& txout) const
{
    if (!MoneyRange(txout.nValue))
        throw std::runtime_error("CWallet::GetChange(): value out of range");
    return (IsChange(txout) ? txout.nValue : 0);
}

void CWallet::GenerateNewHDChain()
{
    CHDChain newHdChain;

    std::string strSeed = GetArg("-hdseed", "not hex");

    if (IsArgSet("-hdseed") && IsHex(strSeed)) {
        std::vector<unsigned char> vchSeed = ParseHex(strSeed);
        if (!newHdChain.SetSeed(SecureVector(vchSeed.begin(), vchSeed.end()), true))
            throw std::runtime_error(std::string(__func__) + ": SetSeed failed");
    } else {
        if (IsArgSet("-hdseed") && !IsHex(strSeed))
            LogPrintf("CWallet::GenerateNewHDChain -- Incorrect seed, generating random one instead\n");

        // NOTE: empty mnemonic means "generate a new one for me"
        std::string strMnemonic = GetArg("-mnemonic", "");
        // NOTE: default mnemonic passphrase is an empty string
        std::string strMnemonicPassphrase = GetArg("-mnemonicpassphrase", "");

        SecureVector vchMnemonic(strMnemonic.begin(), strMnemonic.end());
        SecureVector vchMnemonicPassphrase(strMnemonicPassphrase.begin(), strMnemonicPassphrase.end());

        if (!newHdChain.SetMnemonic(vchMnemonic, vchMnemonicPassphrase, true))
            throw std::runtime_error(std::string(__func__) + ": SetMnemonic failed");
    }
    newHdChain.Debug(__func__);

    if (!SetHDChain(newHdChain, false))
        throw std::runtime_error(std::string(__func__) + ": SetHDChain failed");

    // clean up
    ForceRemoveArg("-hdseed");
    ForceRemoveArg("-mnemonic");
    ForceRemoveArg("-mnemonicpassphrase");
}

bool CWallet::SetHDChain(const CHDChain& chain, bool memonly)
{
    LOCK(cs_wallet);

    if (!CCryptoKeyStore::SetHDChain(chain))
        return false;

    if (!memonly && !CWalletDB(strWalletFile).WriteHDChain(chain))
        throw std::runtime_error(std::string(__func__) + ": WriteHDChain failed");

    return true;
}

bool CWallet::SetCryptedHDChain(const CHDChain& chain, bool memonly)
{
    LOCK(cs_wallet);

    if (!CCryptoKeyStore::SetCryptedHDChain(chain))
        return false;

    if (!memonly) {
        if (!fFileBacked)
            return false;
        if (pwalletdbEncryption) {
            if (!pwalletdbEncryption->WriteCryptedHDChain(chain))
                throw std::runtime_error(std::string(__func__) + ": WriteCryptedHDChain failed");
        } else {
            if (!CWalletDB(strWalletFile).WriteCryptedHDChain(chain))
                throw std::runtime_error(std::string(__func__) + ": WriteCryptedHDChain failed");
        }
    }

    return true;
}

bool CWallet::GetDecryptedHDChain(CHDChain& hdChainRet)
{
    LOCK(cs_wallet);

    CHDChain hdChainTmp;
    if (!GetHDChain(hdChainTmp)) {
        return false;
    }

    if (!DecryptHDChain(hdChainTmp))
        return false;

    // make sure seed matches this chain
    if (hdChainTmp.GetID() != hdChainTmp.GetSeedHash())
        return false;

    hdChainRet = hdChainTmp;

    return true;
}

bool CWallet::IsHDEnabled()
{
    CHDChain hdChainCurrent;
    return GetHDChain(hdChainCurrent);
}

bool CWallet::IsMine(const CTransaction& tx) const
{
    BOOST_FOREACH (const CTxOut& txout, tx.vout)
        if (IsMine(txout))
            return true;
    return false;
}

bool CWallet::IsFromMe(const CTransaction& tx) const
{
    return (GetDebit(tx, ISMINE_ALL) > 0);
}

CAmount CWallet::GetDebit(const CTransaction& tx, const isminefilter& filter) const
{
    CAmount nDebit = 0;
    BOOST_FOREACH (const CTxIn& txin, tx.vin) {
        nDebit += GetDebit(txin, filter);
        if (!MoneyRange(nDebit))
            throw std::runtime_error("CWallet::GetDebit(): value out of range");
    }
    return nDebit;
}

bool CWallet::IsAllFromMe(const CTransaction& tx, const isminefilter& filter) const
{
    LOCK(cs_wallet);

    BOOST_FOREACH (const CTxIn& txin, tx.vin) {
        auto mi = mapWallet.find(txin.prevout.hash);
        if (mi == mapWallet.end())
            return false; // any unknown inputs can't be from us

        const CWalletTx& prev = (*mi).second;

        if (txin.prevout.n >= prev.tx->vout.size())
            return false; // invalid input!

        if (!(IsMine(prev.tx->vout[txin.prevout.n]) & filter))
            return false;
    }
    return true;
}

CAmount CWallet::GetCredit(const CTransaction& tx, const isminefilter& filter) const
{
    CAmount nCredit = 0;
    BOOST_FOREACH (const CTxOut& txout, tx.vout) {
        nCredit += GetCredit(txout, filter);
        if (!MoneyRange(nCredit))
            throw std::runtime_error("CWallet::GetCredit(): value out of range");
    }
    return nCredit;
}

CAmount CWallet::GetChange(const CTransaction& tx) const
{
    CAmount nChange = 0;
    BOOST_FOREACH (const CTxOut& txout, tx.vout) {
        nChange += GetChange(txout);
        if (!MoneyRange(nChange))
            throw std::runtime_error("CWallet::GetChange(): value out of range");
    }
    return nChange;
}

int64_t CWalletTx::GetTxTime() const
{
    int64_t n = nTimeSmart;
    return n ? n : nTimeReceived;
}

int CWalletTx::GetRequestCount() const
{
    // Returns -1 if it wasn't being tracked
    int nRequests = -1;
    {
        LOCK(pwallet->cs_wallet);
        if (IsCoinBase()) {
            // Generated block
            if (!hashUnset()) {
                std::map<uint256, int>::const_iterator _mi = pwallet->mapRequestCount.find(hashBlock);
                if (_mi != pwallet->mapRequestCount.end())
                    nRequests = (*_mi).second;
            }
        } else {
            // Did anyone request this transaction?
            std::map<uint256, int>::const_iterator mi = pwallet->mapRequestCount.find(GetHash());
            if (mi != pwallet->mapRequestCount.end()) {
                nRequests = (*mi).second;

                // How about the block it's in?
                if (nRequests == 0 && !hashUnset()) {
                    std::map<uint256, int>::const_iterator mi = pwallet->mapRequestCount.find(hashBlock);
                    if (mi != pwallet->mapRequestCount.end())
                        nRequests = (*mi).second;
                    else
                        nRequests = 1; // If it's in someone else's block it must have got out
                }
            }
        }
    }
    return nRequests;
}

void CWalletTx::GetAmounts(std::list<COutputEntry>& listReceived,
    std::list<COutputEntry>& listSent,
    CAmount& nFee,
    std::string& strSentAccount,
    const isminefilter& filter) const
{
    nFee = 0;
    listReceived.clear();
    listSent.clear();
    strSentAccount = strFromAccount;

    // Compute fee:
    CAmount nDebit = GetDebit(filter);
    if (nDebit > 0) // debit>0 means we signed/sent this transaction
    {
        CAmount nValueOut = tx->GetValueOut();
        nFee = nDebit - nValueOut;
    }

    // Sent/received.
    for (unsigned int i = 0; i < tx->vout.size(); ++i) {
        const CTxOut& txout = tx->vout[i];
        isminetype fIsMine = pwallet->IsMine(txout);
        // Only need to handle txouts if AT LEAST one of these is true:
        //   1) they debit from us (sent)
        //   2) the output is to us (received)
        if (nDebit > 0) {
            // Don't report 'change' txouts
            if (pwallet->IsChange(txout))
                continue;
        } else if (!(fIsMine & filter))
            continue;

        // In either case, we need to get the destination address
        CTxDestination address;

        if (!ExtractDestination(txout.scriptPubKey, address) && !txout.scriptPubKey.IsUnspendable()) {
            LogPrintf("CWalletTx::GetAmounts: Unknown transaction type found, txid %s\n",
                this->GetHash().ToString());
            address = CNoDestination();
        }

        COutputEntry output = {address, txout.nValue, (int)i};

        // If we are debited by the transaction, add the output as a "sent" entry
        if (nDebit > 0)
            listSent.push_back(output);

        // If we are receiving the output, add it as a "received" entry
        if (fIsMine & filter)
            listReceived.push_back(output);
    }
}

void CWalletTx::GetAccountAmounts(const std::string& strAccount, CAmount& nReceived, CAmount& nSent, CAmount& nFee, const isminefilter& filter) const
{
    nReceived = nSent = nFee = 0;

    CAmount allFee;
    std::string strSentAccount;
    std::list<COutputEntry> listReceived;
    std::list<COutputEntry> listSent;
    GetAmounts(listReceived, listSent, allFee, strSentAccount, filter);

    if (strAccount == strSentAccount) {
        BOOST_FOREACH (const COutputEntry& s, listSent)
            nSent += s.amount;
        nFee = allFee;
    }
    {
        LOCK(pwallet->cs_wallet);
        BOOST_FOREACH (const COutputEntry& r, listReceived) {
            if (pwallet->mapAddressBook.count(r.destination)) {
                std::map<CTxDestination, CAddressBookData>::const_iterator mi = pwallet->mapAddressBook.find(r.destination);
                if (mi != pwallet->mapAddressBook.end() && (*mi).second.name == strAccount)
                    nReceived += r.amount;
            } else if (strAccount.empty()) {
                nReceived += r.amount;
            }
        }
    }
}

/**
 * Scan the block chain (starting in pindexStart) for transactions
 * from or to us. If fUpdate is true, found transactions that already
 * exist in the wallet will be updated.
 */
CBlockIndex* CWallet::ScanForWalletTransactions(CBlockIndex* pindexStart, bool fUpdate)
{
    CBlockIndex* ret = nullptr;
    int64_t nNow = GetTime();
    const CChainParams& chainParams = Params();

    CBlockIndex* pindex = pindexStart;
    {
        LOCK2(cs_main, cs_wallet);

        // no need to read and scan block, if block was created before
        // our wallet birthday (as adjusted for block time variability)
        while (pindex && nTimeFirstKey && (pindex->GetBlockTime() < (nTimeFirstKey - 7200)))
            pindex = chainActive.Next(pindex);

        ShowProgress(_("Rescanning..."), 0); // show rescan progress in GUI as dialog or on splashscreen, if -rescan on startup
        double dProgressStart = GuessVerificationProgress(chainParams.TxData(), pindex);
        double dProgressTip = GuessVerificationProgress(chainParams.TxData(), chainActive.Tip());
        while (pindex) {
            if (pindex->nHeight % 100 == 0 && dProgressTip - dProgressStart > 0.0)
                ShowProgress(_("Rescanning..."), std::max(1, std::min(99, (int)((GuessVerificationProgress(chainParams.TxData(), pindex) - dProgressStart) / (dProgressTip - dProgressStart) * 100))));
            if (GetTime() >= nNow + 60) {
                nNow = GetTime();
                LogPrintf("Still rescanning. At block %d. Progress=%f\n", pindex->nHeight, GuessVerificationProgress(chainParams.TxData(), pindex));
            }

            CBlock block;
            if (ReadBlockFromDisk(block, pindex, Params().GetConsensus())) {
                for (size_t posInBlock = 0; posInBlock < block.vtx.size(); ++posInBlock) {
                    AddToWalletIfInvolvingMe(*block.vtx[posInBlock], pindex, posInBlock, fUpdate);
                }
                if (!ret) {
                    ret = pindex;
                }
            } else {
                ret = nullptr;
            }
            pindex = chainActive.Next(pindex);
        }
        ShowProgress(_("Rescanning..."), 100); // hide progress dialog in GUI
    }
    return ret;
}

void CWallet::ReacceptWalletTransactions()
{
    // If transactions aren't being broadcasted, don't let them into local mempool either
    if (!fBroadcastTransactions)
        return;
    LOCK2(cs_main, cs_wallet);
    std::map<int64_t, CWalletTx*> mapSorted;

    // Sort pending wallet transactions based on their initial wallet insertion order
    BOOST_FOREACH (PAIRTYPE(const uint256, CWalletTx) & item, mapWallet) {
        const uint256& wtxid = item.first;
        CWalletTx& wtx = item.second;
        assert(wtx.GetHash() == wtxid);

        int nDepth = wtx.GetDepthInMainChain();

        if (!wtx.IsCoinBase() && (nDepth == 0 && !wtx.isAbandoned())) {
            mapSorted.insert(std::make_pair(wtx.nOrderPos, &wtx));
        }
    }

    // Try to add wallet transactions to memory pool
    BOOST_FOREACH (PAIRTYPE(const int64_t, CWalletTx*) & item, mapSorted) {
        CWalletTx& wtx = *(item.second);

        LOCK(mempool.cs);
        CValidationState state;
        wtx.AcceptToMemoryPool(maxTxFee, state);
    }
}

bool CWalletTx::RelayWalletTransaction(CConnman* connman, const std::string& strCommand)
{
    assert(pwallet->GetBroadcastTransactions());
    if (!IsCoinBase() && !isAbandoned() && GetDepthInMainChain() == 0) {
        CValidationState state;
        /* GetDepthInMainChain already catches known conflicts. */
        if (InMempool() || AcceptToMemoryPool(maxTxFee, state)) {
            uint256 hash = GetHash();
            LogPrintf("Relaying wtx %s\n", hash.ToString());

            if (strCommand == NetMsgType::TXLOCKREQUEST) {
                if (instantsend.ProcessTxLockRequest((CTxLockRequest) * this, *connman)) {
                    instantsend.AcceptLockRequest((CTxLockRequest) * this);
                } else {
                    instantsend.RejectLockRequest((CTxLockRequest) * this);
                }
            }
            if (connman) {
                connman->RelayTransaction((CTransaction) * this);
                return true;
            }
        }
    }
    return false;
}

std::set<uint256> CWalletTx::GetConflicts() const
{
    std::set<uint256> result;
    if (pwallet != NULL) {
        uint256 myHash = GetHash();
        result = pwallet->GetConflicts(myHash);
        result.erase(myHash);
    }
    return result;
}

CAmount CWalletTx::GetDebit(const isminefilter& filter) const
{
    if (tx->vin.empty())
        return 0;

    CAmount debit = 0;
    if (filter & ISMINE_SPENDABLE) {
        if (fDebitCached)
            debit += nDebitCached;
        else {
            nDebitCached = pwallet->GetDebit(*this, ISMINE_SPENDABLE);
            fDebitCached = true;
            debit += nDebitCached;
        }
    }
    if (filter & ISMINE_WATCH_ONLY) {
        if (fWatchDebitCached)
            debit += nWatchDebitCached;
        else {
            nWatchDebitCached = pwallet->GetDebit(*this, ISMINE_WATCH_ONLY);
            fWatchDebitCached = true;
            debit += nWatchDebitCached;
        }
    }
    return debit;
}

CAmount CWalletTx::GetCredit(const isminefilter& filter) const
{
    // Must wait until coinbase is safely deep enough in the chain before valuing it
    if (IsCoinBase() && GetBlocksToMaturity() > 0)
        return 0;

    CAmount credit = 0;
    if (filter & ISMINE_SPENDABLE) {
        // GetBalance can assume transactions in mapWallet won't change
        if (fCreditCached)
            credit += nCreditCached;
        else {
            nCreditCached = pwallet->GetCredit(*this, ISMINE_SPENDABLE);
            fCreditCached = true;
            credit += nCreditCached;
        }
    }
    if (filter & ISMINE_WATCH_ONLY) {
        if (fWatchCreditCached)
            credit += nWatchCreditCached;
        else {
            nWatchCreditCached = pwallet->GetCredit(*this, ISMINE_WATCH_ONLY);
            fWatchCreditCached = true;
            credit += nWatchCreditCached;
        }
    }
    return credit;
}

CAmount CWalletTx::GetImmatureCredit(bool fUseCache) const
{
    if (IsCoinBase() && GetBlocksToMaturity() > 0 && IsInMainChain()) {
        if (fUseCache && fImmatureCreditCached)
            return nImmatureCreditCached;
        nImmatureCreditCached = pwallet->GetCredit(*this, ISMINE_SPENDABLE);
        fImmatureCreditCached = true;
        return nImmatureCreditCached;
    }

    return 0;
}

CAmount CWalletTx::GetAvailableCredit(bool fUseCache) const
{
    if (pwallet == 0)
        return 0;

    // Must wait until coinbase is safely deep enough in the chain before valuing it
    if (IsCoinBase() && GetBlocksToMaturity() > 0)
        return 0;

    if (fUseCache && fAvailableCreditCached)
        return nAvailableCreditCached;

    CAmount nCredit = 0;
    uint256 hashTx = GetHash();
    for (unsigned int i = 0; i < tx->vout.size(); i++) {
        if (!pwallet->IsSpent(hashTx, i)) {
            const CTxOut& txout = tx->vout[i];
            nCredit += pwallet->GetCredit(txout, ISMINE_SPENDABLE);
            if (!MoneyRange(nCredit))
                throw std::runtime_error("CWalletTx::GetAvailableCredit() : value out of range");
        }
    }

    nAvailableCreditCached = nCredit;
    fAvailableCreditCached = true;
    return nCredit;
}

CAmount CWalletTx::GetImmatureWatchOnlyCredit(const bool& fUseCache) const
{
    if (IsCoinBase() && GetBlocksToMaturity() > 0 && IsInMainChain()) {
        if (fUseCache && fImmatureWatchCreditCached)
            return nImmatureWatchCreditCached;
        nImmatureWatchCreditCached = pwallet->GetCredit(*this, ISMINE_WATCH_ONLY);
        fImmatureWatchCreditCached = true;
        return nImmatureWatchCreditCached;
    }

    return 0;
}

CAmount CWalletTx::GetAvailableWatchOnlyCredit(const bool& fUseCache) const
{
    if (pwallet == 0)
        return 0;

    // Must wait until coinbase is safely deep enough in the chain before valuing it
    if (IsCoinBase() && GetBlocksToMaturity() > 0)
        return 0;

    if (fUseCache && fAvailableWatchCreditCached)
        return nAvailableWatchCreditCached;

    CAmount nCredit = 0;
    for (unsigned int i = 0; i < tx->vout.size(); i++) {
        if (!pwallet->IsSpent(GetHash(), i)) {
            const CTxOut& txout = tx->vout[i];
            nCredit += pwallet->GetCredit(txout, ISMINE_WATCH_ONLY);
            if (!MoneyRange(nCredit))
                throw std::runtime_error("CWalletTx::GetAvailableCredit() : value out of range");
        }
    }

    nAvailableWatchCreditCached = nCredit;
    fAvailableWatchCreditCached = true;
    return nCredit;
}

CAmount CWalletTx::GetAnonymizedCredit(bool fUseCache) const
{
    if (pwallet == 0)
        return 0;

    // Must wait until coinbase is safely deep enough in the chain before valuing it
    if (IsCoinBase() && GetBlocksToMaturity() > 0)
        return 0;

    if (fUseCache && fAnonymizedCreditCached)
        return nAnonymizedCreditCached;

    CAmount nCredit = 0;
    uint256 hashTx = GetHash();
    for (unsigned int i = 0; i < tx->vout.size(); i++) {
        const CTxOut& txout = tx->vout[i];
        const COutPoint outpoint = COutPoint(hashTx, i);

        if (pwallet->IsSpent(hashTx, i) || !pwallet->IsDenominated(outpoint))
            continue;

        const int nRounds = pwallet->GetOutpointPrivateSendRounds(outpoint);
        if (nRounds >= privateSendClient.nPrivateSendRounds) {
            nCredit += pwallet->GetCredit(txout, ISMINE_SPENDABLE);
            if (!MoneyRange(nCredit))
                throw std::runtime_error("CWalletTx::GetAnonymizedCredit() : value out of range");
        }
    }

    nAnonymizedCreditCached = nCredit;
    fAnonymizedCreditCached = true;
    return nCredit;
}

CAmount CWalletTx::GetDenominatedCredit(bool unconfirmed, bool fUseCache) const
{
    if (pwallet == 0)
        return 0;

    // Must wait until coinbase is safely deep enough in the chain before valuing it
    if (IsCoinBase() && GetBlocksToMaturity() > 0)
        return 0;

    int nDepth = GetDepthInMainChain(false);
    if (nDepth < 0)
        return 0;

    bool isUnconfirmed = IsTrusted() && nDepth == 0;
    if (unconfirmed != isUnconfirmed)
        return 0;

    if (fUseCache) {
        if (unconfirmed && fDenomUnconfCreditCached)
            return nDenomUnconfCreditCached;
        else if (!unconfirmed && fDenomConfCreditCached)
            return nDenomConfCreditCached;
    }

    CAmount nCredit = 0;
    uint256 hashTx = GetHash();
    for (unsigned int i = 0; i < tx->vout.size(); i++) {
        const CTxOut& txout = tx->vout[i];

        if (pwallet->IsSpent(hashTx, i) || !CPrivateSend::IsDenominatedAmount(tx->vout[i].nValue))
            continue;

        nCredit += pwallet->GetCredit(txout, ISMINE_SPENDABLE);
        if (!MoneyRange(nCredit))
            throw std::runtime_error("CWalletTx::GetDenominatedCredit() : value out of range");
    }

    if (unconfirmed) {
        nDenomUnconfCreditCached = nCredit;
        fDenomUnconfCreditCached = true;
    } else {
        nDenomConfCreditCached = nCredit;
        fDenomConfCreditCached = true;
    }
    return nCredit;
}

CAmount CWalletTx::GetChange() const
{
    if (fChangeCached)
        return nChangeCached;
    nChangeCached = pwallet->GetChange(*this);
    fChangeCached = true;
    return nChangeCached;
}

bool CWalletTx::InMempool() const
{
    LOCK(mempool.cs);
    if (mempool.exists(GetHash())) {
        return true;
    }
    return false;
}

bool CWalletTx::IsTrusted() const
{
    // Quick answer in most cases
    if (!CheckFinalTx(*this))
        return false;
    int nDepth = GetDepthInMainChain();
    if (nDepth >= 1)
        return true;
    if (nDepth < 0)
        return false;
    if (!bSpendZeroConfChange || !IsFromMe(ISMINE_ALL)) // using wtx's cached debit
        return false;

    // Don't trust unconfirmed transactions from us unless they are in the mempool.
    if (!InMempool())
        return false;

    // Trusted if all inputs are from us and are in the mempool:
    BOOST_FOREACH (const CTxIn& txin, tx->vin) {
        // Transactions not sent by us: not trusted
        const CWalletTx* parent = pwallet->GetWalletTx(txin.prevout.hash);
        if (parent == NULL)
            return false;
        const CTxOut& parentOut = parent->tx->vout[txin.prevout.n];
        if (pwallet->IsMine(parentOut) != ISMINE_SPENDABLE)
            return false;
    }
    return true;
}

bool CWalletTx::IsEquivalentTo(const CWalletTx& _tx) const
{
    CMutableTransaction tx1 = *this->tx;
    CMutableTransaction tx2 = *_tx.tx;
    for (unsigned int i = 0; i < tx1.vin.size(); i++)
        tx1.vin[i].scriptSig = CScript();
    for (unsigned int i = 0; i < tx2.vin.size(); i++)
        tx2.vin[i].scriptSig = CScript();
    return CTransaction(tx1) == CTransaction(tx2);
}

std::vector<uint256> CWallet::ResendWalletTransactionsBefore(int64_t nTime, CConnman* connman)
{
    std::vector<uint256> result;

    LOCK(cs_wallet);
    // Sort them in chronological order
    std::multimap<unsigned int, CWalletTx*> mapSorted;
    BOOST_FOREACH (PAIRTYPE(const uint256, CWalletTx) & item, mapWallet) {
        CWalletTx& wtx = item.second;
        // Don't rebroadcast if newer than nTime:
        if (wtx.nTimeReceived > nTime)
            continue;
        mapSorted.insert(std::make_pair(wtx.nTimeReceived, &wtx));
    }
    BOOST_FOREACH (PAIRTYPE(const unsigned int, CWalletTx*) & item, mapSorted) {
        CWalletTx& wtx = *item.second;
        if (wtx.RelayWalletTransaction(connman))
            result.push_back(wtx.GetHash());
    }
    return result;
}

void CWallet::ResendWalletTransactions(int64_t nBestBlockTime, CConnman* connman)
{
    // Do this infrequently and randomly to avoid giving away
    // that these are our transactions.
    if (GetTime() < nNextResend || !fBroadcastTransactions)
        return;
    bool fFirst = (nNextResend == 0);
    nNextResend = GetTime() + GetRand(30 * 60);
    if (fFirst)
        return;

    // Only do it if there's been a new block since last time
    if (nBestBlockTime < nLastResend)
        return;
    nLastResend = GetTime();

    // Rebroadcast unconfirmed txes older than 5 minutes before the last
    // block was found:
    std::vector<uint256> relayed = ResendWalletTransactionsBefore(nBestBlockTime - 5 * 60, connman);
    if (!relayed.empty())
        LogPrintf("%s: rebroadcast %u unconfirmed transactions\n", __func__, relayed.size());
}

/** @} */ // end of mapWallet


/** @defgroup Actions
 *
 * @{
 */


CAmount CWallet::GetBalance() const
{
    CAmount nTotal = 0;
    {
        LOCK2(cs_main, cs_wallet);
        for (std::map<uint256, CWalletTx>::const_iterator it = mapWallet.begin(); it != mapWallet.end(); ++it) {
            const CWalletTx* pcoin = &(*it).second;
            if (pcoin->IsTrusted())
                nTotal += pcoin->GetAvailableCredit();
        }
    }

    return nTotal;
}


CAmount CWallet::GetAnonymizableBalance(bool fSkipDenominated, bool fSkipUnconfirmed) const
{
    if (fLiteMode)
        return 0;

    std::vector<CompactTallyItem> vecTally;
    if (!SelectCoinsGrouppedByAddresses(vecTally, fSkipDenominated, true, fSkipUnconfirmed))
        return 0;

    CAmount nTotal = 0;

    const CAmount nSmallestDenom = CPrivateSend::GetSmallestDenomination();
    const CAmount nMixingCollateral = CPrivateSend::GetCollateralAmount();
    BOOST_FOREACH (CompactTallyItem& item, vecTally) {
        bool fIsDenominated = CPrivateSend::IsDenominatedAmount(item.nAmount);
        if (fSkipDenominated && fIsDenominated)
            continue;
        // assume that the fee to create denoms should be mixing collateral at max
        if (item.nAmount >= nSmallestDenom + (fIsDenominated ? 0 : nMixingCollateral))
            nTotal += item.nAmount;
    }

    return nTotal;
}

CAmount CWallet::GetAnonymizedBalance() const
{
    if (fLiteMode)
        return 0;

    CAmount nTotal = 0;

    LOCK2(cs_main, cs_wallet);

    std::set<uint256> setWalletTxesCounted;
    for (auto& outpoint : setWalletUTXO) {
        if (setWalletTxesCounted.find(outpoint.hash) != setWalletTxesCounted.end())
            continue;
        setWalletTxesCounted.insert(outpoint.hash);

        for (std::map<uint256, CWalletTx>::const_iterator it = mapWallet.find(outpoint.hash); it != mapWallet.end() && it->first == outpoint.hash; ++it) {
            if (it->second.IsTrusted())
                nTotal += it->second.GetAnonymizedCredit();
        }
    }

    return nTotal;
}

// Note: calculated including unconfirmed,
// that's ok as long as we use it for informational purposes only
float CWallet::GetAverageAnonymizedRounds() const
{
    if (fLiteMode)
        return 0;

    int nTotal = 0;
    int nCount = 0;

    LOCK2(cs_main, cs_wallet);
    for (auto& outpoint : setWalletUTXO) {
        if (!IsDenominated(outpoint))
            continue;

        nTotal += GetOutpointPrivateSendRounds(outpoint);
        nCount++;
    }

    if (nCount == 0)
        return 0;

    return (float)nTotal / nCount;
}

// Note: calculated including unconfirmed,
// that's ok as long as we use it for informational purposes only
CAmount CWallet::GetNormalizedAnonymizedBalance() const
{
    if (fLiteMode)
        return 0;

    CAmount nTotal = 0;

    LOCK2(cs_main, cs_wallet);
    for (auto& outpoint : setWalletUTXO) {
        std::map<uint256, CWalletTx>::const_iterator it = mapWallet.find(outpoint.hash);
        if (it == mapWallet.end())
            continue;
        if (!IsDenominated(outpoint))
            continue;
        if (it->second.GetDepthInMainChain() < 0)
            continue;

        int nRounds = GetOutpointPrivateSendRounds(outpoint);
        nTotal += it->second.tx->vout[outpoint.n].nValue * nRounds / privateSendClient.nPrivateSendRounds;
    }

    return nTotal;
}

CAmount CWallet::GetNeedsToBeAnonymizedBalance(CAmount nMinBalance) const
{
    if (fLiteMode)
        return 0;

    CAmount nAnonymizedBalance = GetAnonymizedBalance();
    CAmount nNeedsToAnonymizeBalance = privateSendClient.nPrivateSendAmount * COIN - nAnonymizedBalance;

    // try to overshoot target PS balance up to nMinBalance
    nNeedsToAnonymizeBalance += nMinBalance;

    CAmount nAnonymizableBalance = GetAnonymizableBalance();

    // anonymizable balance is way too small
    if (nAnonymizableBalance < nMinBalance)
        return 0;

    // not enough funds to anonymze amount we want, try the max we can
    if (nNeedsToAnonymizeBalance > nAnonymizableBalance)
        nNeedsToAnonymizeBalance = nAnonymizableBalance;

    // we should never exceed the pool max
    if (nNeedsToAnonymizeBalance > CPrivateSend::GetMaxPoolAmount())
        nNeedsToAnonymizeBalance = CPrivateSend::GetMaxPoolAmount();

    return nNeedsToAnonymizeBalance;
}

CAmount CWallet::GetDenominatedBalance(bool unconfirmed) const
{
    if (fLiteMode)
        return 0;

    CAmount nTotal = 0;
    {
        LOCK2(cs_main, cs_wallet);
        for (std::map<uint256, CWalletTx>::const_iterator it = mapWallet.begin(); it != mapWallet.end(); ++it) {
            const CWalletTx* pcoin = &(*it).second;

            nTotal += pcoin->GetDenominatedCredit(unconfirmed);
        }
    }

    return nTotal;
}

CAmount CWallet::GetUnconfirmedBalance() const
{
    CAmount nTotal = 0;
    {
        LOCK2(cs_main, cs_wallet);
        for (std::map<uint256, CWalletTx>::const_iterator it = mapWallet.begin(); it != mapWallet.end(); ++it) {
            const CWalletTx* pcoin = &(*it).second;
            if (!pcoin->IsTrusted() && pcoin->GetDepthInMainChain() == 0 && pcoin->InMempool())
                nTotal += pcoin->GetAvailableCredit();
        }
    }
    return nTotal;
}

CAmount CWallet::GetImmatureBalance() const
{
    CAmount nTotal = 0;
    {
        LOCK2(cs_main, cs_wallet);
        for (std::map<uint256, CWalletTx>::const_iterator it = mapWallet.begin(); it != mapWallet.end(); ++it) {
            const CWalletTx* pcoin = &(*it).second;
            nTotal += pcoin->GetImmatureCredit();
        }
    }
    return nTotal;
}

CAmount CWallet::GetWatchOnlyBalance() const
{
    CAmount nTotal = 0;
    {
        LOCK2(cs_main, cs_wallet);
        for (std::map<uint256, CWalletTx>::const_iterator it = mapWallet.begin(); it != mapWallet.end(); ++it) {
            const CWalletTx* pcoin = &(*it).second;
            if (pcoin->IsTrusted())
                nTotal += pcoin->GetAvailableWatchOnlyCredit();
        }
    }

    return nTotal;
}

CAmount CWallet::GetUnconfirmedWatchOnlyBalance() const
{
    CAmount nTotal = 0;
    {
        LOCK2(cs_main, cs_wallet);
        for (std::map<uint256, CWalletTx>::const_iterator it = mapWallet.begin(); it != mapWallet.end(); ++it) {
            const CWalletTx* pcoin = &(*it).second;
            if (!pcoin->IsTrusted() && pcoin->GetDepthInMainChain() == 0 && pcoin->InMempool())
                nTotal += pcoin->GetAvailableWatchOnlyCredit();
        }
    }
    return nTotal;
}

CAmount CWallet::GetImmatureWatchOnlyBalance() const
{
    CAmount nTotal = 0;
    {
        LOCK2(cs_main, cs_wallet);
        for (std::map<uint256, CWalletTx>::const_iterator it = mapWallet.begin(); it != mapWallet.end(); ++it) {
            const CWalletTx* pcoin = &(*it).second;
            nTotal += pcoin->GetImmatureWatchOnlyCredit();
        }
    }
    return nTotal;
}

void CWallet::GetBDAPCoins(std::vector<COutput>& vCoins, const CScript& prevScriptPubKey) const
{
    CDynamicAddress prevAddress = GetScriptAddress(prevScriptPubKey);
    //LogPrintf("GetBDAPCoins prevAddress =  %s\n", prevAddress.ToString());
    vCoins.clear();
    {
        LOCK2(cs_main, cs_wallet);
        for (std::map<uint256, CWalletTx>::const_iterator it = mapWallet.begin(); it != mapWallet.end(); ++it) {
            const uint256& wtxid = it->first;
            const CWalletTx* pcoin = &(*it).second;

            if (!CheckFinalTx(*pcoin))
                continue;

            if (!pcoin->IsTrusted())
                continue;

            if (pcoin->IsCoinBase() && pcoin->GetBlocksToMaturity() > 0)
                continue;

            int nDepth = pcoin->GetDepthInMainChain(false);

            // We should not consider coins which aren't at least in our mempool
            // It's possible for these to be conflicted via ancestors which we may never be able to detect
            if (nDepth == 0 && !pcoin->InMempool())
                continue;

            for (unsigned int i = 0; i < pcoin->tx->vout.size(); i++) {
                isminetype mine = IsMine(pcoin->tx->vout[i]);
                if (!(IsSpent(wtxid, i)) && mine != ISMINE_NO && (!IsLockedCoin((*it).first, i)) && (pcoin->tx->vout[i].nValue > 0)) {
                    CDynamicAddress address = GetScriptAddress(pcoin->tx->vout[i].scriptPubKey);
                    //LogPrintf("GetBDAPCoins address =  %s\n", address.ToString());
                    if (prevAddress == address) {
                        vCoins.push_back(COutput(pcoin, i, nDepth, true, (mine & (ISMINE_SPENDABLE | ISMINE_WATCH_SOLVABLE)) != ISMINE_NO));
                    }
                }
            }
        }
    }
}

void CWallet::AvailableCoins(std::vector<COutput>& vCoins, bool fOnlyConfirmed, const CCoinControl* coinControl, bool fIncludeZeroValue, AvailableCoinsType nCoinType, bool fUseInstantSend) const
{
    vCoins.clear();

    {
        LOCK2(cs_main, cs_wallet);
        int nInstantSendConfirmationsRequired = Params().GetConsensus().nInstantSendConfirmationsRequired;

        for (std::map<uint256, CWalletTx>::const_iterator it = mapWallet.begin(); it != mapWallet.end(); ++it) {
            const uint256& wtxid = it->first;
            const CWalletTx* pcoin = &(*it).second;

            if (!CheckFinalTx(*pcoin))
                continue;

            if (fOnlyConfirmed && !pcoin->IsTrusted())
                continue;

            if (pcoin->IsCoinBase() && pcoin->GetBlocksToMaturity() > 0)
                continue;

            int nDepth = pcoin->GetDepthInMainChain(false);
            // do not use IX for inputs that have less then nInstantSendConfirmationsRequired blockchain confirmations
            if (fUseInstantSend && nDepth < nInstantSendConfirmationsRequired)
                continue;

            // We should not consider coins which aren't at least in our mempool
            // It's possible for these to be conflicted via ancestors which we may never be able to detect
            if (nDepth == 0 && !pcoin->InMempool())
                continue;

            for (unsigned int i = 0; i < pcoin->tx->vout.size(); i++) {
                bool found = false;
                if (nCoinType == ONLY_DENOMINATED) {
                    found = CPrivateSend::IsDenominatedAmount(pcoin->tx->vout[i].nValue);
                } else if (nCoinType == ONLY_NONDENOMINATED) {
                    if (CPrivateSend::IsCollateralAmount(pcoin->tx->vout[i].nValue))
                        continue; // do not use collateral amounts
                    found = !CPrivateSend::IsDenominatedAmount(pcoin->tx->vout[i].nValue);
                } else if (nCoinType == ONLY_1000) {
                    found = pcoin->tx->vout[i].nValue == 1000 * COIN;
                } else if (nCoinType == ONLY_PRIVATESEND_COLLATERAL) {
                    found = CPrivateSend::IsCollateralAmount(pcoin->tx->vout[i].nValue);
                } else {
                    found = true;
                }
                if (!found)
                    continue;

                isminetype mine = IsMine(pcoin->tx->vout[i]);
                if (!(IsSpent(wtxid, i)) && mine != ISMINE_NO &&
                    (!IsLockedCoin((*it).first, i) || nCoinType == ONLY_1000) &&
                    (pcoin->tx->vout[i].nValue > 0 || fIncludeZeroValue) &&
                    (!coinControl || !coinControl->HasSelected() || coinControl->fAllowOtherInputs || coinControl->IsSelected(COutPoint((*it).first, i))))
                    vCoins.push_back(COutput(pcoin, i, nDepth,
                        ((mine & ISMINE_SPENDABLE) != ISMINE_NO) ||
                            (coinControl && coinControl->fAllowWatchOnly && (mine & ISMINE_WATCH_SOLVABLE) != ISMINE_NO),
                        (mine & (ISMINE_SPENDABLE | ISMINE_WATCH_SOLVABLE)) != ISMINE_NO));
            }
        }
    }
}

static void ApproximateBestSubset(std::vector<std::pair<CAmount, std::pair<const CWalletTx*, unsigned int> > > vValue, const CAmount& nTotalLower, const CAmount& nTargetValue, std::vector<char>& vfBest, CAmount& nBest, bool fUseInstantSend = false, int iterations = 1000)
{
    std::vector<char> vfIncluded;

    vfBest.assign(vValue.size(), true);
    nBest = nTotalLower;

    FastRandomContext insecure_rand;

    for (int nRep = 0; nRep < iterations && nBest != nTargetValue; nRep++) {
        vfIncluded.assign(vValue.size(), false);
        CAmount nTotal = 0;
        bool fReachedTarget = false;
        for (int nPass = 0; nPass < 2 && !fReachedTarget; nPass++) {
            for (unsigned int i = 0; i < vValue.size(); i++) {
                if (fUseInstantSend && nTotal + vValue[i].first > sporkManager.GetSporkValue(SPORK_5_INSTANTSEND_MAX_VALUE) * COIN) {
                    continue;
                }
                //The solver here uses a randomized algorithm,
                //the randomness serves no real security purpose but is just
                //needed to prevent degenerate behavior and it is important
                //that the rng is fast. We do not use a constant random sequence,
                //because there may be some privacy improvement by making
                //the selection random.
                if (nPass == 0 ? insecure_rand.rand32() & 1 : !vfIncluded[i]) {
                    nTotal += vValue[i].first;
                    vfIncluded[i] = true;
                    if (nTotal >= nTargetValue) {
                        fReachedTarget = true;
                        if (nTotal < nBest) {
                            nBest = nTotal;
                            vfBest = vfIncluded;
                        }
                        nTotal -= vValue[i].first;
                        vfIncluded[i] = false;
                    }
                }
            }
        }
    }
}

// move denoms down
bool less_then_denom(const COutput& out1, const COutput& out2)
{
    const CWalletTx* pcoin1 = out1.tx;
    const CWalletTx* pcoin2 = out2.tx;

    bool found1 = false;
    bool found2 = false;
    BOOST_FOREACH (CAmount d, CPrivateSend::GetStandardDenominations()) // loop through predefined denoms
    {
        if (pcoin1->tx->vout[out1.i].nValue == d)
            found1 = true;
        if (pcoin2->tx->vout[out2.i].nValue == d)
            found2 = true;
    }
    return (!found1 && found2);
}

bool CWallet::SelectCoinsMinConf(const CAmount& nTargetValue, const int nConfMine, const int nConfTheirs, const uint64_t nMaxAncestors, std::vector<COutput> vCoins, std::set<std::pair<const CWalletTx*, unsigned int> >& setCoinsRet, CAmount& nValueRet, bool fUseInstantSend) const
{
    setCoinsRet.clear();
    nValueRet = 0;

    // List of values less than target
    std::pair<CAmount, std::pair<const CWalletTx*, unsigned int> > coinLowestLarger;
    coinLowestLarger.first = fUseInstantSend ? sporkManager.GetSporkValue(SPORK_5_INSTANTSEND_MAX_VALUE) * COIN : std::numeric_limits<CAmount>::max();
    coinLowestLarger.second.first = NULL;
    std::vector<std::pair<CAmount, std::pair<const CWalletTx*, unsigned int> > > vValue;
    CAmount nTotalLower = 0;

    random_shuffle(vCoins.begin(), vCoins.end(), GetRandInt);

    // move denoms down on the list
    sort(vCoins.begin(), vCoins.end(), less_then_denom);

    // try to find nondenom first to prevent unneeded spending of mixed coins
    for (unsigned int tryDenom = 0; tryDenom < 2; tryDenom++) {
        LogPrint("selectcoins", "tryDenom: %d\n", tryDenom);
        vValue.clear();
        nTotalLower = 0;
        BOOST_FOREACH (const COutput& output, vCoins) {
            if (!output.fSpendable)
                continue;

            const CWalletTx* pcoin = output.tx;

            //            if (fDebug) LogPrint("selectcoins", "value %s confirms %d\n", FormatMoney(pcoin->vout[output.i].nValue), output.nDepth);
            if (output.nDepth < (pcoin->IsFromMe(ISMINE_ALL) ? nConfMine : nConfTheirs))
                continue;

            int i = output.i;
            CAmount n = pcoin->tx->vout[i].nValue;
            if (tryDenom == 0 && CPrivateSend::IsDenominatedAmount(n))
                continue; // we don't want denom values on first run

            std::pair<CAmount, std::pair<const CWalletTx*, unsigned int> > coin = std::make_pair(n, std::make_pair(pcoin, i));

            if (n == nTargetValue) {
                setCoinsRet.insert(coin.second);
                nValueRet += coin.first;
                return true;
            } else if (n < nTargetValue + MIN_CHANGE) {
                vValue.push_back(coin);
                nTotalLower += n;
            } else if (n < coinLowestLarger.first) {
                coinLowestLarger = coin;
            }
        }

        if (nTotalLower == nTargetValue) {
            for (unsigned int i = 0; i < vValue.size(); ++i) {
                setCoinsRet.insert(vValue[i].second);
                nValueRet += vValue[i].first;
            }
            return true;
        }

        if (nTotalLower < nTargetValue) {
            if (coinLowestLarger.second.first == NULL) // there is no input larger than nTargetValue
            {
                if (tryDenom == 0)
                    // we didn't look at denom yet, let's do it
                    continue;
                else
                    // we looked at everything possible and didn't find anything, no luck
                    return false;
            }
            setCoinsRet.insert(coinLowestLarger.second);
            nValueRet += coinLowestLarger.first;
            return true;
        }

        // nTotalLower > nTargetValue
        break;
    }

    // Solve subset sum by stochastic approximation
    std::sort(vValue.begin(), vValue.end(), CompareValueOnly());
    std::reverse(vValue.begin(), vValue.end());
    std::vector<char> vfBest;
    CAmount nBest;

    ApproximateBestSubset(vValue, nTotalLower, nTargetValue, vfBest, nBest, fUseInstantSend);
    if (nBest != nTargetValue && nTotalLower >= nTargetValue + MIN_CHANGE)
        ApproximateBestSubset(vValue, nTotalLower, nTargetValue + MIN_CHANGE, vfBest, nBest, fUseInstantSend);

    // If we have a bigger coin and (either the stochastic approximation didn't find a good solution,
    //                                   or the next bigger coin is closer), return the bigger coin
    if (coinLowestLarger.second.first &&
        ((nBest != nTargetValue && nBest < nTargetValue + MIN_CHANGE) || coinLowestLarger.first <= nBest)) {
        setCoinsRet.insert(coinLowestLarger.second);
        nValueRet += coinLowestLarger.first;
    } else {
        std::string s = "CWallet::SelectCoinsMinConf best subset: ";
        for (unsigned int i = 0; i < vValue.size(); i++) {
            if (vfBest[i]) {
                setCoinsRet.insert(vValue[i].second);
                nValueRet += vValue[i].first;
                s += FormatMoney(vValue[i].first) + " ";
            }
        }
        LogPrint("selectcoins", "%s - total %s\n", s, FormatMoney(nBest));
    }

    return true;
}

bool CWallet::SelectCoins(const std::vector<COutput>& vAvailableCoins, const CAmount& nTargetValue, std::set<std::pair<const CWalletTx*, unsigned int> >& setCoinsRet, CAmount& nValueRet, const CCoinControl* coinControl, AvailableCoinsType nCoinType, bool fUseInstantSend) const
{
    // Note: this function should never be used for "always free" tx types like pstx

    std::vector<COutput> vCoins(vAvailableCoins);

    // coin control -> return all selected outputs (we want all selected to go into the transaction for sure)
    if (coinControl && coinControl->HasSelected() && !coinControl->fAllowOtherInputs) {
        BOOST_FOREACH (const COutput& out, vCoins) {
            if (!out.fSpendable)
                continue;

            if (nCoinType == ONLY_DENOMINATED) {
                COutPoint outpoint = COutPoint(out.tx->GetHash(), out.i);
                int nRounds = GetOutpointPrivateSendRounds(outpoint);
                // make sure it's actually anonymized
                if (nRounds < privateSendClient.nPrivateSendRounds)
                    continue;
            }
            nValueRet += out.tx->tx->vout[out.i].nValue;
            setCoinsRet.insert(std::make_pair(out.tx, out.i));
        }

        return (nValueRet >= nTargetValue);
    }


    //if we're doing only denominated, we need to round up to the nearest smallest denomination
    if (nCoinType == ONLY_DENOMINATED) {
        std::vector<CAmount> vecPrivateSendDenominations = CPrivateSend::GetStandardDenominations();
        std::vector<CAmount> vecDenominationsAsAFee = vecPrivateSendDenominations;
        std::reverse(vecDenominationsAsAFee.begin(), vecDenominationsAsAFee.end());

        // Try to fit into fee that matches one of denominations, from small to large
        for (const auto& nDenomAsAFee : vecDenominationsAsAFee) {
            CAmount nMaxPSFee = std::min(nDenomAsAFee, maxTxFee);
            // Make outputs by looping through denominations, from large to small
            for (const auto& nDenom : vecPrivateSendDenominations) {
                for (const auto& out : vCoins) {
                    // Make sure it's the denom we're looking for, round the amount up to current max fee
                    if (out.tx->tx->vout[out.i].nValue == nDenom && nValueRet + nDenom < nTargetValue + nMaxPSFee) {
                        COutPoint outpoint = COutPoint(out.tx->GetHash(),out.i);
                        int nRounds = GetRealOutpointPrivateSendRounds(outpoint);
                        // Make sure it's actually anonymized
                        if (nRounds < privateSendClient.nPrivateSendRounds) continue;
                        nValueRet += nDenom;
                        setCoinsRet.insert(std::make_pair(out.tx, out.i));
                        if (nValueRet >= nTargetValue) return true; // Done, no need to look any further
                    }
                }
            }
            // No luck, try next denom as current max fee
            setCoinsRet.clear();
            // but only if current denom doesn't exceed the global max fee already
            if (nDenomAsAFee >= maxTxFee) return false;
        }
        // should never get here, just in case denom vector is empty for some reason
        return false;
    }
    // calculate value from preset inputs and store them
    std::set<std::pair<const CWalletTx*, uint32_t> > setPresetCoins;
    CAmount nValueFromPresetInputs = 0;

    std::vector<COutPoint> vPresetInputs;
    if (coinControl)
        coinControl->ListSelected(vPresetInputs);
    BOOST_FOREACH (const COutPoint& outpoint, vPresetInputs) {
        std::map<uint256, CWalletTx>::const_iterator it = mapWallet.find(outpoint.hash);
        if (it != mapWallet.end()) {
            const CWalletTx* pcoin = &it->second;
            // Clearly invalid input, fail
            if (pcoin->tx->vout.size() <= outpoint.n)
                return false;
            nValueFromPresetInputs += pcoin->tx->vout[outpoint.n].nValue;
            setPresetCoins.insert(std::make_pair(pcoin, outpoint.n));
        } else
            return false; // TODO: Allow non-wallet inputs
    }

    // remove preset inputs from vCoins
    for (std::vector<COutput>::iterator it = vCoins.begin(); it != vCoins.end() && coinControl && coinControl->HasSelected();) {
        if (setPresetCoins.count(std::make_pair(it->tx, it->i)))
            it = vCoins.erase(it);
        else
            ++it;
    }

    size_t nMaxChainLength = std::min(GetArg("-limitancestorcount", DEFAULT_ANCESTOR_LIMIT), GetArg("-limitdescendantcount", DEFAULT_DESCENDANT_LIMIT));
    bool fRejectLongChains = GetBoolArg("-walletrejectlongchains", DEFAULT_WALLET_REJECT_LONG_CHAINS);

    bool res = nTargetValue <= nValueFromPresetInputs ||
               SelectCoinsMinConf(nTargetValue - nValueFromPresetInputs, 1, 6, 0, vCoins, setCoinsRet, nValueRet, fUseInstantSend) ||
               SelectCoinsMinConf(nTargetValue - nValueFromPresetInputs, 1, 1, 0, vCoins, setCoinsRet, nValueRet, fUseInstantSend) ||
               (bSpendZeroConfChange && SelectCoinsMinConf(nTargetValue - nValueFromPresetInputs, 0, 1, 2, vCoins, setCoinsRet, nValueRet, fUseInstantSend)) ||
               (bSpendZeroConfChange && SelectCoinsMinConf(nTargetValue - nValueFromPresetInputs, 0, 1, std::min((size_t)4, nMaxChainLength / 3), vCoins, setCoinsRet, nValueRet, fUseInstantSend)) ||
               (bSpendZeroConfChange && SelectCoinsMinConf(nTargetValue - nValueFromPresetInputs, 0, 1, nMaxChainLength / 2, vCoins, setCoinsRet, nValueRet, fUseInstantSend)) ||
               (bSpendZeroConfChange && SelectCoinsMinConf(nTargetValue - nValueFromPresetInputs, 0, 1, nMaxChainLength, vCoins, setCoinsRet, nValueRet, fUseInstantSend)) ||
               (bSpendZeroConfChange && !fRejectLongChains && SelectCoinsMinConf(nTargetValue - nValueFromPresetInputs, 0, 1, std::numeric_limits<uint64_t>::max(), vCoins, setCoinsRet, nValueRet, fUseInstantSend));

    // because SelectCoinsMinConf clears the setCoinsRet, we now add the possible inputs to the coinset
    setCoinsRet.insert(setPresetCoins.begin(), setPresetCoins.end());

    // add preset inputs to the total value selected
    nValueRet += nValueFromPresetInputs;

    return res;
}

struct CompareByPriority {
    bool operator()(const COutput& t1,
        const COutput& t2) const
    {
        return t1.Priority() > t2.Priority();
    }
};

bool CWallet::FundTransaction(CMutableTransaction& tx, CAmount& nFeeRet, bool overrideEstimatedFeeRate, const CFeeRate& specificFeeRate, int& nChangePosInOut, std::string& strFailReason, bool includeWatching, bool lockUnspents, const std::set<int>& setSubtractFeeFromOutputs, bool keepReserveKey, const CTxDestination& destChange)
{
    std::vector<CRecipient> vecSend;

    // Turn the txout set into a CRecipient vector
    for (size_t idx = 0; idx < tx.vout.size(); idx++) {
        const CTxOut& txOut = tx.vout[idx];
        CRecipient recipient = {txOut.scriptPubKey, txOut.nValue, setSubtractFeeFromOutputs.count(idx) == 1};
        vecSend.push_back(recipient);
    }

    CCoinControl coinControl;
    coinControl.destChange = destChange;
    coinControl.fAllowOtherInputs = true;
    coinControl.fAllowWatchOnly = includeWatching;
    coinControl.fOverrideFeeRate = overrideEstimatedFeeRate;
    coinControl.nFeeRate = specificFeeRate;

    BOOST_FOREACH (const CTxIn& txin, tx.vin)
        coinControl.Select(txin.prevout);

    CReserveKey reservekey(this);
    CWalletTx wtx;
    if (!CreateTransaction(vecSend, wtx, reservekey, nFeeRet, nChangePosInOut, strFailReason, &coinControl, false))
        return false;

    if (nChangePosInOut != -1)
        tx.vout.insert(tx.vout.begin() + nChangePosInOut, wtx.tx->vout[nChangePosInOut]);

    // Copy output sizes from new transaction; they may have had the fee subtracted from them
    for (unsigned int idx = 0; idx < tx.vout.size(); idx++)
        tx.vout[idx].nValue = wtx.tx->vout[idx].nValue;

    // Add new txins (keeping original txin scriptSig/order)
    BOOST_FOREACH (const CTxIn& txin, wtx.tx->vin) {
        if (!coinControl.IsSelected(txin.prevout)) {
            tx.vin.push_back(txin);

            if (lockUnspents) {
                LOCK2(cs_main, cs_wallet);
                LockCoin(txin.prevout);
            }
        }
    }

    // optionally keep the change output key
    if (keepReserveKey)
        reservekey.KeepKey();

    return true;
}

bool CWallet::SelectCoinsByDenominations(int nDenom, CAmount nValueMin, CAmount nValueMax, std::vector<CTxPSIn>& vecTxPSInRet, std::vector<COutput>& vCoinsRet, CAmount& nValueRet, int nPrivateSendRoundsMin, int nPrivateSendRoundsMax, bool fNoDuplicateTxIds)
{
    std::set<uint256> setRecentTxIds;

    vecTxPSInRet.clear();
    vCoinsRet.clear();
    nValueRet = 0;

    std::vector<COutput> vCoins;
    AvailableCoins(vCoins, true, NULL, false, ONLY_DENOMINATED);

    std::random_shuffle(vCoins.rbegin(), vCoins.rend(), GetRandInt);

    // ( bit on if present )
    // bit 0 - 100DYN+1
    // bit 1 - 10DYN+1
    // bit 2 - 1DYN+1
    // bit 3 - .1DYN+1

    std::vector<int> vecBits;
    if (!CPrivateSend::GetDenominationsBits(nDenom, vecBits)) {
        return false;
    }

    int nDenomResult = 0;

    std::vector<CAmount> vecPrivateSendDenominations = CPrivateSend::GetStandardDenominations();
    FastRandomContext insecure_rand;
    BOOST_FOREACH (const COutput& out, vCoins) {
        // dynode-like input should not be selected by AvailableCoins now anyway
        //if(out.tx->vout[out.i].nValue == 1000*COIN) continue;
        if (fNoDuplicateTxIds && setRecentTxIds.find(out.tx->GetHash()) != setRecentTxIds.end())
            continue;
        if (nValueRet + out.tx->tx->vout[out.i].nValue <= nValueMax) {
            CTxIn txin = CTxIn(out.tx->GetHash(), out.i);

            int nRounds = GetOutpointPrivateSendRounds(txin.prevout);
            if (nRounds >= nPrivateSendRoundsMax)
                continue;
            if (nRounds < nPrivateSendRoundsMin)
                continue;

            for (const auto& nBit : vecBits) {
                if (out.tx->tx->vout[out.i].nValue == vecPrivateSendDenominations[nBit]) {
                    nValueRet += out.tx->tx->vout[out.i].nValue;
                    vecTxPSInRet.push_back(CTxPSIn(txin, out.tx->tx->vout[out.i].scriptPubKey));
                    vCoinsRet.push_back(out);
                    nDenomResult |= 1 << nBit;
                    setRecentTxIds.emplace(out.tx->GetHash());
                    LogPrint("privatesend", "CWallet::SelectCoinsByDenominations -- hash %s nValue %d\n", out.tx->GetHash().ToString(), out.tx->tx->vout[out.i].nValue);
                }
            }
        }
    }

    LogPrintf("CWallet::SelectCoinsByDenominations -- setRecentTxIds.size() %d\n", setRecentTxIds.size());

    return nValueRet >= nValueMin && nDenom == nDenomResult;
}

struct CompareByAmount {
    bool operator()(const CompactTallyItem& t1,
        const CompactTallyItem& t2) const
    {
        return t1.nAmount > t2.nAmount;
    }
};

bool CWallet::SelectCoinsGrouppedByAddresses(std::vector<CompactTallyItem>& vecTallyRet, bool fSkipDenominated, bool fAnonymizable, bool fSkipUnconfirmed) const
{
    LOCK2(cs_main, cs_wallet);

    isminefilter filter = ISMINE_SPENDABLE;

    // try to use cache
    if (fAnonymizable && fSkipUnconfirmed) {
        if (fSkipDenominated && fAnonymizableTallyCachedNonDenom) {
            vecTallyRet = vecAnonymizableTallyCachedNonDenom;
            LogPrint("selectcoins", "SelectCoinsGrouppedByAddresses - using cache for non-denom inputs\n");
            return vecTallyRet.size() > 0;
        }
        if (!fSkipDenominated && fAnonymizableTallyCached) {
            vecTallyRet = vecAnonymizableTallyCached;
            LogPrint("selectcoins", "SelectCoinsGrouppedByAddresses - using cache for all inputs\n");
            return vecTallyRet.size() > 0;
        }
    }

    CAmount nSmallestDenom = CPrivateSend::GetSmallestDenomination();

    // Tally
    std::map<CTxDestination, CompactTallyItem> mapTally;
    std::set<uint256> setWalletTxesCounted;
    for (auto& outpoint : setWalletUTXO) {
        if (setWalletTxesCounted.find(outpoint.hash) != setWalletTxesCounted.end())
            continue;
        setWalletTxesCounted.insert(outpoint.hash);

        std::map<uint256, CWalletTx>::const_iterator it = mapWallet.find(outpoint.hash);
        if (it == mapWallet.end())
            continue;

        const CWalletTx& wtx = (*it).second;

        if (wtx.IsCoinBase() && wtx.GetBlocksToMaturity() > 0)
            continue;
        if (fSkipUnconfirmed && !wtx.IsTrusted())
            continue;

        for (unsigned int i = 0; i < wtx.tx->vout.size(); i++) {
            CTxDestination txdest;
            if (!ExtractDestination(wtx.tx->vout[i].scriptPubKey, txdest))
                continue;

            isminefilter mine = ::IsMine(*this, txdest);
            if (!(mine & filter))
                continue;

            if (IsSpent(outpoint.hash, i) || IsLockedCoin(outpoint.hash, i))
                continue;

            if (fSkipDenominated && CPrivateSend::IsDenominatedAmount(wtx.tx->vout[i].nValue))
                continue;

            if (fAnonymizable) {
                // ignore collaterals
                if (CPrivateSend::IsCollateralAmount(wtx.tx->vout[i].nValue))
                    continue;
                if (fDynodeMode && wtx.tx->vout[i].nValue == 1000 * COIN)
                    continue;
                // ignore outputs that are 10 times smaller then the smallest denomination
                // otherwise they will just lead to higher fee / lower priority
                if (wtx.tx->vout[i].nValue <= nSmallestDenom / 10)
                    continue;
                // ignore anonymized
                if (GetOutpointPrivateSendRounds(COutPoint(outpoint.hash, i)) >= privateSendClient.nPrivateSendRounds)
                    continue;
            }

            CompactTallyItem& item = mapTally[txdest];
            item.txdest = txdest;
            item.nAmount += wtx.tx->vout[i].nValue;
            item.vecOutPoints.emplace_back(outpoint.hash, i);
        }
    }

    // construct resulting vector
    vecTallyRet.clear();
    for (const auto& item : mapTally) {
        if (fAnonymizable && item.second.nAmount < nSmallestDenom)
            continue;
        vecTallyRet.push_back(item.second);
    }

    // order by amounts per address, from smallest to largest
    sort(vecTallyRet.rbegin(), vecTallyRet.rend(), CompareByAmount());

    // cache anonymizable for later use
    if (fAnonymizable && fSkipUnconfirmed) {
        if (fSkipDenominated) {
            vecAnonymizableTallyCachedNonDenom = vecTallyRet;
            fAnonymizableTallyCachedNonDenom = true;
        } else {
            vecAnonymizableTallyCached = vecTallyRet;
            fAnonymizableTallyCached = true;
        }
    }

    // debug
    if (LogAcceptCategory("selectcoins")) {
        std::string strMessage = "SelectCoinsGrouppedByAddresses - vecTallyRet:\n";
        for (const auto& item : vecTallyRet)
            strMessage += strprintf("  %s %f\n", CDynamicAddress(item.txdest).ToString().c_str(), float(item.nAmount) / COIN);
        LogPrint("selectcoins", "%s", strMessage);
    }
    return vecTallyRet.size() > 0;
}

bool CWallet::SelectCoinsMix(CAmount nValueMin, CAmount nValueMax, std::vector<CTxIn>& vecTxInRet, CAmount& nValueRet, int nPrivateSendRoundsMin, int nPrivateSendRoundsMax) const
{
    CCoinControl* coinControl = NULL;

    vecTxInRet.clear();
    nValueRet = 0;

    std::vector<COutput> vCoins;
    AvailableCoins(vCoins, true, coinControl, false, nPrivateSendRoundsMin < 0 ? ONLY_NONDENOMINATED : ONLY_DENOMINATED);

    //order the array so largest nondenom are first, then denominations, then very small inputs.
    sort(vCoins.rbegin(), vCoins.rend(), CompareByPriority());

    BOOST_FOREACH (const COutput& out, vCoins) {
        //do not allow inputs less than 1/10th of minimum value
        if (out.tx->tx->vout[out.i].nValue < nValueMin / 10)
            continue;
        //do not allow collaterals to be selected
        if (CPrivateSend::IsCollateralAmount(out.tx->tx->vout[out.i].nValue))
            continue;
        if (fDynodeMode && out.tx->tx->vout[out.i].nValue == 1000 * COIN)
            continue; //dynode input

        if (nValueRet + out.tx->tx->vout[out.i].nValue <= nValueMax) {
            CTxIn txin = CTxIn(out.tx->GetHash(), out.i);

            int nRounds = GetOutpointPrivateSendRounds(txin.prevout);
            if (nRounds >= nPrivateSendRoundsMax)
                continue;
            if (nRounds < nPrivateSendRoundsMin)
                continue;

            nValueRet += out.tx->tx->vout[out.i].nValue;
            vecTxInRet.push_back(txin);
        }
    }

    return nValueRet >= nValueMin;
}

bool CWallet::GetCollateralTxPSIn(CTxPSIn& txpsinRet, CAmount& nValueRet) const
{
    std::vector<COutput> vCoins;

    AvailableCoins(vCoins);

    for (const auto& out : vCoins) {
        if (CPrivateSend::IsCollateralAmount(out.tx->tx->vout[out.i].nValue)) {
            txpsinRet = CTxPSIn(CTxIn(out.tx->tx->GetHash(), out.i), out.tx->tx->vout[out.i].scriptPubKey);
            nValueRet = out.tx->tx->vout[out.i].nValue;
            return true;
        }
    }

    return false;
}

bool CWallet::GetDynodeOutpointAndKeys(COutPoint& outpointRet, CPubKey& pubKeyRet, CKey& keyRet, std::string strTxHash, std::string strOutputIndex)
{
    // wait for reindex and/or import to finish
    if (fImporting || fReindex)
        return false;

    // Find possible candidates
    std::vector<COutput> vPossibleCoins;
    AvailableCoins(vPossibleCoins, true, NULL, false, ONLY_1000);
    if (vPossibleCoins.empty()) {
        LogPrintf("CWallet::GetDynodeOutpointAndKeys -- Could not locate any valid dynode vin\n");
        return false;
    }

    if (strTxHash.empty()) // No output specified, select the first one
        return GetOutpointAndKeysFromOutput(vPossibleCoins[0], outpointRet, pubKeyRet, keyRet);

    // Find specific vin
    uint256 txHash = uint256S(strTxHash);
    int nOutputIndex = atoi(strOutputIndex);

    for (const auto& out : vPossibleCoins)
        if (out.tx->GetHash() == txHash && out.i == nOutputIndex) // found it!
            return GetOutpointAndKeysFromOutput(out, outpointRet, pubKeyRet, keyRet);

    LogPrintf("CWallet::GetDynodeOutpointAndKeys -- Could not locate specified dynode vin\n");
    return false;
}

bool CWallet::GetOutpointAndKeysFromOutput(const COutput& out, COutPoint& outpointRet, CPubKey& pubKeyRet, CKey& keyRet)
{
    // wait for reindex and/or import to finish
    if (fImporting || fReindex)
        return false;

    CScript pubScript;

    outpointRet = COutPoint(out.tx->GetHash(), out.i);
    pubScript = out.tx->tx->vout[out.i].scriptPubKey; // the inputs PubKey

    CTxDestination address1;
    ExtractDestination(pubScript, address1);
    CDynamicAddress address2(address1);

    CKeyID keyID;
    if (!address2.GetKeyID(keyID)) {
        LogPrintf("CWallet::GetOutpointAndKeysFromOutput -- Address does not refer to a key\n");
        return false;
    }

    if (!GetKey(keyID, keyRet)) {
        LogPrintf("CWallet::GetOutpointAndKeysFromOutput -- Private key for address is not known\n");
        return false;
    }

    pubKeyRet = keyRet.GetPubKey();
    return true;
}

int CWallet::CountInputsWithAmount(CAmount nInputAmount)
{
    CAmount nTotal = 0;
    {
        LOCK2(cs_main, cs_wallet);
        for (std::map<uint256, CWalletTx>::const_iterator it = mapWallet.begin(); it != mapWallet.end(); ++it) {
            const CWalletTx* pcoin = &(*it).second;
            if (pcoin->IsTrusted()) {
                int nDepth = pcoin->GetDepthInMainChain(false);

                for (unsigned int i = 0; i < pcoin->tx->vout.size(); i++) {
                    COutput out = COutput(pcoin, i, nDepth, true, true);
                    COutPoint outpoint = COutPoint(out.tx->GetHash(), out.i);

                    if (out.tx->tx->vout[out.i].nValue != nInputAmount)
                        continue;
                    if (!CPrivateSend::IsDenominatedAmount(pcoin->tx->vout[i].nValue))
                        continue;
                    if (IsSpent(out.tx->GetHash(), i) || IsMine(pcoin->tx->vout[i]) != ISMINE_SPENDABLE || !IsDenominated(outpoint))
                        continue;

                    nTotal++;
                }
            }
        }
    }

    return nTotal;
}

bool CWallet::HasCollateralInputs(bool fOnlyConfirmed) const
{
    std::vector<COutput> vCoins;
    AvailableCoins(vCoins, fOnlyConfirmed, NULL, false, ONLY_PRIVATESEND_COLLATERAL);

    return !vCoins.empty();
}

bool CWallet::CreateCollateralTransaction(CMutableTransaction& txCollateral, std::string& strReason)
{
    LOCK2(cs_main, cs_wallet);

    txCollateral.vin.clear();
    txCollateral.vout.clear();

    CReserveKey reservekey(this);
    CAmount nValue = 0;
    CTxPSIn txpsinCollateral;

    if (!GetCollateralTxPSIn(txpsinCollateral, nValue)) {
        strReason = "PrivateSend requires a collateral transaction and could not locate an acceptable input!";
        return false;
    }

    txCollateral.vin.push_back(txpsinCollateral);

    // pay collateral charge in fees
    // NOTE: no need for protobump patch here,
    // CPrivateSend::IsCollateralAmount in GetCollateralTxDSIn should already take care of this
    if (nValue >= CPrivateSend::GetCollateralAmount() * 2) {
        // make our change address
        CScript scriptChange;
        CPubKey vchPubKey;
        bool success = reservekey.GetReservedKey(vchPubKey, true);
        assert(success); // should never fail, as we just unlocked
        scriptChange = GetScriptForDestination(vchPubKey.GetID());
        reservekey.KeepKey();
        // return change
        txCollateral.vout.push_back(CTxOut(nValue - CPrivateSend::GetCollateralAmount(), scriptChange));
    } else { // nValue < CPrivateSend::GetCollateralAmount() * 2
        // create dummy data output only and pay everything as a fee
        txCollateral.vout.push_back(CTxOut(0, CScript() << OP_RETURN));
    }

    if (!SignSignature(*this, txpsinCollateral.prevPubKey, txCollateral, 0)) {
        strReason = "Unable to sign collateral transaction!";
        return false;
    }

    return true;
}

bool CWallet::GetBudgetSystemCollateralTX(CTransactionRef& tx, uint256 hash, CAmount amount, bool fUseInstantSend)
{
    CWalletTx wtx;
    if (GetBudgetSystemCollateralTX(wtx, hash, amount, fUseInstantSend)) {
        tx = wtx.tx;
        return true;
    }
    return false;
}

bool CWallet::GetBudgetSystemCollateralTX(CWalletTx& tx, uint256 hash, CAmount amount, bool fUseInstantSend)
{
    // make our change address
    CReserveKey reservekey(this);

    CScript scriptChange;
    scriptChange << OP_RETURN << ToByteVector(hash);

    CAmount nFeeRet = 0;
    int nChangePosRet = -1;
    std::string strFail = "";
    std::vector<CRecipient> vecSend;
    vecSend.push_back((CRecipient){scriptChange, amount, false});

    CCoinControl* coinControl = NULL;
    bool success = CreateTransaction(vecSend, tx, reservekey, nFeeRet, nChangePosRet, strFail, coinControl, true, ALL_COINS, fUseInstantSend);
    if (!success) {
        LogPrintf("CWallet::GetBudgetSystemCollateralTX -- Error: %s\n", strFail);
        return false;
    }

    return true;
}


bool CWallet::ConvertList(std::vector<CTxIn> vecTxIn, std::vector<CAmount>& vecAmounts)
{
    for (const auto& txin : vecTxIn) {
        if (mapWallet.count(txin.prevout.hash)) {
            CWalletTx& wtx = mapWallet[txin.prevout.hash];
            if (txin.prevout.n < wtx.tx->vout.size()) {
                vecAmounts.push_back(wtx.tx->vout[txin.prevout.n].nValue);
            }
        } else {
            LogPrintf("CWallet::ConvertList -- Couldn't find transaction\n");
        }
    }
    return true;
}

bool CWallet::CreateTransaction(const std::vector<CRecipient>& vecSend, CWalletTx& wtxNew, CReserveKey& reservekey, CAmount& nFeeRet, int& nChangePosInOut, std::string& strFailReason, const CCoinControl* coinControl, bool sign, AvailableCoinsType nCoinType, bool fUseInstantSend, bool fIsBDAP)
{
    CAmount nFeePay = fUseInstantSend ? CTxLockRequest().GetMinFee() : 0;

    CAmount nValue = 0;
    int nChangePosRequest = nChangePosInOut;
    unsigned int nSubtractFeeFromAmount = 0;
    for (const auto& recipient : vecSend) {
        if (nValue < 0 || recipient.nAmount < 0) {
            strFailReason = _("Transaction amounts must not be negative");
            return false;
        }
        nValue += recipient.nAmount;

        if (recipient.fSubtractFeeFromAmount)
            nSubtractFeeFromAmount++;
    }
    if (vecSend.empty()) {
        strFailReason = _("Transaction must have at least one recipient");
        return false;
    }

    wtxNew.fTimeReceivedIsTxTime = true;
    wtxNew.BindWallet(this);
    CMutableTransaction txNew;

    // Use special version number when creating a BDAP transaction
    if (fIsBDAP)
        txNew.nVersion = BDAP_TX_VERSION;

    // Discourage fee sniping.
    //
    // For a large miner the value of the transactions in the best block and
    // the mempool can exceed the cost of deliberately attempting to mine two
    // blocks to orphan the current best block. By setting nLockTime such that
    // only the next block can include the transaction, we discourage this
    // practice as the height restricted and limited blocksize gives miners
    // considering fee sniping fewer options for pulling off this attack.
    //
    // A simple way to think about this is from the wallet's point of view we
    // always want the blockchain to move forward. By setting nLockTime this
    // way we're basically making the statement that we only want this
    // transaction to appear in the next block; we don't want to potentially
    // encourage reorgs by allowing transactions to appear at lower heights
    // than the next block in forks of the best chain.
    //
    // Of course, the subsidy is high enough, and transaction volume low
    // enough, that fee sniping isn't a problem yet, but by implementing a fix
    // now we ensure code won't be written that makes assumptions about
    // nLockTime that preclude a fix later.

    txNew.nLockTime = chainActive.Height();

    // Secondly occasionally randomly pick a nLockTime even further back, so
    // that transactions that are delayed after signing for whatever reason,
    // e.g. high-latency mix networks and some CoinJoin implementations, have
    // better privacy.
    if (GetRandInt(10) == 0)
        txNew.nLockTime = std::max(0, (int)txNew.nLockTime - GetRandInt(100));

    assert(txNew.nLockTime <= (unsigned int)chainActive.Height());
    assert(txNew.nLockTime < LOCKTIME_THRESHOLD);

    {
        std::set<std::pair<const CWalletTx*, unsigned int> > setCoins;
        std::vector<CTxPSIn> vecTxPSInTmp;
        LOCK2(cs_main, cs_wallet);
        {
            std::vector<COutput> vAvailableCoins;
            AvailableCoins(vAvailableCoins, true, coinControl, false, nCoinType, fUseInstantSend);
            int nInstantSendConfirmationsRequired = Params().GetConsensus().nInstantSendConfirmationsRequired;

            if (fIsBDAP) {
                CDomainEntry entry;
                CDomainEntry prevEntry;
                std::string strOpType;
                if (!GetDomainEntryFromRecipient(vecSend, entry, strOpType)) {
                    strFailReason = _("GetDomainEntryFromRecipient failed to find BDAP scripts in the recipient array.");
                    return false;
                }
                if (strOpType == "bdap_new") {
                    AvailableCoins(vAvailableCoins, true, coinControl, false, nCoinType, fUseInstantSend);
                } else if (strOpType == "bdap_update" || strOpType == "bdap_delete") {
                    //LogPrintf("CreateTransaction for BDAP entry %s , operation type = %s\n", entry.GetFullObjectPath(), strOpType);
                    if (CheckDomainEntryDB()) {
                        if (!pDomainEntryDB->GetDomainEntryInfo(entry.vchFullObjectPath(), prevEntry)) {
                            strFailReason = _("GetDomainEntryInfo failed to find previous domanin entry.");
                            return false;
                        }
                    }
                    CTransactionRef prevTx;
                    uint256 hashBlock;
                    if (!GetTransaction(prevEntry.txHash, prevTx, Params().GetConsensus(), hashBlock, true)) {
                        strFailReason = _("GetDomainEntryInfo failed to find previous domanin entry transaction.");
                        return false;
                    }
                    CScript prevScriptPubKey;
                    GetBDAPOpScript(prevTx, prevScriptPubKey);
                    GetBDAPCoins(vAvailableCoins, prevScriptPubKey);
                }
            } else {
                AvailableCoins(vAvailableCoins, true, coinControl, false, nCoinType, fUseInstantSend);
            }

            nFeeRet = 0;
            if (nFeePay > 0)
                nFeeRet = nFeePay;
            // Start with no fee and loop until there is enough fee
            while (true) {
                nChangePosInOut = nChangePosRequest;
                txNew.vin.clear();
                txNew.vout.clear();
                wtxNew.fFromMe = true;
                bool fFirst = true;

                CAmount nValueToSelect = nValue;
                if (nSubtractFeeFromAmount == 0)
                    nValueToSelect += nFeeRet;
                double dPriority = 0;
                // vouts to the payees
                for (const auto& recipient : vecSend) {
                    CTxOut txout(recipient.nAmount, recipient.scriptPubKey);

                    if (IsTransactionFluid(recipient.scriptPubKey)) {
                        // Check if fluid transaction is already in the mempool
                        if (fluid.CheckIfExistsInMemPool(mempool, recipient.scriptPubKey, strFailReason)) {
                            // fluid transaction is already in the mempool.  Invalid transaction.
                            return false;
                        }
                        // Check the validity of the fluid transaction's public script.
                        if (!fluid.CheckFluidOperationScript(recipient.scriptPubKey, GetTime(), strFailReason)) {
                            return false;
                        }
                    }

                    if (recipient.fSubtractFeeFromAmount) {
                        txout.nValue -= nFeeRet / nSubtractFeeFromAmount; // Subtract fee equally from each selected recipient

                        if (fFirst) // first receiver pays the remainder not divisible by output count
                        {
                            fFirst = false;
                            txout.nValue -= nFeeRet % nSubtractFeeFromAmount;
                        }
                    }

                    if (txout.IsDust(dustRelayFee)) {
                        if (recipient.fSubtractFeeFromAmount && nFeeRet > 0) {
                            if (txout.nValue < 0)
                                strFailReason = _("The transaction amount is too small to pay the fee");
                            else
                                strFailReason = _("The transaction amount is too small to send after the fee has been deducted");
                        } else
                            strFailReason = _("Transaction amount too small");
                        return false;
                    }
                    txNew.vout.push_back(txout);
                }

                // Choose coins to use
                CAmount nValueIn = 0;
                setCoins.clear();
                if (!SelectCoins(vAvailableCoins, nValueToSelect, setCoins, nValueIn, coinControl, nCoinType, fUseInstantSend)) {
                    if (nCoinType == ONLY_NONDENOMINATED) {
                        strFailReason = _("Unable to locate enough PrivateSend non-denominated funds for this transaction.");
                    } else if (nCoinType == ONLY_DENOMINATED) {
                        strFailReason = _("Unable to locate enough PrivateSend denominated funds for this transaction.");
                        strFailReason += " " + _("PrivateSend uses exact denominated amounts to send funds, you might simply need to anonymize some more coins.");
                    } else if (nValueIn < nValueToSelect) {
                        strFailReason = _("Insufficient funds.");
                        if (fUseInstantSend) {
                            // could be not true but most likely that's the reason
                            strFailReason += " " + strprintf(_("InstantSend requires inputs with at least %d confirmations, you might need to wait a few minutes and try again."), nInstantSendConfirmationsRequired);
                        }
                    }

                    return false;
                }
                if (fUseInstantSend && nValueIn > sporkManager.GetSporkValue(SPORK_5_INSTANTSEND_MAX_VALUE) * COIN) {
                    strFailReason += " " + strprintf(_("InstantSend doesn't support sending values that high yet. Transactions are currently limited to %1 DYN."), sporkManager.GetSporkValue(SPORK_5_INSTANTSEND_MAX_VALUE));
                    return false;
                }


                for (const auto& pcoin : setCoins) {
                    CAmount nCredit = pcoin.first->tx->vout[pcoin.second].nValue;
                    //The coin age after the next block (depth+1) is used instead of the current,
                    //reflecting an assumption the user would accept a bit more delay for
                    //a chance at a free transaction.
                    //But mempool inputs might still be in the mempool, so their age stays 0
                    int age = pcoin.first->GetDepthInMainChain();
                    assert(age >= 0);
                    if (age != 0)
                        age += 1;
                    dPriority += (double)nCredit * age;
                }

                const CAmount nChange = nValueIn - nValueToSelect;
                CTxOut newTxOut;

                if (nChange > 0) {
                    //over pay for denominated transactions
                    if (nCoinType == ONLY_DENOMINATED) {
                        nFeeRet += nChange;
                        wtxNew.mapValue["SS"] = "1";
                        // recheck skipped denominations during next mixing
                        privateSendClient.ClearSkippedDenominations();
                    } else {
                        // Fill a vout to ourself
                        // TODO: pass in scriptChange instead of reservekey so
                        // change transaction isn't always pay-to-dynamic-address
                        CScript scriptChange;

                        // coin control: send change to custom address
                        if (coinControl && !boost::get<CNoDestination>(&coinControl->destChange))
                            scriptChange = GetScriptForDestination(coinControl->destChange);

                        // no coin control: send change to newly generated address
                        else {
                            // Note: We use a new key here to keep it from being obvious which side is the change.
                            //  The drawback is that by not reusing a previous key, the change may be lost if a
                            //  backup is restored, if the backup doesn't have the new private key for the change.
                            //  If we reused the old key, it would be possible to add code to look for and
                            //  rediscover unknown transactions that were written with keys of ours to recover
                            //  post-backup change.

                            // Reserve a new key pair from key pool
                            CPubKey vchPubKey;
                            if (!reservekey.GetReservedKey(vchPubKey, true)) {
                                strFailReason = _("Keypool ran out, please call keypoolrefill first");
                                return false;
                            }
                            scriptChange = GetScriptForDestination(vchPubKey.GetID());
                        }

                        newTxOut = CTxOut(nChange, scriptChange);

                        // We do not move dust-change to fees, because the sender would end up paying more than requested.
                        // This would be against the purpose of the all-inclusive feature.
                        // So instead we raise the change and deduct from the recipient.
                        if (nSubtractFeeFromAmount > 0 && newTxOut.IsDust(dustRelayFee)) {
                            CAmount nDust = newTxOut.GetDustThreshold(dustRelayFee) - newTxOut.nValue;
                            newTxOut.nValue += nDust;                         // raise change until no more dust
                            for (unsigned int i = 0; i < vecSend.size(); i++) // subtract from first recipient
                            {
                                if (vecSend[i].fSubtractFeeFromAmount) {
                                    txNew.vout[i].nValue -= nDust;
                                    if (txNew.vout[i].IsDust(dustRelayFee)) {
                                        strFailReason = _("The transaction amount is too small to send after the fee has been deducted");
                                        return false;
                                    }
                                    break;
                                }
                            }
                        }

                        // Never create dust outputs; if we would, just
                        // add the dust to the fee.
                        if (newTxOut.IsDust(dustRelayFee)) {
                            nChangePosInOut = -1;
                            nFeeRet += nChange;
                            reservekey.ReturnKey();
                        } else {
                            if (nChangePosInOut == -1) {
                                // Insert change txn at random position:
                                nChangePosInOut = GetRandInt(txNew.vout.size() + 1);
                            } else if ((unsigned int)nChangePosInOut > txNew.vout.size()) {
                                strFailReason = _("Change index out of range");
                                return false;
                            }

                            std::vector<CTxOut>::iterator position = txNew.vout.begin() + nChangePosInOut;
                            txNew.vout.insert(position, newTxOut);
                        }
                    }
                } else {
                    reservekey.ReturnKey();
                    nChangePosInOut = -1;
                }

                // Fill vin
                //
                // Note how the sequence number is set to max()-1 so that the
                // nLockTime set above actually works.
                vecTxPSInTmp.clear();
                for (const auto& coin : setCoins) {
                    CTxIn txin = CTxIn(coin.first->GetHash(), coin.second, CScript(),
                        std::numeric_limits<unsigned int>::max() - 1);
                    vecTxPSInTmp.push_back(CTxPSIn(txin, coin.first->tx->vout[coin.second].scriptPubKey));
                    txNew.vin.push_back(txin);
                }

                sort(txNew.vin.begin(), txNew.vin.end(), CompareInputBIP69());
                sort(vecTxPSInTmp.begin(), vecTxPSInTmp.end(), CompareInputBIP69());
                sort(txNew.vout.begin(), txNew.vout.end(), CompareOutputBIP69());

                // If there was change output added before, we must update its position now
                if (nChangePosInOut != -1) {
                    int i = 0;
                    BOOST_FOREACH (const CTxOut& txOut, txNew.vout) {
                        if (txOut == newTxOut) {
                            nChangePosInOut = i;
                            break;
                        }
                        i++;
                    }
                }

                // Fill in dummy signatures for fee calculation.
                int nIn = 0;
                for (const auto& txpsin : vecTxPSInTmp) {
                    const CScript& scriptPubKey = txpsin.prevPubKey;
                    CScript& scriptSigRes = txNew.vin[nIn].scriptSig;
                    if (!ProduceSignature(DummySignatureCreator(this), scriptPubKey, scriptSigRes)) {
                        strFailReason = _("Signing transaction failed");
                        return false;
                    }
                    nIn++;
                }

                unsigned int nBytes = ::GetSerializeSize(txNew, SER_NETWORK, PROTOCOL_VERSION);

                if (nBytes > MAX_STANDARD_TX_SIZE) {
                    // Do not create oversized transactions (bad-txns-oversize).
                    strFailReason = _("Transaction too large");
                    return false;
                }

                CTransaction txNewConst(txNew);
                dPriority = txNewConst.ComputePriority(dPriority, nBytes);

                // Remove scriptSigs to eliminate the fee calculation dummy signatures
                for (auto& txin : txNew.vin) {
                    txin.scriptSig = CScript();
                }

                if (fIsBDAP) {
                    // Check the memory pool for a pending tranaction for the same domain entry
                    CTransactionRef pTxNew = MakeTransactionRef(txNew);
                    CDomainEntry domainEntry(pTxNew);
                    if (domainEntry.CheckIfExistsInMemPool(mempool, strFailReason)) {
                        return false;
                    }
                }

                // Allow to override the default confirmation target over the CoinControl instance
                int currentConfirmationTarget = nTxConfirmTarget;
                if (coinControl && coinControl->nConfirmTarget > 0)
                    currentConfirmationTarget = coinControl->nConfirmTarget;

                // Can we complete this as a free transaction?
                // Note: InstantSend transaction can't be a free one
                if (!fUseInstantSend && fSendFreeTransactions && nBytes <= MAX_FREE_TRANSACTION_CREATE_SIZE) {
                    // Not enough fee: enough priority?
                    double dPriorityNeeded = mempool.estimateSmartPriority(currentConfirmationTarget);
                    // Require at least hard-coded AllowFree.
                    if (dPriority >= dPriorityNeeded && AllowFree(dPriority))
                        break;

                    // Small enough, and priority high enough, to send for free
                    //                    if (dPriorityNeeded > 0 && dPriority >= dPriorityNeeded)
                    //                        break;
                }
                CAmount nFeeNeeded = std::max(nFeePay, GetMinimumFee(nBytes, currentConfirmationTarget, mempool));
                if (coinControl && nFeeNeeded > 0 && coinControl->nMinimumTotalFee > nFeeNeeded) {
                    nFeeNeeded = coinControl->nMinimumTotalFee;
                }

                if (fUseInstantSend) {
                    nFeeNeeded = std::max(nFeeNeeded, CTxLockRequest(txNew).GetMinFee());
                }

                if (coinControl && coinControl->fOverrideFeeRate)
                    nFeeNeeded = coinControl->nFeeRate.GetFee(nBytes);

                // If we made it here and we aren't even able to meet the relay fee on the next pass, give up
                // because we must be at the maximum allowed fee.
                if (nFeeNeeded < ::minRelayTxFee.GetFee(nBytes)) {
                    strFailReason = _("Transaction too large for fee policy");
                    return false;
                }

                if (nFeeRet >= nFeeNeeded) {
                    // Reduce fee to only the needed amount if we have change
                    // output to increase.  This prevents potential overpayment
                    // in fees if the coins selected to meet nFeeNeeded result
                    // in a transaction that requires less fee than the prior
                    // iteration.
                    // TODO: The case where nSubtractFeeFromAmount > 0 remains
                    // to be addressed because it requires returning the fee to
                    // the payees and not the change output.
                    // TODO: The case where there is no change output remains
                    // to be addressed so we avoid creating too small an output.
                    if (nFeeRet > nFeeNeeded && nChangePosInOut != -1 && nSubtractFeeFromAmount == 0) {
                        CAmount extraFeePaid = nFeeRet - nFeeNeeded;
                        std::vector<CTxOut>::iterator change_position = txNew.vout.begin() + nChangePosInOut;
                        change_position->nValue += extraFeePaid;
                        nFeeRet -= extraFeePaid;
                    }
                    break; // Done, enough fee included.
                }

                // Try to reduce change to include necessary fee
                if (nChangePosInOut != -1 && nSubtractFeeFromAmount == 0) {
                    CAmount additionalFeeNeeded = nFeeNeeded - nFeeRet;
                    std::vector<CTxOut>::iterator change_position = txNew.vout.begin() + nChangePosInOut;
                    // Only reduce change if remaining amount is still a large enough output.
                    if (change_position->nValue >= MIN_FINAL_CHANGE + additionalFeeNeeded) {
                        change_position->nValue -= additionalFeeNeeded;
                        nFeeRet += additionalFeeNeeded;
                        break; // Done, able to increase fee from change
                    }
                }

                // Include more fee and try again.
                nFeeRet = nFeeNeeded;
                continue;
            }
        }

        if (sign) {
            CTransaction txNewConst(txNew);
            int nIn = 0;
            for (const auto& txpsin : vecTxPSInTmp) {
                const CScript& scriptPubKey = txpsin.prevPubKey;
                CScript& scriptSigRes = txNew.vin[nIn].scriptSig;

                if (!ProduceSignature(TransactionSignatureCreator(this, &txNewConst, nIn, SIGHASH_ALL), scriptPubKey, scriptSigRes)) {
                    strFailReason = _("Signing transaction failed");
                    return false;
                }

                nIn++;
            }
        }

        // Embed the constructed transaction data in wtxNew.
        wtxNew.SetTx(MakeTransactionRef(std::move(txNew)));
    }

    if (GetBoolArg("-walletrejectlongchains", DEFAULT_WALLET_REJECT_LONG_CHAINS)) {
        // Lastly, ensure this tx will pass the mempool's chain limits
        LockPoints lp;
        CTxMemPoolEntry entry(wtxNew.tx, 0, 0, 0, 0, 0, false, 0, lp);
        CTxMemPool::setEntries setAncestors;
        size_t nLimitAncestors = GetArg("-limitancestorcount", DEFAULT_ANCESTOR_LIMIT);
        size_t nLimitAncestorSize = GetArg("-limitancestorsize", DEFAULT_ANCESTOR_SIZE_LIMIT) * 1000;
        size_t nLimitDescendants = GetArg("-limitdescendantcount", DEFAULT_DESCENDANT_LIMIT);
        size_t nLimitDescendantSize = GetArg("-limitdescendantsize", DEFAULT_DESCENDANT_SIZE_LIMIT) * 1000;
        std::string errString;
        if (!mempool.CalculateMemPoolAncestors(entry, setAncestors, nLimitAncestors, nLimitAncestorSize, nLimitDescendants, nLimitDescendantSize, errString)) {
            strFailReason = _("Transaction has too long of a mempool chain");
            return false;
        }
    }
    return true;
}

/**
 * Call after CreateTransaction unless you want to abort
 */
bool CWallet::CommitTransaction(CWalletTx& wtxNew, CReserveKey& reservekey, CConnman* connman, CValidationState& state, const std::string& strCommand)
{
    {
        LOCK2(cs_main, cs_wallet);
        LogPrintf("CommitTransaction:\n%s", wtxNew.tx->ToString());
        {
            // Take key pair from key pool so it won't be used again
            reservekey.KeepKey();

            // Add tx to wallet, because if it has change it's also ours,
            // otherwise just for transaction history.
            AddToWallet(wtxNew);

            // Notify that old coins are spent
            std::set<uint256> updated_hahes;
            BOOST_FOREACH (const CTxIn& txin, wtxNew.tx->vin) {
                // notify only once
                if (updated_hahes.find(txin.prevout.hash) != updated_hahes.end())
                    continue;

                CWalletTx& coin = mapWallet[txin.prevout.hash];
                coin.BindWallet(this);
                NotifyTransactionChanged(this, txin.prevout.hash, CT_UPDATED);
                updated_hahes.insert(txin.prevout.hash);
            }
        }

        // Track how many getdata requests our transaction gets
        mapRequestCount[wtxNew.GetHash()] = 0;

        if (fBroadcastTransactions) {
            // Broadcast
            if (!wtxNew.AcceptToMemoryPool(maxTxFee, state)) {
                LogPrintf("CommitTransaction(): Transaction cannot be broadcast immediately, %s\n", state.GetRejectReason());
                // TODO: if we expect the failure to be long term or permanent, instead delete wtx from the wallet and return failure.
            } else {
                wtxNew.RelayWalletTransaction(connman, strCommand);
            }
        }
    }
    return true;
}

void CWallet::ListAccountCreditDebit(const std::string& strAccount, std::list<CAccountingEntry>& entries)
{
    CWalletDB walletdb(strWalletFile);
    return walletdb.ListAccountCreditDebit(strAccount, entries);
}

bool CWallet::AddAccountingEntry(const CAccountingEntry& acentry)
{
    CWalletDB walletdb(strWalletFile);

    return AddAccountingEntry(acentry, &walletdb);
}

bool CWallet::AddAccountingEntry(const CAccountingEntry& acentry, CWalletDB* pwalletdb)
{
    if (!pwalletdb->WriteAccountingEntry_Backend(acentry))
        return false;

    laccentries.push_back(acentry);
    CAccountingEntry& entry = laccentries.back();
    wtxOrdered.insert(make_pair(entry.nOrderPos, TxPair((CWalletTx*)0, &entry)));

    return true;
}

CAmount CWallet::GetRequiredFee(unsigned int nTxBytes)
{
    return std::max(minTxFee.GetFee(nTxBytes), ::minRelayTxFee.GetFee(nTxBytes));
}

CAmount CWallet::GetMinimumFee(unsigned int nTxBytes, unsigned int nConfirmTarget, const CTxMemPool& pool)
{
    // payTxFee is the user-set global for desired feerate
    return GetMinimumFee(nTxBytes, nConfirmTarget, pool, payTxFee.GetFee(nTxBytes));
}

CAmount CWallet::GetMinimumFee(unsigned int nTxBytes, unsigned int nConfirmTarget, const CTxMemPool& pool, CAmount targetFee)
{
    CAmount nFeeNeeded = targetFee;
    // User didn't set: use -txconfirmtarget to estimate...
    if (nFeeNeeded == 0) {
        int estimateFoundTarget = nConfirmTarget;
        nFeeNeeded = pool.estimateSmartFee(nConfirmTarget, &estimateFoundTarget).GetFee(nTxBytes);
        // ... unless we don't have enough mempool data for estimatefee, then use fallbackFee
        if (nFeeNeeded == 0)
            nFeeNeeded = fallbackFee.GetFee(nTxBytes);
    }
    // prevent user from paying a fee below minRelayTxFee or minTxFee
    nFeeNeeded = std::max(nFeeNeeded, GetRequiredFee(nTxBytes));
    // But always obey the maximum
    if (nFeeNeeded > maxTxFee)
        nFeeNeeded = maxTxFee;
    return nFeeNeeded;
}

DBErrors CWallet::LoadWallet(bool& fFirstRunRet)
{
    if (!fFileBacked)
        return DB_LOAD_OK;
    fFirstRunRet = false;
    DBErrors nLoadWalletRet = CWalletDB(strWalletFile, "cr+").LoadWallet(this);
    if (nLoadWalletRet == DB_NEED_REWRITE) {
        if (CDB::Rewrite(strWalletFile, "\x04pool")) {
            LOCK(cs_wallet);
            setInternalKeyPool.clear();
            setExternalKeyPool.clear();
            nKeysLeftSinceAutoBackup = 0;
            // Note: can't top-up keypool here, because wallet is locked.
            // User will be prompted to unlock wallet the next operation
            // that requires a new key.
        }
    }

    {
        LOCK2(cs_main, cs_wallet);
        for (auto& pair : mapWallet) {
            for (unsigned int i = 0; i < pair.second.tx->vout.size(); ++i) {
                if (IsMine(pair.second.tx->vout[i]) && !IsSpent(pair.first, i)) {
                    setWalletUTXO.insert(COutPoint(pair.first, i));
                }
            }
        }
    }

    if (nLoadWalletRet != DB_LOAD_OK)
        return nLoadWalletRet;
    fFirstRunRet = !vchDefaultKey.IsValid();

    uiInterface.LoadWallet(this);

    return DB_LOAD_OK;
}

DBErrors CWallet::ZapSelectTx(std::vector<uint256>& vHashIn, std::vector<uint256>& vHashOut)
{
    if (!fFileBacked)
        return DB_LOAD_OK;
    DBErrors nZapSelectTxRet = CWalletDB(strWalletFile, "cr+").ZapSelectTx(this, vHashIn, vHashOut);
    if (nZapSelectTxRet == DB_NEED_REWRITE) {
        if (CDB::Rewrite(strWalletFile, "\x04pool")) {
            LOCK(cs_wallet);
            setInternalKeyPool.clear();
            setExternalKeyPool.clear();
            // Note: can't top-up keypool here, because wallet is locked.
            // User will be prompted to unlock wallet the next operation
            // that requires a new key.
        }
    }

    if (nZapSelectTxRet != DB_LOAD_OK)
        return nZapSelectTxRet;

    MarkDirty();

    return DB_LOAD_OK;
}

DBErrors CWallet::ZapWalletTx(std::vector<CWalletTx>& vWtx)
{
    if (!fFileBacked)
        return DB_LOAD_OK;
    DBErrors nZapWalletTxRet = CWalletDB(strWalletFile, "cr+").ZapWalletTx(this, vWtx);
    if (nZapWalletTxRet == DB_NEED_REWRITE) {
        if (CDB::Rewrite(strWalletFile, "\x04pool")) {
            LOCK(cs_wallet);
            setInternalKeyPool.clear();
            setExternalKeyPool.clear();
            nKeysLeftSinceAutoBackup = 0;
            // Note: can't top-up keypool here, because wallet is locked.
            // User will be prompted to unlock wallet the next operation
            // that requires a new key.
        }
    }

    if (nZapWalletTxRet != DB_LOAD_OK)
        return nZapWalletTxRet;

    return DB_LOAD_OK;
}


bool CWallet::SetAddressBook(const CTxDestination& address, const std::string& strName, const std::string& strPurpose)
{
    bool fUpdated = false;
    {
        LOCK(cs_wallet); // mapAddressBook
        std::map<CTxDestination, CAddressBookData>::iterator mi = mapAddressBook.find(address);
        fUpdated = mi != mapAddressBook.end();
        mapAddressBook[address].name = strName;
        if (!strPurpose.empty()) /* update purpose only if requested */
            mapAddressBook[address].purpose = strPurpose;
    }
    NotifyAddressBookChanged(this, address, strName, ::IsMine(*this, address) != ISMINE_NO,
        strPurpose, (fUpdated ? CT_UPDATED : CT_NEW));
    if (!fFileBacked)
        return false;
    if (!strPurpose.empty() && !CWalletDB(strWalletFile).WritePurpose(CDynamicAddress(address).ToString(), strPurpose))
        return false;
    return CWalletDB(strWalletFile).WriteName(CDynamicAddress(address).ToString(), strName);
}

bool CWallet::DelAddressBook(const CTxDestination& address)
{
    {
        LOCK(cs_wallet); // mapAddressBook

        if (fFileBacked) {
            // Delete destdata tuples associated with address
            std::string strAddress = CDynamicAddress(address).ToString();
            BOOST_FOREACH (const PAIRTYPE(std::string, std::string) & item, mapAddressBook[address].destdata) {
                CWalletDB(strWalletFile).EraseDestData(strAddress, item.first);
            }
        }
        mapAddressBook.erase(address);
    }

    NotifyAddressBookChanged(this, address, "", ::IsMine(*this, address) != ISMINE_NO, "", CT_DELETED);

    if (!fFileBacked)
        return false;
    CWalletDB(strWalletFile).ErasePurpose(CDynamicAddress(address).ToString());
    return CWalletDB(strWalletFile).EraseName(CDynamicAddress(address).ToString());
}

bool CWallet::SetDefaultKey(const CPubKey& vchPubKey)
{
    if (fFileBacked) {
        if (!CWalletDB(strWalletFile).WriteDefaultKey(vchPubKey))
            return false;
    }
    vchDefaultKey = vchPubKey;
    return true;
}

/**
 * Mark old keypool keys as used,
 * and generate all new keys 
 */
bool CWallet::NewKeyPool()
{
    {
        LOCK(cs_wallet);
        CWalletDB walletdb(strWalletFile);
        BOOST_FOREACH (int64_t nIndex, setInternalKeyPool) {
            walletdb.ErasePool(nIndex);
        }
        setInternalKeyPool.clear();
        BOOST_FOREACH (int64_t nIndex, setExternalKeyPool) {
            walletdb.ErasePool(nIndex);
        }
        setExternalKeyPool.clear();
        privateSendClient.fEnablePrivateSend = false;
        nKeysLeftSinceAutoBackup = 0;

        if (!TopUpKeyPool())
            return false;

        LogPrintf("CWallet::NewKeyPool rewrote keypool\n");
    }
    return true;
}

size_t CWallet::KeypoolCountExternalKeys()
{
    AssertLockHeld(cs_wallet); // setExternalKeyPool
    return setExternalKeyPool.size();
}

size_t CWallet::KeypoolCountInternalKeys()
{
    AssertLockHeld(cs_wallet); // setInternalKeyPool
    return setInternalKeyPool.size();
}

bool CWallet::TopUpKeyPool(unsigned int kpSize)
{
    {
        LOCK(cs_wallet);

        if (IsLocked(true))
            return false;

        // Top up key pool
        unsigned int nTargetSize;
        if (kpSize > 0)
            nTargetSize = kpSize;
        else
            nTargetSize = std::max(GetArg("-keypool", DEFAULT_KEYPOOL_SIZE), (int64_t)0);

        // count amount of available keys (internal, external)
        // make sure the keypool of external and internal keys fits the user selected target (-keypool)
        int64_t amountExternal = setExternalKeyPool.size();
        int64_t amountInternal = setInternalKeyPool.size();
        int64_t missingExternal = std::max(std::max((int64_t)nTargetSize, (int64_t)1) - amountExternal, (int64_t)0);
        int64_t missingInternal = std::max(std::max((int64_t)nTargetSize, (int64_t)1) - amountInternal, (int64_t)0);

        if (!IsHDEnabled()) {
            // don't create extra internal keys
            missingInternal = 0;
        } else {
            nTargetSize *= 2;
        }
        bool fInternal = false;
        CWalletDB walletdb(strWalletFile);
        for (int64_t i = missingInternal + missingExternal; i--;) {
            int64_t nEnd = 1;
            if (i < missingInternal) {
                fInternal = true;
            }
            if (!setInternalKeyPool.empty()) {
                nEnd = *(--setInternalKeyPool.end()) + 1;
            }
            if (!setExternalKeyPool.empty()) {
                nEnd = std::max(nEnd, *(--setExternalKeyPool.end()) + 1);
            }
            // TODO: implement keypools for all accounts?
            if (!walletdb.WritePool(nEnd, CKeyPool(GenerateNewKey(0, fInternal), fInternal)))
                throw std::runtime_error("TopUpKeyPool(): writing generated key failed");

            if (fInternal) {
                setInternalKeyPool.insert(nEnd);
            } else {
                setExternalKeyPool.insert(nEnd);
            }
            LogPrintf("keypool added key %d, size=%u, internal=%d\n", nEnd, setInternalKeyPool.size() + setExternalKeyPool.size(), fInternal);

            double dProgress = 100.f * nEnd / (nTargetSize + 1);
            std::string strMsg = strprintf(_("Loading wallet... (%3.2f %%)"), dProgress);
            uiInterface.InitMessage(strMsg);
        }
    }
    return true;
}

void CWallet::ReserveKeyFromKeyPool(int64_t& nIndex, CKeyPool& keypool, bool fInternal)
{
    nIndex = -1;
    keypool.vchPubKey = CPubKey();
    {
        LOCK(cs_wallet);

        if (!IsLocked(true))
            TopUpKeyPool();

        fInternal = fInternal && IsHDEnabled();
        std::set<int64_t>& setKeyPool = fInternal ? setInternalKeyPool : setExternalKeyPool;

        // Get the oldest key
        if (setKeyPool.empty())
            return;

        CWalletDB walletdb(strWalletFile);

        nIndex = *setKeyPool.begin();
        setKeyPool.erase(nIndex);
        if (!walletdb.ReadPool(nIndex, keypool)) {
            throw std::runtime_error(std::string(__func__) + ": read failed");
        }
        if (!HaveKey(keypool.vchPubKey.GetID())) {
            throw std::runtime_error(std::string(__func__) + ": unknown key in key pool");
        }
        if (keypool.fInternal != fInternal) {
            throw std::runtime_error(std::string(__func__) + ": keypool entry misclassified");
        }

        assert(keypool.vchPubKey.IsValid());
        LogPrintf("keypool reserve %d\n", nIndex);
    }
}

void CWallet::KeepKey(int64_t nIndex)
{
    // Remove from key pool
    if (fFileBacked) {
        CWalletDB walletdb(strWalletFile);
        walletdb.ErasePool(nIndex);
        nKeysLeftSinceAutoBackup = nWalletBackups ? nKeysLeftSinceAutoBackup - 1 : 0;
    }
    LogPrintf("keypool keep %d\n", nIndex);
}

void CWallet::ReturnKey(int64_t nIndex, bool fInternal)
{
    // Return to key pool
    {
        LOCK(cs_wallet);
        if (fInternal) {
            setInternalKeyPool.insert(nIndex);
        } else {
            setExternalKeyPool.insert(nIndex);
        }
    }
    LogPrintf("keypool return %d\n", nIndex);
}

bool CWallet::GetKeyFromPool(CPubKey& result, bool fInternal)
{
    int64_t nIndex = 0;
    CKeyPool keypool;
    {
        LOCK(cs_wallet);
        ReserveKeyFromKeyPool(nIndex, keypool, fInternal);
        if (nIndex == -1) {
            if (IsLocked(true))
                return false;
            // TODO: implement keypool for all accouts?
            result = GenerateNewKey(0, fInternal);
            return true;
        }
        KeepKey(nIndex);
        result = keypool.vchPubKey;
    }
    return true;
}

static int64_t GetOldestKeyInPool(const std::set<int64_t>& setKeyPool, CWalletDB& walletdb)
{
    CKeyPool keypool;
    int64_t nIndex = *(setKeyPool.begin());
    if (!walletdb.ReadPool(nIndex, keypool)) {
        throw std::runtime_error(std::string(__func__) + ": read oldest key in keypool failed");
    }
    assert(keypool.vchPubKey.IsValid());
    return keypool.nTime;
}

int64_t CWallet::GetOldestKeyPoolTime()
{
    LOCK(cs_wallet);

    // if the keypool is empty, return <NOW>
    if (setExternalKeyPool.empty() && setInternalKeyPool.empty())
        return GetTime();

    CWalletDB walletdb(strWalletFile);
    int64_t oldestKey = -1;

    // load oldest key from keypool, get time and return
    if (!setInternalKeyPool.empty()) {
        oldestKey = std::max(GetOldestKeyInPool(setInternalKeyPool, walletdb), oldestKey);
    }
    if (!setExternalKeyPool.empty()) {
        oldestKey = std::max(GetOldestKeyInPool(setExternalKeyPool, walletdb), oldestKey);
    }
    return oldestKey;
}

std::map<CTxDestination, CAmount> CWallet::GetAddressBalances()
{
    std::map<CTxDestination, CAmount> balances;

    {
        LOCK(cs_wallet);
        BOOST_FOREACH (PAIRTYPE(uint256, CWalletTx) walletEntry, mapWallet) {
            CWalletTx* pcoin = &walletEntry.second;

            if (!pcoin->IsTrusted())
                continue;

            if (pcoin->IsCoinBase() && pcoin->GetBlocksToMaturity() > 0)
                continue;

            int nDepth = pcoin->GetDepthInMainChain();
            if (nDepth < (pcoin->IsFromMe(ISMINE_ALL) ? 0 : 1))
                continue;

            for (unsigned int i = 0; i < pcoin->tx->vout.size(); i++) {
                CTxDestination addr;
                if (!IsMine(pcoin->tx->vout[i]))
                    continue;
                if (!ExtractDestination(pcoin->tx->vout[i].scriptPubKey, addr))
                    continue;

                CAmount n = IsSpent(walletEntry.first, i) ? 0 : pcoin->tx->vout[i].nValue;

                if (!balances.count(addr))
                    balances[addr] = 0;
                balances[addr] += n;
            }
        }
    }

    return balances;
}

std::set<std::set<CTxDestination> > CWallet::GetAddressGroupings()
{
    AssertLockHeld(cs_wallet); // mapWallet
    std::set<std::set<CTxDestination> > groupings;
    std::set<CTxDestination> grouping;

    BOOST_FOREACH (PAIRTYPE(uint256, CWalletTx) walletEntry, mapWallet) {
        CWalletTx* pcoin = &walletEntry.second;

        if (pcoin->tx->vin.size() > 0) {
            bool any_mine = false;
            // group all input addresses with each other
            BOOST_FOREACH (CTxIn txin, pcoin->tx->vin) {
                CTxDestination address;
                if (!IsMine(txin)) /* If this input isn't mine, ignore it */
                    continue;
                if (!ExtractDestination(mapWallet[txin.prevout.hash].tx->vout[txin.prevout.n].scriptPubKey, address))
                    continue;
                grouping.insert(address);
                any_mine = true;
            }

            // group change with input addresses
            if (any_mine) {
                BOOST_FOREACH (CTxOut txout, pcoin->tx->vout)
                    if (IsChange(txout)) {
                        CTxDestination txoutAddr;
                        if (!ExtractDestination(txout.scriptPubKey, txoutAddr))
                            continue;
                        grouping.insert(txoutAddr);
                    }
            }
            if (grouping.size() > 0) {
                groupings.insert(grouping);
                grouping.clear();
            }
        }

        // group lone addrs by themselves
        for (unsigned int i = 0; i < pcoin->tx->vout.size(); i++)
            if (IsMine(pcoin->tx->vout[i])) {
                CTxDestination address;
                if (!ExtractDestination(pcoin->tx->vout[i].scriptPubKey, address))
                    continue;
                grouping.insert(address);
                groupings.insert(grouping);
                grouping.clear();
            }
    }

    std::set<std::set<CTxDestination>*> uniqueGroupings;        // a set of pointers to groups of addresses
    std::map<CTxDestination, std::set<CTxDestination>*> setmap; // map addresses to the unique group containing it
    BOOST_FOREACH (std::set<CTxDestination> _grouping, groupings) {
        // make a set of all the groups hit by this new group
        std::set<std::set<CTxDestination>*> hits;
        std::map<CTxDestination, std::set<CTxDestination>*>::iterator it;
        BOOST_FOREACH (CTxDestination address, _grouping)
            if ((it = setmap.find(address)) != setmap.end())
                hits.insert((*it).second);

        // merge all hit groups into a new single group and delete old groups
        std::set<CTxDestination>* merged = new std::set<CTxDestination>(_grouping);
        BOOST_FOREACH (std::set<CTxDestination>* hit, hits) {
            merged->insert(hit->begin(), hit->end());
            uniqueGroupings.erase(hit);
            delete hit;
        }
        uniqueGroupings.insert(merged);

        // update setmap
        BOOST_FOREACH (CTxDestination element, *merged)
            setmap[element] = merged;
    }

    std::set<std::set<CTxDestination> > ret;
    BOOST_FOREACH (std::set<CTxDestination>* uniqueGrouping, uniqueGroupings) {
        ret.insert(*uniqueGrouping);
        delete uniqueGrouping;
    }

    return ret;
}

CAmount CWallet::GetAccountBalance(const std::string& strAccount, int nMinDepth, const isminefilter& filter, bool fAddLockConf)
{
    CWalletDB walletdb(strWalletFile);
    return GetAccountBalance(walletdb, strAccount, nMinDepth, filter, fAddLockConf);
}

CAmount CWallet::GetAccountBalance(CWalletDB& walletdb, const std::string& strAccount, int nMinDepth, const isminefilter& filter, bool fAddLockConf)
{
    CAmount nBalance = 0;

    // Tally wallet transactions
    for (std::map<uint256, CWalletTx>::iterator it = mapWallet.begin(); it != mapWallet.end(); ++it) {
        const CWalletTx& wtx = (*it).second;
        if (!CheckFinalTx(wtx) || wtx.GetBlocksToMaturity() > 0 || wtx.GetDepthInMainChain(fAddLockConf) < 0)
            continue;

        CAmount nReceived, nSent, nFee;
        wtx.GetAccountAmounts(strAccount, nReceived, nSent, nFee, filter);

        if (nReceived != 0 && wtx.GetDepthInMainChain(fAddLockConf) >= nMinDepth)
            nBalance += nReceived;
        nBalance -= nSent + nFee;
    }

    // Tally internal accounting entries
    nBalance += walletdb.GetAccountCreditDebit(strAccount);

    return nBalance;
}

std::set<CTxDestination> CWallet::GetAccountAddresses(const std::string& strAccount) const
{
    LOCK(cs_wallet);
    std::set<CTxDestination> result;
    BOOST_FOREACH (const PAIRTYPE(CTxDestination, CAddressBookData) & item, mapAddressBook) {
        const CTxDestination& address = item.first;
        const std::string& strName = item.second.name;
        if (strName == strAccount)
            result.insert(address);
    }
    return result;
}

bool CReserveKey::GetReservedKey(CPubKey& pubkey, bool fInternalIn)
{
    if (nIndex == -1) {
        CKeyPool keypool;
        pwallet->ReserveKeyFromKeyPool(nIndex, keypool, fInternalIn);
        if (nIndex != -1) {
            vchPubKey = keypool.vchPubKey;
        } else {
            return false;
        }
        fInternal = keypool.fInternal;
    }
    assert(vchPubKey.IsValid());
    pubkey = vchPubKey;
    return true;
}

void CReserveKey::KeepKey()
{
    if (nIndex != -1) {
        pwallet->KeepKey(nIndex);
    }
    nIndex = -1;
    vchPubKey = CPubKey();
}

void CReserveKey::ReturnKey()
{
    if (nIndex != -1) {
        pwallet->ReturnKey(nIndex, fInternal);
    }
    nIndex = -1;
    vchPubKey = CPubKey();
}

static void LoadReserveKeysToSet(std::set<CKeyID>& setAddress, const std::set<int64_t>& setKeyPool, CWalletDB& walletdb)
{
    BOOST_FOREACH (const int64_t& id, setKeyPool) {
        CKeyPool keypool;
        if (!walletdb.ReadPool(id, keypool))
            throw std::runtime_error(std::string(__func__) + ": read failed");
        assert(keypool.vchPubKey.IsValid());
        CKeyID keyID = keypool.vchPubKey.GetID();
        setAddress.insert(keyID);
    }
}

void CWallet::GetAllReserveKeys(std::set<CKeyID>& setAddress) const
{
    setAddress.clear();

    CWalletDB walletdb(strWalletFile);

    LOCK2(cs_main, cs_wallet);
    LoadReserveKeysToSet(setAddress, setInternalKeyPool, walletdb);
    LoadReserveKeysToSet(setAddress, setExternalKeyPool, walletdb);

    BOOST_FOREACH (const CKeyID& keyID, setAddress) {
        if (!HaveKey(keyID)) {
            throw std::runtime_error(std::string(__func__) + ": unknown key in key pool");
        }
    }
}

bool CWallet::UpdatedTransaction(const uint256& hashTx)
{
    {
        LOCK(cs_wallet);
        // Only notify UI if this transaction is in this wallet
        std::map<uint256, CWalletTx>::const_iterator mi = mapWallet.find(hashTx);
        if (mi != mapWallet.end()) {
            NotifyTransactionChanged(this, hashTx, CT_UPDATED);
            return true;
        }
    }
    return false;
}

void CWallet::GetScriptForMining(boost::shared_ptr<CReserveScript>& script)
{
    boost::shared_ptr<CReserveKey> rKey(new CReserveKey(this));
    CPubKey pubkey;
    if (!rKey->GetReservedKey(pubkey, false))
        return;

    script = rKey;
    script->reserveScript = CScript() << ToByteVector(pubkey) << OP_CHECKSIG;
}

void CWallet::LockCoin(const COutPoint& output)
{
    AssertLockHeld(cs_wallet); // setLockedCoins
    setLockedCoins.insert(output);
    std::map<uint256, CWalletTx>::iterator it = mapWallet.find(output.hash);
    if (it != mapWallet.end())
        it->second.MarkDirty(); // recalculate all credits for this tx

    fAnonymizableTallyCached = false;
    fAnonymizableTallyCachedNonDenom = false;
}

void CWallet::UnlockCoin(const COutPoint& output)
{
    AssertLockHeld(cs_wallet); // setLockedCoins
    setLockedCoins.erase(output);
    std::map<uint256, CWalletTx>::iterator it = mapWallet.find(output.hash);
    if (it != mapWallet.end())
        it->second.MarkDirty(); // recalculate all credits for this tx

    fAnonymizableTallyCached = false;
    fAnonymizableTallyCachedNonDenom = false;
}

void CWallet::UnlockAllCoins()
{
    AssertLockHeld(cs_wallet); // setLockedCoins
    setLockedCoins.clear();
}

bool CWallet::IsLockedCoin(uint256 hash, unsigned int n) const
{
    AssertLockHeld(cs_wallet); // setLockedCoins
    COutPoint outpt(hash, n);

    return (setLockedCoins.count(outpt) > 0);
}

void CWallet::ListLockedCoins(std::vector<COutPoint>& vOutpts)
{
    AssertLockHeld(cs_wallet); // setLockedCoins
    for (std::set<COutPoint>::iterator it = setLockedCoins.begin();
         it != setLockedCoins.end(); it++) {
        COutPoint outpt = (*it);
        vOutpts.push_back(outpt);
    }
}

/** @} */ // end of Actions

class CAffectedKeysVisitor : public boost::static_visitor<void>
{
private:
    const CKeyStore& keystore;
    std::vector<CKeyID>& vKeys;

public:
    CAffectedKeysVisitor(const CKeyStore& keystoreIn, std::vector<CKeyID>& vKeysIn) : keystore(keystoreIn), vKeys(vKeysIn) {}

    void Process(const CScript& script)
    {
        txnouttype type;
        std::vector<CTxDestination> vDest;
        int nRequired;
        if (ExtractDestinations(script, type, vDest, nRequired)) {
            BOOST_FOREACH (const CTxDestination& dest, vDest)
                boost::apply_visitor(*this, dest);
        }
    }

    void operator()(const CKeyID& keyId)
    {
        if (keystore.HaveKey(keyId))
            vKeys.push_back(keyId);
    }

    void operator()(const CScriptID& scriptId)
    {
        CScript script;
        if (keystore.GetCScript(scriptId, script))
            Process(script);
    }

    void operator()(const CNoDestination& none) {}
};

void CWallet::GetKeyBirthTimes(std::map<CTxDestination, int64_t>& mapKeyBirth) const
{
    AssertLockHeld(cs_wallet); // mapKeyMetadata
    mapKeyBirth.clear();

    // get birth times for keys with metadata
    for (const auto& entry : mapKeyMetadata) {
        if (entry.second.nCreateTime) {
            mapKeyBirth[entry.first] = entry.second.nCreateTime;
        }
    }

    // map in which we'll infer heights of other keys
    CBlockIndex* pindexMax = chainActive[std::max(0, chainActive.Height() - 144)]; // the tip can be reorganised; use a 144-block safety margin
    std::map<CKeyID, CBlockIndex*> mapKeyFirstBlock;
    std::set<CKeyID> setKeys;
    GetKeys(setKeys);
    BOOST_FOREACH (const CKeyID& keyid, setKeys) {
        if (mapKeyBirth.count(keyid) == 0)
            mapKeyFirstBlock[keyid] = pindexMax;
    }
    setKeys.clear();

    // if there are no such keys, we're done
    if (mapKeyFirstBlock.empty())
        return;

    // find first block that affects those keys, if there are any left
    std::vector<CKeyID> vAffected;
    for (std::map<uint256, CWalletTx>::const_iterator it = mapWallet.begin(); it != mapWallet.end(); it++) {
        // iterate over all wallet transactions...
        const CWalletTx& wtx = (*it).second;
        BlockMap::const_iterator blit = mapBlockIndex.find(wtx.hashBlock);
        if (blit != mapBlockIndex.end() && chainActive.Contains(blit->second)) {
            // ... which are already in a block
            int nHeight = blit->second->nHeight;
            BOOST_FOREACH (const CTxOut& txout, wtx.tx->vout) {
                // iterate over all their outputs
                CAffectedKeysVisitor(*this, vAffected).Process(txout.scriptPubKey);
                BOOST_FOREACH (const CKeyID& keyid, vAffected) {
                    // ... and all their affected keys
                    std::map<CKeyID, CBlockIndex*>::iterator rit = mapKeyFirstBlock.find(keyid);
                    if (rit != mapKeyFirstBlock.end() && nHeight < rit->second->nHeight)
                        rit->second = blit->second;
                }
                vAffected.clear();
            }
        }
    }

    // Extract block timestamps for those keys
    for (std::map<CKeyID, CBlockIndex*>::const_iterator it = mapKeyFirstBlock.begin(); it != mapKeyFirstBlock.end(); it++)
        mapKeyBirth[it->first] = it->second->GetBlockTime() - 7200; // block times can be 2h off
}

bool CWallet::AddDestData(const CTxDestination& dest, const std::string& key, const std::string& value)
{
    if (boost::get<CNoDestination>(&dest))
        return false;

    mapAddressBook[dest].destdata.insert(std::make_pair(key, value));
    if (!fFileBacked)
        return true;
    return CWalletDB(strWalletFile).WriteDestData(CDynamicAddress(dest).ToString(), key, value);
}

bool CWallet::EraseDestData(const CTxDestination& dest, const std::string& key)
{
    if (!mapAddressBook[dest].destdata.erase(key))
        return false;
    if (!fFileBacked)
        return true;
    return CWalletDB(strWalletFile).EraseDestData(CDynamicAddress(dest).ToString(), key);
}

bool CWallet::LoadDestData(const CTxDestination& dest, const std::string& key, const std::string& value)
{
    mapAddressBook[dest].destdata.insert(std::make_pair(key, value));
    return true;
}

bool CWallet::GetDestData(const CTxDestination& dest, const std::string& key, std::string* value) const
{
    std::map<CTxDestination, CAddressBookData>::const_iterator i = mapAddressBook.find(dest);
    if (i != mapAddressBook.end()) {
        CAddressBookData::StringMap::const_iterator j = i->second.destdata.find(key);
        if (j != i->second.destdata.end()) {
            if (value)
                *value = j->second;
            return true;
        }
    }
    return false;
}

std::string CWallet::GetWalletHelpString(bool showDebug)
{
    std::string strUsage = HelpMessageGroup(_("Wallet options:"));
    strUsage += HelpMessageOpt("-disablewallet", _("Do not load the wallet and disable wallet RPC calls"));
    strUsage += HelpMessageOpt("-keypool=<n>", strprintf(_("Set key pool size to <n> (default: %u)"), DEFAULT_KEYPOOL_SIZE));
    strUsage += HelpMessageOpt("-fallbackfee=<amt>", strprintf(_("A fee rate (in %s/kB) that will be used when fee estimation has insufficient data (default: %s)"),
                                                         CURRENCY_UNIT, FormatMoney(DEFAULT_FALLBACK_FEE)));
    strUsage += HelpMessageOpt("-mintxfee=<amt>", strprintf(_("Fees (in %s/kB) smaller than this are considered zero fee for transaction creation (default: %s)"),
                                                      CURRENCY_UNIT, FormatMoney(DEFAULT_TRANSACTION_MINFEE)));
    strUsage += HelpMessageOpt("-paytxfee=<amt>", strprintf(_("Fee (in %s/kB) to add to transactions you send (default: %s)"),
                                                      CURRENCY_UNIT, FormatMoney(payTxFee.GetFeePerK())));
    strUsage += HelpMessageOpt("-rescan", _("Rescan the block chain for missing wallet transactions on startup"));
    strUsage += HelpMessageOpt("-salvagewallet", _("Attempt to recover private keys from a corrupt wallet on startup"));
    if (showDebug)
        strUsage += HelpMessageOpt("-sendfreetransactions", strprintf(_("Send transactions as zero-fee transactions if possible (default: %u)"), DEFAULT_SEND_FREE_TRANSACTIONS));
    strUsage += HelpMessageOpt("-spendzeroconfchange", strprintf(_("Spend unconfirmed change when sending transactions (default: %u)"), DEFAULT_SPEND_ZEROCONF_CHANGE));
    strUsage += HelpMessageOpt("-txconfirmtarget=<n>", strprintf(_("If paytxfee is not set, include enough fee so transactions begin confirmation on average within n blocks (default: %u)"), DEFAULT_TX_CONFIRM_TARGET));
    strUsage += HelpMessageOpt("-usehd", _("Use hierarchical deterministic key generation (HD) after BIP39/BIP44. Only has effect during wallet creation/first start") + " " + strprintf(_("(default: %u)"), DEFAULT_USE_HD_WALLET));
    strUsage += HelpMessageOpt("-mnemonic", _("User defined mnemonic for HD wallet (bip39). Only has effect during wallet creation/first start (default: randomly generated)"));
    strUsage += HelpMessageOpt("-mnemonicpassphrase", _("User defined mnemonic passphrase for HD wallet (BIP39). Only has effect during wallet creation/first start (default: empty string)"));
    strUsage += HelpMessageOpt("-hdseed", _("User defined seed for HD wallet (should be in hex). Only has effect during wallet creation/first start (default: randomly generated)"));
    strUsage += HelpMessageOpt("-upgradewallet", _("Upgrade wallet to latest format on startup"));
    strUsage += HelpMessageOpt("-wallet=<file>", _("Specify wallet file (within data directory)") + " " + strprintf(_("(default: %s)"), DEFAULT_WALLET_DAT));
    strUsage += HelpMessageOpt("-walletbroadcast", _("Make the wallet broadcast transactions") + " " + strprintf(_("(default: %u)"), DEFAULT_WALLETBROADCAST));
    strUsage += HelpMessageOpt("-walletnotify=<cmd>", _("Execute command when a wallet transaction changes (%s in cmd is replaced by TxID)"));
    strUsage += HelpMessageOpt("-zapwallettxes=<mode>", _("Delete all wallet transactions and only recover those parts of the blockchain through -rescan on startup") +
                                                            " " + _("(1 = keep tx meta data e.g. account owner and payment request information, 2 = drop tx meta data)"));
    strUsage += HelpMessageOpt("-createwalletbackups=<n>", strprintf(_("Number of automatic wallet backups (default: %u)"), nWalletBackups));
    strUsage += HelpMessageOpt("-walletbackupsdir=<dir>", _("Specify full path to directory for automatic wallet backups (must exist)"));
    strUsage += HelpMessageOpt("-keepass", strprintf(_("Use KeePass 2 integration using KeePassHttp plugin (default: %u)"), 0));
    strUsage += HelpMessageOpt("-keepassport=<port>", strprintf(_("Connect to KeePassHttp on port <port> (default: %u)"), DEFAULT_KEEPASS_HTTP_PORT));
    strUsage += HelpMessageOpt("-keepasskey=<key>", _("KeePassHttp key for AES encrypted communication with KeePass"));
    strUsage += HelpMessageOpt("-keepassid=<name>", _("KeePassHttp id for the established association"));
    strUsage += HelpMessageOpt("-keepassname=<name>", _("Name to construct url for KeePass entry that stores the wallet passphrase"));

    if (showDebug) {
        strUsage += HelpMessageGroup(_("Wallet debugging/testing options:"));

        strUsage += HelpMessageOpt("-dblogsize=<n>", strprintf("Flush wallet database activity from memory to disk log every <n> megabytes (default: %u)", DEFAULT_WALLET_DBLOGSIZE));
        strUsage += HelpMessageOpt("-flushwallet", strprintf("Run a thread to flush wallet periodically (default: %u)", DEFAULT_FLUSHWALLET));
        strUsage += HelpMessageOpt("-privdb", strprintf("Sets the DB_PRIVATE flag in the wallet db environment (default: %u)", DEFAULT_WALLET_PRIVDB));
        strUsage += HelpMessageOpt("-walletrejectlongchains", strprintf(_("Wallet will not create transactions that violate mempool chain limits (default: %u)"), DEFAULT_WALLET_REJECT_LONG_CHAINS));
    }

    return strUsage;
}

CWallet* CWallet::CreateWalletFromFile(const std::string walletFile)
{
    // needed to restore wallet transaction meta data after -zapwallettxes
    std::vector<CWalletTx> vWtx;

    if (GetBoolArg("-zapwallettxes", false)) {
        uiInterface.InitMessage(_("Zapping all transactions from wallet..."));

        CWallet* tempWallet = new CWallet(walletFile);
        DBErrors nZapWalletRet = tempWallet->ZapWalletTx(vWtx);
        if (nZapWalletRet != DB_LOAD_OK) {
            InitError(strprintf(_("Error loading %s: Wallet corrupted"), walletFile));
            return NULL;
        }

        delete tempWallet;
        tempWallet = NULL;
    }

    uiInterface.InitMessage(_("Loading wallet..."));

    int64_t nStart = GetTimeMillis();
    bool fFirstRun = true;
    CWallet* walletInstance = new CWallet(walletFile);
    DBErrors nLoadWalletRet = walletInstance->LoadWallet(fFirstRun);
    if (nLoadWalletRet != DB_LOAD_OK) {
        if (nLoadWalletRet == DB_CORRUPT) {
            InitError(strprintf(_("Error loading %s: Wallet corrupted"), walletFile));
            return NULL;
        } else if (nLoadWalletRet == DB_NONCRITICAL_ERROR) {
            InitWarning(strprintf(_("Error reading %s! All keys read correctly, but transaction data"
                                    " or address book entries might be missing or incorrect."),
                walletFile));
        } else if (nLoadWalletRet == DB_TOO_NEW) {
            InitError(strprintf(_("Error loading %s: Wallet requires newer version of %s"), walletFile, _(PACKAGE_NAME)));
            return NULL;
        } else if (nLoadWalletRet == DB_NEED_REWRITE) {
            InitError(strprintf(_("Wallet needed to be rewritten: restart %s to complete"), _(PACKAGE_NAME)));
            return NULL;
        } else {
            InitError(strprintf(_("Error loading %s"), walletFile));
            return NULL;
        }
    }

    if (GetBoolArg("-upgradewallet", fFirstRun)) {
        int nMaxVersion = GetArg("-upgradewallet", 0);
        if (nMaxVersion == 0) // the -upgradewallet without argument case
        {
            LogPrintf("Performing wallet upgrade to %i\n", FEATURE_LATEST);
            nMaxVersion = CLIENT_VERSION;
            walletInstance->SetMinVersion(FEATURE_LATEST); // permanently upgrade the wallet immediately
        } else
            LogPrintf("Allowing wallet upgrade up to %i\n", nMaxVersion);
        if (nMaxVersion < walletInstance->GetVersion()) {
            InitError(_("Cannot downgrade wallet"));
            return NULL;
        }
        walletInstance->SetMaxVersion(nMaxVersion);
    }

    if (fFirstRun) {
        // Create new keyUser and set as default key
        if (GetBoolArg("-usehd", DEFAULT_USE_HD_WALLET) && !walletInstance->IsHDEnabled()) {
            if (GetArg("-mnemonicpassphrase", "").size() > 256) {
                InitError(_("Mnemonic passphrase is too long, must be at most 256 characters"));
                return NULL;
            }
            // generate a new master key
            walletInstance->GenerateNewHDChain();

            // ensure this wallet.dat can only be opened by clients supporting HD
            walletInstance->SetMinVersion(FEATURE_HD);
        }

        CPubKey newDefaultKey;
        if (walletInstance->GetKeyFromPool(newDefaultKey, false)) {
            walletInstance->SetDefaultKey(newDefaultKey);
            if (!walletInstance->SetAddressBook(walletInstance->vchDefaultKey.GetID(), "", "receive")) {
                InitError(_("Cannot write default address") += "\n");
                return NULL;
            }
        }

        walletInstance->SetBestChain(chainActive.GetLocator());

        // Try to create wallet backup right after new wallet was created
        std::string strBackupWarning;
        std::string strBackupError;
        if (!AutoBackupWallet(walletInstance, "", strBackupWarning, strBackupError)) {
            if (!strBackupWarning.empty()) {
                InitWarning(strBackupWarning);
            }
            if (!strBackupError.empty()) {
                InitError(strBackupError);
                return NULL;
            }
        }

    } else if (IsArgSet("-usehd")) {
        bool useHD = GetBoolArg("-usehd", DEFAULT_USE_HD_WALLET);
        if (walletInstance->IsHDEnabled() && !useHD) {
            InitError(strprintf(_("Error loading %s: You can't disable HD on a already existing HD wallet"),
                walletInstance->strWalletFile));
            return NULL;
        }
        if (!walletInstance->IsHDEnabled() && useHD) {
            InitError(strprintf(_("Error loading %s: You can't enable HD on a already existing non-HD wallet"),
                walletInstance->strWalletFile));
            return NULL;
        }
    }

    // Warn user every time he starts non-encrypted HD wallet
    if (GetBoolArg("-usehd", DEFAULT_USE_HD_WALLET) && !walletInstance->IsLocked()) {
        InitWarning(_("Make sure to encrypt your wallet and delete all non-encrypted backups after you verified that wallet works!"));
    }

    LogPrintf(" wallet      %15dms\n", GetTimeMillis() - nStart);

    RegisterValidationInterface(walletInstance);

    CBlockIndex* pindexRescan = chainActive.Tip();
    if (GetBoolArg("-rescan", false))
        pindexRescan = chainActive.Genesis();
    else {
        CWalletDB walletdb(walletFile);
        CBlockLocator locator;
        if (walletdb.ReadBestBlock(locator))
            pindexRescan = FindForkInGlobalIndex(chainActive, locator);
        else
            pindexRescan = chainActive.Genesis();
    }
    if (chainActive.Tip() && chainActive.Tip() != pindexRescan) {
        //We can't rescan beyond non-pruned blocks, stop and throw an error
        //this might happen if a user uses a old wallet within a pruned node
        // or if he ran -disablewallet for a longer time, then decided to re-enable
        if (fPruneMode) {
            CBlockIndex* block = chainActive.Tip();
            while (block && block->pprev && (block->pprev->nStatus & BLOCK_HAVE_DATA) && block->pprev->nTx > 0 && pindexRescan != block)
                block = block->pprev;

            if (pindexRescan != block) {
                InitError(_("Prune: last wallet synchronisation goes beyond pruned data. You need to -reindex (download the whole blockchain again in case of pruned node)"));
                return NULL;
            }
        }

        uiInterface.InitMessage(_("Rescanning..."));
        LogPrintf("Rescanning last %i blocks (from block %i)...\n", chainActive.Height() - pindexRescan->nHeight, pindexRescan->nHeight);
        nStart = GetTimeMillis();
        walletInstance->ScanForWalletTransactions(pindexRescan, true);
        LogPrintf(" rescan      %15dms\n", GetTimeMillis() - nStart);
        walletInstance->SetBestChain(chainActive.GetLocator());
        CWalletDB::IncrementUpdateCounter();

        // Restore wallet transaction metadata after -zapwallettxes=1
        if (GetBoolArg("-zapwallettxes", false) && GetArg("-zapwallettxes", "1") != "2") {
            CWalletDB walletdb(walletFile);

            BOOST_FOREACH (const CWalletTx& wtxOld, vWtx) {
                uint256 hash = wtxOld.GetHash();
                std::map<uint256, CWalletTx>::iterator mi = walletInstance->mapWallet.find(hash);
                if (mi != walletInstance->mapWallet.end()) {
                    const CWalletTx* copyFrom = &wtxOld;
                    CWalletTx* copyTo = &mi->second;
                    copyTo->mapValue = copyFrom->mapValue;
                    copyTo->vOrderForm = copyFrom->vOrderForm;
                    copyTo->nTimeReceived = copyFrom->nTimeReceived;
                    copyTo->nTimeSmart = copyFrom->nTimeSmart;
                    copyTo->fFromMe = copyFrom->fFromMe;
                    copyTo->strFromAccount = copyFrom->strFromAccount;
                    copyTo->nOrderPos = copyFrom->nOrderPos;
                    walletdb.WriteTx(*copyTo);
                }
            }
        }
    }
    walletInstance->SetBroadcastTransactions(GetBoolArg("-walletbroadcast", DEFAULT_WALLETBROADCAST));

    {
        LOCK(walletInstance->cs_wallet);
        LogPrintf("setExternalKeyPool.size() = %u\n", walletInstance->KeypoolCountExternalKeys());
        LogPrintf("setInternalKeyPool.size() = %u\n", walletInstance->KeypoolCountInternalKeys());
        LogPrintf("mapWallet.size() = %u\n", walletInstance->mapWallet.size());
        LogPrintf("mapAddressBook.size() = %u\n", walletInstance->mapAddressBook.size());
    }

    return walletInstance;
}

bool CWallet::InitLoadWallet()
{
    if (GetBoolArg("-disablewallet", DEFAULT_DISABLE_WALLET)) {
        pwalletMain = NULL;
        LogPrintf("Wallet disabled!\n");
        return true;
    }

    std::string walletFile = GetArg("-wallet", DEFAULT_WALLET_DAT);

    CWallet* const pwallet = CreateWalletFromFile(walletFile);
    if (!pwallet) {
        return false;
    }
    pwalletMain = pwallet;

    return true;
}

std::atomic<bool> CWallet::fFlushThreadRunning(false);

void CWallet::postInitProcess(boost::thread_group& threadGroup)
{
    // Add wallet transactions that aren't already in a block to mempool
    // Do this here as mempool requires genesis block to be loaded
    ReacceptWalletTransactions();

    // Run a thread to flush wallet periodically
    if (!CWallet::fFlushThreadRunning.exchange(true)) {
        threadGroup.create_thread(ThreadFlushWalletDB);
    }
}

bool CWallet::ParameterInteraction()
{
    if (GetBoolArg("-disablewallet", DEFAULT_DISABLE_WALLET))
        return true;

    if (GetBoolArg("-blocksonly", DEFAULT_BLOCKSONLY) && SoftSetBoolArg("-walletbroadcast", false)) {
        LogPrintf("%s: parameter interaction: -blocksonly=1 -> setting -walletbroadcast=0\n", __func__);
    }

    if (GetBoolArg("-salvagewallet", false) && SoftSetBoolArg("-rescan", true)) {
        // Rewrite just private keys: rescan to find transactions
        LogPrintf("%s: parameter interaction: -salvagewallet=1 -> setting -rescan=1\n", __func__);
    }

    // -zapwallettx implies a rescan
    if (GetBoolArg("-zapwallettxes", false) && SoftSetBoolArg("-rescan", true)) {
        LogPrintf("%s: parameter interaction: -zapwallettxes=<mode> -> setting -rescan=1\n", __func__);
    }

    if (GetBoolArg("-sysperms", false))
        return InitError("-sysperms is not allowed in combination with enabled wallet functionality");
    if (GetArg("-prune", 0) && GetBoolArg("-rescan", false))
        return InitError(_("Rescans are not possible in pruned mode. You will need to use -reindex which will download the whole blockchain again."));

    if (::minRelayTxFee.GetFeePerK() > HIGH_TX_FEE_PER_KB)
        InitWarning(AmountHighWarn("-minrelaytxfee") + " " +
                    _("The wallet will avoid paying less than the minimum relay fee."));

    if (IsArgSet("-mintxfee")) {
        CAmount n = 0;
        if (!ParseMoney(GetArg("-mintxfee", ""), n) || 0 == n)
            return InitError(AmountErrMsg("mintxfee", GetArg("-mintxfee", "")));
        if (n > HIGH_TX_FEE_PER_KB)
            InitWarning(AmountHighWarn("-mintxfee") + " " +
                        _("This is the minimum transaction fee you pay on every transaction."));
        CWallet::minTxFee = CFeeRate(n);
    }
    if (IsArgSet("-fallbackfee")) {
        CAmount nFeePerK = 0;
        if (!ParseMoney(GetArg("-fallbackfee", ""), nFeePerK))
            return InitError(strprintf(_("Invalid amount for -fallbackfee=<amount>: '%s'"), GetArg("-fallbackfee", "")));
        if (nFeePerK > HIGH_TX_FEE_PER_KB)
            InitWarning(AmountHighWarn("-fallbackfee is set very high! This is the transaction fee you may pay when fee estimates are not available."));
        CWallet::fallbackFee = CFeeRate(nFeePerK);
    }
    if (IsArgSet("-paytxfee")) {
        CAmount nFeePerK = 0;
        if (!ParseMoney(GetArg("-paytxfee", ""), nFeePerK))
            return InitError(AmountErrMsg("paytxfee", GetArg("-paytxfee", "")));
        if (nFeePerK > HIGH_TX_FEE_PER_KB)
            InitWarning(AmountHighWarn("-paytxfee is set very high! This is the transaction fee you will pay if you send a transaction."));
        payTxFee = CFeeRate(nFeePerK, 1000);
        if (payTxFee < ::minRelayTxFee) {
            return InitError(strprintf(_("Invalid amount for -paytxfee=<amount>: '%s' (must be at least %s)"),
                GetArg("-paytxfee", ""), ::minRelayTxFee.ToString()));
        }
    }
    if (IsArgSet("-maxtxfee")) {
        CAmount nMaxFee = 0;
        if (!ParseMoney(GetArg("-maxtxfee", ""), nMaxFee))
            return InitError(AmountErrMsg("maxtxfee", GetArg("-maxtxfee", "")));
        if (nMaxFee > HIGH_MAX_TX_FEE)
            InitWarning(_("-maxtxfee is set very high! Fees this large could be paid on a single transaction."));
        maxTxFee = nMaxFee;
        if (CFeeRate(maxTxFee, 1000) < ::minRelayTxFee) {
            return InitError(strprintf(_("Invalid amount for -maxtxfee=<amount>: '%s' (must be at least the minrelay fee of %s to prevent stuck transactions)"),
                GetArg("-maxtxfee", ""), ::minRelayTxFee.ToString()));
        }
    }
    nTxConfirmTarget = GetArg("-txconfirmtarget", DEFAULT_TX_CONFIRM_TARGET);
    bSpendZeroConfChange = GetBoolArg("-spendzeroconfchange", DEFAULT_SPEND_ZEROCONF_CHANGE);
    fSendFreeTransactions = GetBoolArg("-sendfreetransactions", DEFAULT_SEND_FREE_TRANSACTIONS);

    if (fSendFreeTransactions && GetArg("-limitfreerelay", DEFAULT_LIMITFREERELAY) <= 0)
        return InitError("Creation of free transactions with their relay disabled is not supported.");

    if (IsArgSet("-walletbackupsdir")) {
        if (!boost::filesystem::is_directory(GetArg("-walletbackupsdir", ""))) {
            LogPrintf("%s: Warning: incorrect parameter -walletbackupsdir, path must exist! Using default path.\n", __func__);
            InitWarning("Warning: incorrect parameter -walletbackupsdir, path must exist! Using default path.\n");

            ForceRemoveArg("-walletbackupsdir");
        }
    }

    return true;
}

bool CWallet::InitAutoBackup()
{
    if (GetBoolArg("-disablewallet", DEFAULT_DISABLE_WALLET))
        return true;

    std::string strWarning;
    std::string strError;

    nWalletBackups = GetArg("-createwalletbackups", 10);
    nWalletBackups = std::max(0, std::min(10, nWalletBackups));

    std::string strWalletFile = GetArg("-wallet", DEFAULT_WALLET_DAT);

    if (!AutoBackupWallet(NULL, strWalletFile, strWarning, strError)) {
        if (!strWarning.empty())
            InitWarning(strWarning);
        if (!strError.empty())
            return InitError(strError);
    }

    return true;
}

bool CWallet::BackupWallet(const std::string& strDest)
{
    if (!fFileBacked)
        return false;
    while (true) {
        {
            LOCK(bitdb.cs_db);
            if (!bitdb.mapFileUseCount.count(strWalletFile) || bitdb.mapFileUseCount[strWalletFile] == 0) {
                // Flush log data to the dat file
                bitdb.CloseDb(strWalletFile);
                bitdb.CheckpointLSN(strWalletFile);
                bitdb.mapFileUseCount.erase(strWalletFile);

                // Copy wallet file
                boost::filesystem::path pathSrc = GetDataDir() / strWalletFile;
                boost::filesystem::path pathDest(strDest);
                if (boost::filesystem::is_directory(pathDest))
                    pathDest /= strWalletFile;

                try {
#if BOOST_VERSION >= 104000
                    boost::filesystem::copy_file(pathSrc, pathDest, boost::filesystem::copy_option::overwrite_if_exists);
#else
                    boost::filesystem::copy_file(pathSrc, pathDest);
#endif
                    LogPrintf("copied %s to %s\n", strWalletFile, pathDest.string());
                    return true;
                } catch (const boost::filesystem::filesystem_error& e) {
                    LogPrintf("error copying %s to %s - %s\n", strWalletFile, pathDest.string(), e.what());
                    return false;
                }
            }
        }
        MilliSleep(100);
    }
    return false;
}

// This should be called carefully:
// either supply "wallet" (if already loaded) or "strWalletFile" (if wallet wasn't loaded yet)
bool AutoBackupWallet(CWallet* wallet, std::string strWalletFile, std::string& strBackupWarning, std::string& strBackupError)
{
    namespace fs = boost::filesystem;

    strBackupWarning = strBackupError = "";

    if (nWalletBackups > 0) {
        fs::path backupsDir = GetBackupsDir();

        if (!fs::exists(backupsDir)) {
            // Always create backup folder to not confuse the operating system's file browser
            LogPrintf("Creating backup folder %s\n", backupsDir.string());
            if (!fs::create_directories(backupsDir)) {
                // smth is wrong, we shouldn't continue until it's resolved
                strBackupError = strprintf(_("Wasn't able to create wallet backup folder %s!"), backupsDir.string());
                LogPrintf("%s\n", strBackupError);
                nWalletBackups = -1;
                return false;
            }
        } else if (!fs::is_directory(backupsDir)) {
            // smth is wrong, we shouldn't continue until it's resolved
            strBackupError = strprintf(_("%s is not a valid backup folder!"), backupsDir.string());
            LogPrintf("%s\n", strBackupError);
            nWalletBackups = -1;
            return false;
        }

        // Create backup of the ...
        std::string dateTimeStr = DateTimeStrFormat(".%Y-%m-%d-%H-%M", GetTime());
        if (wallet) {
            // ... opened wallet
            LOCK2(cs_main, wallet->cs_wallet);
            strWalletFile = wallet->strWalletFile;
            fs::path backupFile = backupsDir / (strWalletFile + dateTimeStr);
            if (!wallet->BackupWallet(backupFile.string())) {
                strBackupWarning = strprintf(_("Failed to create backup %s!"), backupFile.string());
                LogPrintf("%s\n", strBackupWarning);
                nWalletBackups = -1;
                return false;
            }
            // Update nKeysLeftSinceAutoBackup using current external keypool size
            wallet->nKeysLeftSinceAutoBackup = wallet->KeypoolCountExternalKeys();
            LogPrintf("nKeysLeftSinceAutoBackup: %d\n", wallet->nKeysLeftSinceAutoBackup);
            if (wallet->IsLocked(true)) {
                strBackupWarning = _("Wallet is locked, can't replenish keypool! Automatic backups and mixing are disabled, please unlock your wallet to replenish keypool.");
                LogPrintf("%s\n", strBackupWarning);
                nWalletBackups = -2;
                return false;
            }
        } else {
            // ... strWalletFile file
            fs::path sourceFile = GetDataDir() / strWalletFile;
            fs::path backupFile = backupsDir / (strWalletFile + dateTimeStr);
            sourceFile.make_preferred();
            backupFile.make_preferred();
            if (fs::exists(backupFile)) {
                strBackupWarning = _("Failed to create backup, file already exists! This could happen if you restarted wallet in less than 60 seconds. You can continue if you are ok with this.");
                LogPrintf("%s\n", strBackupWarning);
                return false;
            }
            if (fs::exists(sourceFile)) {
                try {
                    fs::copy_file(sourceFile, backupFile);
                    LogPrintf("Creating backup of %s -> %s\n", sourceFile.string(), backupFile.string());
                } catch (fs::filesystem_error& error) {
                    strBackupWarning = strprintf(_("Failed to create backup, error: %s"), error.what());
                    LogPrintf("%s\n", strBackupWarning);
                    nWalletBackups = -1;
                    return false;
                }
            }
        }

        // Keep only the last 10 backups, including the new one of course
        typedef std::multimap<std::time_t, fs::path> folder_set_t;
        folder_set_t folder_set;
        fs::directory_iterator end_iter;
        backupsDir.make_preferred();
        // Build map of backup files for current(!) wallet sorted by last write time
        fs::path currentFile;
        for (fs::directory_iterator dir_iter(backupsDir); dir_iter != end_iter; ++dir_iter) {
            // Only check regular files
            if (fs::is_regular_file(dir_iter->status())) {
                currentFile = dir_iter->path().filename();
                // Only add the backups for the current wallet, e.g. wallet.dat.*
                if (dir_iter->path().stem().string() == strWalletFile) {
                    folder_set.insert(folder_set_t::value_type(fs::last_write_time(dir_iter->path()), *dir_iter));
                }
            }
        }

        // Loop backward through backup files and keep the N newest ones (1 <= N <= 10)
        int counter = 0;
        BOOST_REVERSE_FOREACH (PAIRTYPE(const std::time_t, fs::path) file, folder_set) {
            counter++;
            if (counter > nWalletBackups) {
                // More than nWalletBackups backups: delete oldest one(s)
                try {
                    fs::remove(file.second);
                    LogPrintf("Old backup deleted: %s\n", file.second);
                } catch (fs::filesystem_error& error) {
                    strBackupWarning = strprintf(_("Failed to delete backup, error: %s"), error.what());
                    LogPrintf("%s\n", strBackupWarning);
                    return false;
                }
            }
        }
        return true;
    }

    LogPrintf("Automatic wallet backups are disabled!\n");
    return false;
}

CKeyPool::CKeyPool()
{
    nTime = GetTime();
    fInternal = false;
}

CKeyPool::CKeyPool(const CPubKey& vchPubKeyIn, bool fInternalIn)
{
    nTime = GetTime();
    vchPubKey = vchPubKeyIn;
    fInternal = fInternalIn;
}

CWalletKey::CWalletKey(int64_t nExpires)
{
    nTimeCreated = (nExpires ? GetTime() : 0);
    nTimeExpires = nExpires;
}

void CMerkleTx::SetMerkleBranch(const CBlockIndex* pindex, int posInBlock)
{
    // Update the tx's hashBlock
    hashBlock = pindex->GetBlockHash();

    // set the position of the transaction in the block
    nIndex = posInBlock;
}

int CMerkleTx::GetDepthInMainChain(const CBlockIndex*& pindexRet, bool enableIS) const
{
    int nResult;

    if (hashUnset())
        nResult = 0;
    else {
        AssertLockHeld(cs_main);

        // Find the block it claims to be in
        BlockMap::iterator mi = mapBlockIndex.find(hashBlock);
        if (mi == mapBlockIndex.end())
            nResult = 0;
        else {
            CBlockIndex* pindex = (*mi).second;
            if (!pindex || !chainActive.Contains(pindex))
                nResult = 0;
            else {
                pindexRet = pindex;
                nResult = ((nIndex == -1) ? (-1) : 1) * (chainActive.Height() - pindex->nHeight + 1);

                if (nResult == 0 && !mempool.exists(GetHash()))
                    return -1; // Not in chain, not in mempool
            }
        }
    }

    if (enableIS && nResult < 10 && instantsend.IsLockedInstantSendTransaction(GetHash()))
        return nInstantSendDepth + nResult;

    return nResult;
}

int CMerkleTx::GetBlocksToMaturity() const
{
    if (!IsCoinBase())
        return 0;
    return std::max(0, (COINBASE_MATURITY + 1) - GetDepthInMainChain());
}


bool CMerkleTx::AcceptToMemoryPool(const CAmount& nAbsurdFee, CValidationState& state)
{
    return ::AcceptToMemoryPool(mempool, state, tx, true, NULL, NULL, false, nAbsurdFee);
}<|MERGE_RESOLUTION|>--- conflicted
+++ resolved
@@ -238,7 +238,6 @@
     }
 }
 
-<<<<<<< HEAD
 bool CWallet::GetDHTKey(const CKeyID& address, CKeyEd25519& keyOut) const
 {
     LOCK(cs_wallet);
@@ -246,10 +245,7 @@
     return CBasicKeyStore::GetDHTKey(address, keyOut);
 }
 
-bool CWallet::HaveKey(const CKeyID &address) const
-=======
 bool CWallet::HaveKey(const CKeyID& address) const
->>>>>>> d9a50852
 {
     LOCK(cs_wallet);
     if (mapHdPubKeys.count(address) > 0)
@@ -316,7 +312,6 @@
     return true;
 }
 
-<<<<<<< HEAD
 bool CWallet::AddDHTKey(const CKeyEd25519& key, const std::vector<unsigned char>& pubkey)
 {
     AssertLockHeld(cs_wallet); // mapKeyMetadata
@@ -337,13 +332,9 @@
     return true;
 }
 
-bool CWallet::AddCryptedKey(const CPubKey &vchPubKey,
-                            const std::vector<unsigned char> &vchCryptedSecret)
-=======
-
 bool CWallet::AddCryptedKey(const CPubKey& vchPubKey,
     const std::vector<unsigned char>& vchCryptedSecret)
->>>>>>> d9a50852
+
 {
     if (!CCryptoKeyStore::AddCryptedKey(vchPubKey, vchCryptedSecret))
         return false;
