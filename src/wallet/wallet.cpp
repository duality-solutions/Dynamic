// Copyright (c) 2016-2018 Duality Blockchain Solutions Developers
// Copyright (c) 2014-2018 The Dash Core Developers
// Copyright (c) 2009-2018 The Bitcoin Developers
// Copyright (c) 2009-2018 Satoshi Nakamoto
// Distributed under the MIT/X11 software license, see the accompanying
// file COPYING or http://www.opensource.org/licenses/mit-license.php.

#include "wallet/wallet.h"

#include "base58.h"
#include "primitives/block.h"
#include "bdap/domainentrydb.h"
#include "checkpoints.h"
#include "chain.h"
#include "wallet/coincontrol.h"
#include "consensus/consensus.h"
#include "fluid/fluid.h"
#include "governance.h"
#include "init.h"
#include "instantsend.h"
#include "keepass.h"
#include "key.h"
#include "keystore.h"
#include "validation.h" // For CheckTransaction
#include "net.h"
#include "policy/policy.h"
#include "privatesend-client.h"
#include "rpcprotocol.h"
#include "script/script.h"
#include "script/sign.h"
#include "timedata.h"
#include "primitives/transaction.h"
#include "txmempool.h"
#include "spork.h"
#include "ui_interface.h"
#include "util.h"
#include "utilmoneystr.h"
#include "consensus/validation.h"

#include <assert.h>

#include <boost/filesystem.hpp>
#include <boost/algorithm/string/replace.hpp>
#include <boost/thread.hpp>

CWallet* pwalletMain = NULL;
/** Transaction fee set by the user */
CFeeRate payTxFee(DEFAULT_TRANSACTION_FEE);
unsigned int nTxConfirmTarget = DEFAULT_TX_CONFIRM_TARGET;
bool bSpendZeroConfChange = DEFAULT_SPEND_ZEROCONF_CHANGE;
bool fSendFreeTransactions = DEFAULT_SEND_FREE_TRANSACTIONS;

const char * DEFAULT_WALLET_DAT = "wallet.dat";

/** 
 * Fees smaller than this (in satoshis) are considered zero fee (for transaction creation)
 * Override with -mintxfee
 */
CFeeRate CWallet::minTxFee = CFeeRate(DEFAULT_TRANSACTION_MINFEE);
/**
 * If fee estimation does not have enough data to provide estimates, use this fee instead.
 * Has no effect if not using fee estimation
 * Override with -fallbackfee
 */
CFeeRate CWallet::fallbackFee = CFeeRate(DEFAULT_FALLBACK_FEE);

const uint256 CMerkleTx::ABANDON_HASH(uint256S("0000000000000000000000000000000000000000000000000000000000000001"));

/** @defgroup mapWallet
 *
 * @{
 */

struct CompareValueOnly
{
    bool operator()(const std::pair<CAmount, std::pair<const CWalletTx*, unsigned int> >& t1,
                    const std::pair<CAmount, std::pair<const CWalletTx*, unsigned int> >& t2) const
    {
        return t1.first < t2.first;
    }
};

std::string COutput::ToString() const
{
    return strprintf("COutput(%s, %d, %d) [%s]", tx->GetHash().ToString(), i, nDepth, FormatMoney(tx->vout[i].nValue));
}

int COutput::Priority() const
{
    BOOST_FOREACH(CAmount d, CPrivateSend::GetStandardDenominations())
        if(tx->vout[i].nValue == d) return 10000;
    if(tx->vout[i].nValue < 1*COIN) return 20000;

    //nondenom return largest first
    return -(tx->vout[i].nValue/COIN);
}

const CWalletTx* CWallet::GetWalletTx(const uint256& hash) const
{
    LOCK(cs_wallet);
    std::map<uint256, CWalletTx>::const_iterator it = mapWallet.find(hash);
    if (it == mapWallet.end())
        return NULL;
    return &(it->second);
}

CPubKey CWallet::GenerateNewKey(uint32_t nAccountIndex, bool fInternal)
{
    AssertLockHeld(cs_wallet); // mapKeyMetadata
    bool fCompressed = CanSupportFeature(FEATURE_COMPRPUBKEY); // default to compressed public keys if we want 0.6.0 wallets

    CKey secret;

    // Create new metadata
    int64_t nCreationTime = GetTime();
    CKeyMetadata metadata(nCreationTime);

    CPubKey pubkey;
    // use HD key derivation if HD was enabled during wallet creation
    if (IsHDEnabled()) {
        DeriveNewChildKey(metadata, secret, nAccountIndex, fInternal);
        pubkey = secret.GetPubKey();
    } else {
        secret.MakeNewKey(fCompressed);

        // Compressed public keys were introduced in version 0.6.0
        if (fCompressed)
            SetMinVersion(FEATURE_COMPRPUBKEY);

        pubkey = secret.GetPubKey();
        assert(secret.VerifyPubKey(pubkey));

        // Create new metadata
        mapKeyMetadata[pubkey.GetID()] = metadata;
        if (!nTimeFirstKey || nCreationTime < nTimeFirstKey)
            nTimeFirstKey = nCreationTime;

        if (!AddKeyPubKey(secret, pubkey))
            throw std::runtime_error(std::string(__func__) + ": AddKey failed");
    }
    return pubkey;
}

void CWallet::DeriveNewChildKey(const CKeyMetadata& metadata, CKey& secretRet, uint32_t nAccountIndex, bool fInternal)
{
    CHDChain hdChainTmp;
    if (!GetHDChain(hdChainTmp)) {
        throw std::runtime_error(std::string(__func__) + ": GetHDChain failed");
    }

    if (!DecryptHDChain(hdChainTmp))
        throw std::runtime_error(std::string(__func__) + ": DecryptHDChainSeed failed");
    // make sure seed matches this chain
    if (hdChainTmp.GetID() != hdChainTmp.GetSeedHash())
        throw std::runtime_error(std::string(__func__) + ": Wrong HD chain!");

    CHDAccount acc;
    if (!hdChainTmp.GetAccount(nAccountIndex, acc))
        throw std::runtime_error(std::string(__func__) + ": Wrong HD account!");

    // derive child key at next index, skip keys already known to the wallet
    CExtKey childKey;
    uint32_t nChildIndex = fInternal ? acc.nInternalChainCounter : acc.nExternalChainCounter;
    do {
        hdChainTmp.DeriveChildExtKey(nAccountIndex, fInternal, nChildIndex, childKey);
        // increment childkey index
        nChildIndex++;
    } while (HaveKey(childKey.key.GetPubKey().GetID()));
    secretRet = childKey.key;

    CPubKey pubkey = secretRet.GetPubKey();
    assert(secretRet.VerifyPubKey(pubkey));

    // store metadata
    mapKeyMetadata[pubkey.GetID()] = metadata;
    if (!nTimeFirstKey || metadata.nCreateTime < nTimeFirstKey)
        nTimeFirstKey = metadata.nCreateTime;

    // update the chain model in the database
    CHDChain hdChainCurrent;
    GetHDChain(hdChainCurrent);

    if (fInternal) {
        acc.nInternalChainCounter = nChildIndex;
    }
    else {
        acc.nExternalChainCounter = nChildIndex;
    }

    if (!hdChainCurrent.SetAccount(nAccountIndex, acc))
        throw std::runtime_error(std::string(__func__) + ": SetAccount failed");

    if (IsCrypted()) {
        if (!SetCryptedHDChain(hdChainCurrent, false))
            throw std::runtime_error(std::string(__func__) + ": SetCryptedHDChain failed");
    }
    else {
        if (!SetHDChain(hdChainCurrent, false))
            throw std::runtime_error(std::string(__func__) + ": SetHDChain failed");
    }

    if (!AddHDPubKey(childKey.Neuter(), fInternal))
        throw std::runtime_error(std::string(__func__) + ": AddHDPubKey failed");
}

bool CWallet::GetPubKey(const CKeyID &address, CPubKey& vchPubKeyOut) const
{
    LOCK(cs_wallet);
    std::map<CKeyID, CHDPubKey>::const_iterator mi = mapHdPubKeys.find(address);
    if (mi != mapHdPubKeys.end())
    {
        const CHDPubKey &hdPubKey = (*mi).second;
        vchPubKeyOut = hdPubKey.extPubKey.pubkey;
        return true;
    }
    else
        return CCryptoKeyStore::GetPubKey(address, vchPubKeyOut);
}

bool CWallet::GetKey(const CKeyID &address, CKey& keyOut) const
{
    LOCK(cs_wallet);
    std::map<CKeyID, CHDPubKey>::const_iterator mi = mapHdPubKeys.find(address);
    if (mi != mapHdPubKeys.end())
    {
        // if the key has been found in mapHdPubKeys, derive it on the fly
        const CHDPubKey &hdPubKey = (*mi).second;
        CHDChain hdChainCurrent;
        if (!GetHDChain(hdChainCurrent))
            throw std::runtime_error(std::string(__func__) + ": GetHDChain failed");
        if (!DecryptHDChain(hdChainCurrent))
            throw std::runtime_error(std::string(__func__) + ": DecryptHDChainSeed failed");
        // make sure seed matches this chain
        if (hdChainCurrent.GetID() != hdChainCurrent.GetSeedHash())
            throw std::runtime_error(std::string(__func__) + ": Wrong HD chain!");

        CExtKey extkey;
        hdChainCurrent.DeriveChildExtKey(hdPubKey.nAccountIndex, hdPubKey.nChangeIndex != 0, hdPubKey.extPubKey.nChild, extkey);
        keyOut = extkey.key;

        return true;
    }
    else {
        return CCryptoKeyStore::GetKey(address, keyOut);
    }
}

bool CWallet::HaveKey(const CKeyID &address) const
{
    LOCK(cs_wallet);
    if (mapHdPubKeys.count(address) > 0)
        return true;
    return CCryptoKeyStore::HaveKey(address);
}

bool CWallet::LoadHDPubKey(const CHDPubKey &hdPubKey)
{
    AssertLockHeld(cs_wallet);

    mapHdPubKeys[hdPubKey.extPubKey.pubkey.GetID()] = hdPubKey;
    return true;
}

bool CWallet::AddHDPubKey(const CExtPubKey &extPubKey, bool fInternal)
{
    AssertLockHeld(cs_wallet);

    CHDChain hdChainCurrent;
    GetHDChain(hdChainCurrent);

    CHDPubKey hdPubKey;
    hdPubKey.extPubKey = extPubKey;
    hdPubKey.hdchainID = hdChainCurrent.GetID();
    hdPubKey.nChangeIndex = fInternal ? 1 : 0;
    mapHdPubKeys[extPubKey.pubkey.GetID()] = hdPubKey;

    // check if we need to remove from watch-only
    CScript script;
    script = GetScriptForDestination(extPubKey.pubkey.GetID());
    if (HaveWatchOnly(script))
        RemoveWatchOnly(script);
    script = GetScriptForRawPubKey(extPubKey.pubkey);
    if (HaveWatchOnly(script))
        RemoveWatchOnly(script);

    if (!fFileBacked)
        return true;

    return CWalletDB(strWalletFile).WriteHDPubKey(hdPubKey, mapKeyMetadata[extPubKey.pubkey.GetID()]);
}

bool CWallet::AddKeyPubKey(const CKey& secret, const CPubKey &pubkey)
{
    AssertLockHeld(cs_wallet); // mapKeyMetadata
    if (!CCryptoKeyStore::AddKeyPubKey(secret, pubkey))
        return false;

    // check if we need to remove from watch-only
    CScript script;
    script = GetScriptForDestination(pubkey.GetID());
    if (HaveWatchOnly(script))
        RemoveWatchOnly(script);
    script = GetScriptForRawPubKey(pubkey);
    if (HaveWatchOnly(script))
        RemoveWatchOnly(script);

    if (!fFileBacked)
        return true;
    if (!IsCrypted()) {
        return CWalletDB(strWalletFile).WriteKey(pubkey,
                                                 secret.GetPrivKey(),
                                                 mapKeyMetadata[pubkey.GetID()]);
    }
    return true;
}

bool CWallet::AddCryptedKey(const CPubKey &vchPubKey,
                            const std::vector<unsigned char> &vchCryptedSecret)
{
    if (!CCryptoKeyStore::AddCryptedKey(vchPubKey, vchCryptedSecret))
        return false;
    if (!fFileBacked)
        return true;
    {
        LOCK(cs_wallet);
        if (pwalletdbEncryption)
            return pwalletdbEncryption->WriteCryptedKey(vchPubKey,
                                                        vchCryptedSecret,
                                                        mapKeyMetadata[vchPubKey.GetID()]);
        else
            return CWalletDB(strWalletFile).WriteCryptedKey(vchPubKey,
                                                            vchCryptedSecret,
                                                            mapKeyMetadata[vchPubKey.GetID()]);
    }
    return false;
}

bool CWallet::LoadKeyMetadata(const CPubKey &pubkey, const CKeyMetadata &meta)
{
    AssertLockHeld(cs_wallet); // mapKeyMetadata
    if (meta.nCreateTime && (!nTimeFirstKey || meta.nCreateTime < nTimeFirstKey))
        nTimeFirstKey = meta.nCreateTime;

    mapKeyMetadata[pubkey.GetID()] = meta;
    return true;
}

bool CWallet::LoadCryptedKey(const CPubKey &vchPubKey, const std::vector<unsigned char> &vchCryptedSecret)
{
    return CCryptoKeyStore::AddCryptedKey(vchPubKey, vchCryptedSecret);
}

bool CWallet::AddCScript(const CScript& redeemScript)
{
    if (!CCryptoKeyStore::AddCScript(redeemScript))
        return false;
    if (!fFileBacked)
        return true;
    return CWalletDB(strWalletFile).WriteCScript(Hash160(redeemScript), redeemScript);
}

bool CWallet::LoadCScript(const CScript& redeemScript)
{
    /* A sanity check was added in pull #3843 to avoid adding redeemScripts
     * that never can be redeemed. However, old wallets may still contain
     * these. Do not add them to the wallet and warn. */
    if (redeemScript.size() > MAX_SCRIPT_ELEMENT_SIZE)
    {
        std::string strAddr = CDynamicAddress(CScriptID(redeemScript)).ToString();
        LogPrintf("%s: Warning: This wallet contains a redeemScript of size %i which exceeds maximum size %i thus can never be redeemed. Do not use address %s.\n",
            __func__, redeemScript.size(), MAX_SCRIPT_ELEMENT_SIZE, strAddr);
        return true;
    }

    return CCryptoKeyStore::AddCScript(redeemScript);
}

bool CWallet::AddWatchOnly(const CScript &dest)
{
    if (!CCryptoKeyStore::AddWatchOnly(dest))
        return false;
    nTimeFirstKey = 1; // No birthday information for watch-only keys.
    NotifyWatchonlyChanged(true);
    if (!fFileBacked)
        return true;
    return CWalletDB(strWalletFile).WriteWatchOnly(dest);
}

bool CWallet::RemoveWatchOnly(const CScript &dest)
{
    AssertLockHeld(cs_wallet);
    if (!CCryptoKeyStore::RemoveWatchOnly(dest))
        return false;
    if (!HaveWatchOnly())
        NotifyWatchonlyChanged(false);
    if (fFileBacked)
        if (!CWalletDB(strWalletFile).EraseWatchOnly(dest))
            return false;

    return true;
}

bool CWallet::LoadWatchOnly(const CScript &dest)
{
    return CCryptoKeyStore::AddWatchOnly(dest);
}

bool CWallet::Unlock(const SecureString& strWalletPassphrase, bool fForMixingOnly)
{
    SecureString strWalletPassphraseFinal;

    if (!IsLocked()) // was already fully unlocked, not only for mixing
        return true;

    // Verify KeePassIntegration
    if (strWalletPassphrase == "keepass" && GetBoolArg("-keepass", false)) {
        try {
            strWalletPassphraseFinal = keePassInt.retrievePassphrase();
        } catch (const std::exception& e) {
            LogPrintf("CWallet::Unlock could not retrieve passphrase from KeePass: Error: %s\n", e.what());
            return false;
        }
    } else {
        strWalletPassphraseFinal = strWalletPassphrase;
    }

    CCrypter crypter;
    CKeyingMaterial vMasterKey;

    {
        LOCK(cs_wallet);
        BOOST_FOREACH(const MasterKeyMap::value_type& pMasterKey, mapMasterKeys)
        {
            if (!crypter.SetKeyFromPassphrase(strWalletPassphraseFinal, pMasterKey.second.vchSalt, pMasterKey.second.nDeriveIterations, pMasterKey.second.nDerivationMethod))
                return false;
            if (!crypter.Decrypt(pMasterKey.second.vchCryptedKey, vMasterKey))
                continue; // try another master key
            if (CCryptoKeyStore::Unlock(vMasterKey, fForMixingOnly)) {
                if(nWalletBackups == -2) {
                    TopUpKeyPool();
                    LogPrintf("Keypool replenished, re-initializing automatic backups.\n");
                    nWalletBackups = GetArg("-createwalletbackups", 10);
                }
                return true;
            }
        }
    }
    return false;
}

bool CWallet::ChangeWalletPassphrase(const SecureString& strOldWalletPassphrase, const SecureString& strNewWalletPassphrase)
{
    bool fWasLocked = IsLocked(true);
    bool bUseKeePass = false;

    SecureString strOldWalletPassphraseFinal;

    // Verify KeePassIntegration
    if(strOldWalletPassphrase == "keepass" && GetBoolArg("-keepass", false)) {
        bUseKeePass = true;
        try {
            strOldWalletPassphraseFinal = keePassInt.retrievePassphrase();
        } catch (const std::exception& e) {
            LogPrintf("CWallet::ChangeWalletPassphrase -- could not retrieve passphrase from KeePass: Error: %s\n", e.what());
            return false;
        }
    } else {
        strOldWalletPassphraseFinal = strOldWalletPassphrase;
    }

    {
        LOCK(cs_wallet);
        Lock();

        CCrypter crypter;
        CKeyingMaterial vMasterKey;
        BOOST_FOREACH(MasterKeyMap::value_type& pMasterKey, mapMasterKeys)
        {
            if(!crypter.SetKeyFromPassphrase(strOldWalletPassphraseFinal, pMasterKey.second.vchSalt, pMasterKey.second.nDeriveIterations, pMasterKey.second.nDerivationMethod))
                return false;
            if (!crypter.Decrypt(pMasterKey.second.vchCryptedKey, vMasterKey))
                return false;
            if (CCryptoKeyStore::Unlock(vMasterKey))
            {
                int64_t nStartTime = GetTimeMillis();
                crypter.SetKeyFromPassphrase(strNewWalletPassphrase, pMasterKey.second.vchSalt, pMasterKey.second.nDeriveIterations, pMasterKey.second.nDerivationMethod);
                pMasterKey.second.nDeriveIterations = pMasterKey.second.nDeriveIterations * (100 / ((double)(GetTimeMillis() - nStartTime)));

                nStartTime = GetTimeMillis();
                crypter.SetKeyFromPassphrase(strNewWalletPassphrase, pMasterKey.second.vchSalt, pMasterKey.second.nDeriveIterations, pMasterKey.second.nDerivationMethod);
                pMasterKey.second.nDeriveIterations = (pMasterKey.second.nDeriveIterations + pMasterKey.second.nDeriveIterations * 100 / ((double)(GetTimeMillis() - nStartTime))) / 2;

                if (pMasterKey.second.nDeriveIterations < 25000)
                    pMasterKey.second.nDeriveIterations = 25000;

                LogPrintf("Wallet passphrase changed to an nDeriveIterations of %i\n", pMasterKey.second.nDeriveIterations);

                if (!crypter.SetKeyFromPassphrase(strNewWalletPassphrase, pMasterKey.second.vchSalt, pMasterKey.second.nDeriveIterations, pMasterKey.second.nDerivationMethod))
                    return false;
                if (!crypter.Encrypt(vMasterKey, pMasterKey.second.vchCryptedKey))
                    return false;
                CWalletDB(strWalletFile).WriteMasterKey(pMasterKey.first, pMasterKey.second);
                if (fWasLocked)
                    Lock();

                // Update KeePass if necessary
                if(bUseKeePass) {
                    LogPrintf("CWallet::ChangeWalletPassphrase -- Updating KeePass with new passphrase");
                    try {
                        keePassInt.updatePassphrase(strNewWalletPassphrase);
                    } catch (const std::exception& e) {
                        LogPrintf("CWallet::ChangeWalletPassphrase -- could not update passphrase in KeePass: Error: %s\n", e.what());
                        return false;
                    }
                }

                return true;
            }
        }
    }

    return false;
}

void CWallet::SetBestChain(const CBlockLocator& loc)
{
    CWalletDB walletdb(strWalletFile);
    walletdb.WriteBestBlock(loc);
}

bool CWallet::SetMinVersion(enum WalletFeature nVersion, CWalletDB* pwalletdbIn, bool fExplicit)
{
    LOCK(cs_wallet); // nWalletVersion
    if (nWalletVersion >= nVersion)
        return true;

    // when doing an explicit upgrade, if we pass the max version permitted, upgrade all the way
    if (fExplicit && nVersion > nWalletMaxVersion)
            nVersion = FEATURE_LATEST;

    nWalletVersion = nVersion;

    if (nVersion > nWalletMaxVersion)
        nWalletMaxVersion = nVersion;

    if (fFileBacked)
    {
        CWalletDB* pwalletdb = pwalletdbIn ? pwalletdbIn : new CWalletDB(strWalletFile);
        if (nWalletVersion > 40000)
            pwalletdb->WriteMinVersion(nWalletVersion);
        if (!pwalletdbIn)
            delete pwalletdb;
    }

    return true;
}

bool CWallet::SetMaxVersion(int nVersion)
{
    LOCK(cs_wallet); // nWalletVersion, nWalletMaxVersion
    // cannot downgrade below current version
    if (nWalletVersion > nVersion)
        return false;

    nWalletMaxVersion = nVersion;

    return true;
}

std::set<uint256> CWallet::GetConflicts(const uint256& txid) const
{
    std::set<uint256> result;
    AssertLockHeld(cs_wallet);

    std::map<uint256, CWalletTx>::const_iterator it = mapWallet.find(txid);
    if (it == mapWallet.end())
        return result;
    const CWalletTx& wtx = it->second;

    std::pair<TxSpends::const_iterator, TxSpends::const_iterator> range;

    BOOST_FOREACH(const CTxIn& txin, wtx.vin)
    {
        if (mapTxSpends.count(txin.prevout) <= 1)
            continue;  // No conflict if zero or one spends
        range = mapTxSpends.equal_range(txin.prevout);
        for (TxSpends::const_iterator _it = range.first; _it != range.second; ++_it)
            result.insert(_it->second);
    }
    return result;
}

void CWallet::Flush(bool shutdown)
{
    bitdb.Flush(shutdown);
}

bool CWallet::Verify()
{
    std::string walletFile = GetArg("-wallet", DEFAULT_WALLET_DAT);

    LogPrintf("Using wallet %s\n", walletFile);
    uiInterface.InitMessage(_("Verifying wallet..."));

    // Wallet file must be a plain filename without a directory
    if (walletFile != boost::filesystem::basename(walletFile) + boost::filesystem::extension(walletFile))
        return InitError(strprintf(_("Wallet %s resides outside data directory %s"), walletFile, GetDataDir().string()));

    if (!bitdb.Open(GetDataDir()))
    {
        // try moving the database env out of the way
        boost::filesystem::path pathDatabase = GetDataDir() / "database";
        boost::filesystem::path pathDatabaseBak = GetDataDir() / strprintf("database.%d.bak", GetTime());
        try {
            boost::filesystem::rename(pathDatabase, pathDatabaseBak);
            LogPrintf("Moved old %s to %s. Retrying.\n", pathDatabase.string(), pathDatabaseBak.string());
        } catch (const boost::filesystem::filesystem_error&) {
            // failure is ok (well, not really, but it's not worse than what we started with)
        }
        
        // try again
        if (!bitdb.Open(GetDataDir())) {
            // if it still fails, it probably means we can't even create the database env
            return InitError(strprintf(_("Error initializing wallet database environment %s!"), GetDataDir()));
        }
    }
    
    if (GetBoolArg("-salvagewallet", false))
    {
        // Recover readable keypairs:
        if (!CWalletDB::Recover(bitdb, walletFile, true))
            return false;
    }
    
    if (boost::filesystem::exists(GetDataDir() / walletFile))
    {
        CDBEnv::VerifyResult r = bitdb.Verify(walletFile, CWalletDB::Recover);
        if (r == CDBEnv::RECOVER_OK)
        {
            InitWarning(strprintf(_("Warning: Wallet file corrupt, data salvaged!"
                                         " Original %s saved as %s in %s; if"
                                         " your balance or transactions are incorrect you should"
                                         " restore from a backup."),
                walletFile, "wallet.{timestamp}.bak", GetDataDir()));
        }
        if (r == CDBEnv::RECOVER_FAIL)
            return InitError(strprintf(_("%s corrupt, salvage failed"), walletFile));
    }
    
    return true;
}


void CWallet::SyncMetaData(std::pair<TxSpends::iterator, TxSpends::iterator> range)
{
    // We want all the wallet transactions in range to have the same metadata as
    // the oldest (smallest nOrderPos).
    // So: find smallest nOrderPos:

    int nMinOrderPos = std::numeric_limits<int>::max();
    const CWalletTx* copyFrom = NULL;
    for (TxSpends::iterator it = range.first; it != range.second; ++it)
    {
        const uint256& hash = it->second;
        int n = mapWallet[hash].nOrderPos;
        if (n < nMinOrderPos)
        {
            nMinOrderPos = n;
            copyFrom = &mapWallet[hash];
        }
    }
    // Now copy data from copyFrom to rest:
    for (TxSpends::iterator it = range.first; it != range.second; ++it)
    {
        const uint256& hash = it->second;
        CWalletTx* copyTo = &mapWallet[hash];
        if (copyFrom == copyTo) continue;
        if (!copyFrom->IsEquivalentTo(*copyTo)) continue;
        copyTo->mapValue = copyFrom->mapValue;
        copyTo->vOrderForm = copyFrom->vOrderForm;
        // fTimeReceivedIsTxTime not copied on purpose
        // nTimeReceived not copied on purpose
        copyTo->nTimeSmart = copyFrom->nTimeSmart;
        copyTo->fFromMe = copyFrom->fFromMe;
        copyTo->strFromAccount = copyFrom->strFromAccount;
        // nOrderPos not copied on purpose
        // cached members not copied on purpose
    }
}

/**
 * Outpoint is spent if any non-conflicted transaction
 * spends it:
 */
bool CWallet::IsSpent(const uint256& hash, unsigned int n) const
{
    const COutPoint outpoint(hash, n);
    std::pair<TxSpends::const_iterator, TxSpends::const_iterator> range;
    range = mapTxSpends.equal_range(outpoint);

    for (TxSpends::const_iterator it = range.first; it != range.second; ++it)
    {
        const uint256& wtxid = it->second;
        std::map<uint256, CWalletTx>::const_iterator mit = mapWallet.find(wtxid);
        if (mit != mapWallet.end()) {
            int depth = mit->second.GetDepthInMainChain();
            if (depth > 0  || (depth == 0 && !mit->second.isAbandoned()))
                return true; // Spent
        }
    }
    return false;
}

void CWallet::AddToSpends(const COutPoint& outpoint, const uint256& wtxid)
{
    mapTxSpends.insert(std::make_pair(outpoint, wtxid));
    setWalletUTXO.erase(outpoint);

    std::pair<TxSpends::iterator, TxSpends::iterator> range;
    range = mapTxSpends.equal_range(outpoint);
    SyncMetaData(range);
}


void CWallet::AddToSpends(const uint256& wtxid)
{
    assert(mapWallet.count(wtxid));
    CWalletTx& thisTx = mapWallet[wtxid];
    if (thisTx.IsCoinBase()) // Coinbases don't spend anything!
        return;

    BOOST_FOREACH(const CTxIn& txin, thisTx.vin)
        AddToSpends(txin.prevout, wtxid);
}

bool CWallet::EncryptWallet(const SecureString& strWalletPassphrase)
{
    if (IsCrypted())
        return false;

    CKeyingMaterial vMasterKey;
    RandAddSeedPerfmon();

    vMasterKey.resize(WALLET_CRYPTO_KEY_SIZE);
    GetRandBytes(&vMasterKey[0], WALLET_CRYPTO_KEY_SIZE);

    CMasterKey kMasterKey;
    RandAddSeedPerfmon();

    kMasterKey.vchSalt.resize(WALLET_CRYPTO_SALT_SIZE);
    GetRandBytes(&kMasterKey.vchSalt[0], WALLET_CRYPTO_SALT_SIZE);

    CCrypter crypter;
    int64_t nStartTime = GetTimeMillis();
    crypter.SetKeyFromPassphrase(strWalletPassphrase, kMasterKey.vchSalt, 25000, kMasterKey.nDerivationMethod);
    kMasterKey.nDeriveIterations = 2500000 / ((double)(GetTimeMillis() - nStartTime));

    nStartTime = GetTimeMillis();
    crypter.SetKeyFromPassphrase(strWalletPassphrase, kMasterKey.vchSalt, kMasterKey.nDeriveIterations, kMasterKey.nDerivationMethod);
    kMasterKey.nDeriveIterations = (kMasterKey.nDeriveIterations + kMasterKey.nDeriveIterations * 100 / ((double)(GetTimeMillis() - nStartTime))) / 2;

    if (kMasterKey.nDeriveIterations < 25000)
        kMasterKey.nDeriveIterations = 25000;

    LogPrintf("Encrypting Wallet with an nDeriveIterations of %i\n", kMasterKey.nDeriveIterations);

    if (!crypter.SetKeyFromPassphrase(strWalletPassphrase, kMasterKey.vchSalt, kMasterKey.nDeriveIterations, kMasterKey.nDerivationMethod))
        return false;
    if (!crypter.Encrypt(vMasterKey, kMasterKey.vchCryptedKey))
        return false;

    {
        LOCK(cs_wallet);
        mapMasterKeys[++nMasterKeyMaxID] = kMasterKey;
        if (fFileBacked)
        {
            assert(!pwalletdbEncryption);
            pwalletdbEncryption = new CWalletDB(strWalletFile);
            if (!pwalletdbEncryption->TxnBegin()) {
                delete pwalletdbEncryption;
                pwalletdbEncryption = NULL;
                return false;
            }
            pwalletdbEncryption->WriteMasterKey(nMasterKeyMaxID, kMasterKey);
        }

        // must get current HD chain before EncryptKeys
        CHDChain hdChainCurrent;
        GetHDChain(hdChainCurrent);

        if (!EncryptKeys(vMasterKey))
        {
            if (fFileBacked) {
                pwalletdbEncryption->TxnAbort();
                delete pwalletdbEncryption;
            }
            // We now probably have half of our keys encrypted in memory, and half not...
            // die and let the user reload the unencrypted wallet.
            assert(false);
        }

        if (!hdChainCurrent.IsNull()) {
            assert(EncryptHDChain(vMasterKey));

            CHDChain hdChainCrypted;
            assert(GetHDChain(hdChainCrypted));

            DBG(
                printf("EncryptWallet -- current seed: '%s'\n", HexStr(hdChainCurrent.GetSeed()).c_str());
                printf("EncryptWallet -- crypted seed: '%s'\n", HexStr(hdChainCrypted.GetSeed()).c_str());
            );

            // ids should match, seed hashes should not
            assert(hdChainCurrent.GetID() == hdChainCrypted.GetID());
            assert(hdChainCurrent.GetSeedHash() != hdChainCrypted.GetSeedHash());

            assert(SetCryptedHDChain(hdChainCrypted, false));
        }

        // Encryption was introduced in version 0.4.0
        SetMinVersion(FEATURE_WALLETCRYPT, pwalletdbEncryption, true);

        if (fFileBacked)
        {
            if (!pwalletdbEncryption->TxnCommit()) {
                delete pwalletdbEncryption;
                // We now have keys encrypted in memory, but not on disk...
                // die to avoid confusion and let the user reload the unencrypted wallet.
                assert(false);
            }

            delete pwalletdbEncryption;
            pwalletdbEncryption = NULL;
        }

        Lock();
        Unlock(strWalletPassphrase);

        // if we are not using HD, generate new keypool
        if(IsHDEnabled()) {
            TopUpKeyPool();
        }
        else {
            NewKeyPool();
        }

        Lock();

        // Need to completely rewrite the wallet file; if we don't, bdb might keep
        // bits of the unencrypted private key in slack space in the database file.
        CDB::Rewrite(strWalletFile);

        // Update KeePass if necessary
        if(GetBoolArg("-keepass", false)) {
            LogPrintf("CWallet::EncryptWallet -- Updating KeePass with new passphrase");
            try {
                keePassInt.updatePassphrase(strWalletPassphrase);
            } catch (const std::exception& e) {
                LogPrintf("CWallet::EncryptWallet -- could not update passphrase in KeePass: Error: %s\n", e.what());
            }
        }

    }
    NotifyStatusChanged(this);

    return true;
}

DBErrors CWallet::ReorderTransactions()
{
    LOCK(cs_wallet);
    CWalletDB walletdb(strWalletFile);

    // Old wallets didn't have any defined order for transactions
    // Probably a bad idea to change the output of this

    // First: get all CWalletTx and CAccountingEntry into a sorted-by-time multimap.
    typedef std::pair<CWalletTx*, CAccountingEntry*> TxPair;
    typedef std::multimap<int64_t, TxPair > TxItems;
    TxItems txByTime;

    for (std::map<uint256, CWalletTx>::iterator it = mapWallet.begin(); it != mapWallet.end(); ++it)
    {
        CWalletTx* wtx = &((*it).second);
        txByTime.insert(make_pair(wtx->nTimeReceived, TxPair(wtx, (CAccountingEntry*)0)));
    }
    std::list<CAccountingEntry> acentries;
    walletdb.ListAccountCreditDebit("", acentries);
    BOOST_FOREACH(CAccountingEntry& entry, acentries)
    {
        txByTime.insert(make_pair(entry.nTime, TxPair((CWalletTx*)0, &entry)));
    }

    nOrderPosNext = 0;
    std::vector<int64_t> nOrderPosOffsets;
    for (TxItems::iterator it = txByTime.begin(); it != txByTime.end(); ++it)
    {
        CWalletTx *const pwtx = (*it).second.first;
        CAccountingEntry *const pacentry = (*it).second.second;
        int64_t& nOrderPos = (pwtx != 0) ? pwtx->nOrderPos : pacentry->nOrderPos;

        if (nOrderPos == -1)
        {
            nOrderPos = nOrderPosNext++;
            nOrderPosOffsets.push_back(nOrderPos);

            if (pwtx)
            {
                if (!walletdb.WriteTx(*pwtx))
                    return DB_LOAD_FAIL;
            }
            else
                if (!walletdb.WriteAccountingEntry(pacentry->nEntryNo, *pacentry))
                    return DB_LOAD_FAIL;
        }
        else
        {
            int64_t nOrderPosOff = 0;
            BOOST_FOREACH(const int64_t& nOffsetStart, nOrderPosOffsets)
            {
                if (nOrderPos >= nOffsetStart)
                    ++nOrderPosOff;
            }
            nOrderPos += nOrderPosOff;
            nOrderPosNext = std::max(nOrderPosNext, nOrderPos + 1);

            if (!nOrderPosOff)
                continue;

            // Since we're changing the order, write it back
            if (pwtx)
            {
                if (!walletdb.WriteTx(*pwtx))
                    return DB_LOAD_FAIL;
            }
            else
                if (!walletdb.WriteAccountingEntry(pacentry->nEntryNo, *pacentry))
                    return DB_LOAD_FAIL;
        }
    }
    walletdb.WriteOrderPosNext(nOrderPosNext);

    return DB_LOAD_OK;
}

int64_t CWallet::IncOrderPosNext(CWalletDB *pwalletdb)
{
    AssertLockHeld(cs_wallet); // nOrderPosNext
    int64_t nRet = nOrderPosNext++;
    if (pwalletdb) {
        pwalletdb->WriteOrderPosNext(nOrderPosNext);
    } else {
        CWalletDB(strWalletFile).WriteOrderPosNext(nOrderPosNext);
    }
    return nRet;
}

bool CWallet::AccountMove(std::string strFrom, std::string strTo, CAmount nAmount, std::string strComment)
{
    CWalletDB walletdb(strWalletFile);
    if (!walletdb.TxnBegin())
        return false;

    int64_t nNow = GetAdjustedTime();

    // Debit
    CAccountingEntry debit;
    debit.nOrderPos = IncOrderPosNext(&walletdb);
    debit.strAccount = strFrom;
    debit.nCreditDebit = -nAmount;
    debit.nTime = nNow;
    debit.strOtherAccount = strTo;
    debit.strComment = strComment;
    AddAccountingEntry(debit, &walletdb);

    // Credit
    CAccountingEntry credit;
    credit.nOrderPos = IncOrderPosNext(&walletdb);
    credit.strAccount = strTo;
    credit.nCreditDebit = nAmount;
    credit.nTime = nNow;
    credit.strOtherAccount = strFrom;
    credit.strComment = strComment;
    AddAccountingEntry(credit, &walletdb);

    if (!walletdb.TxnCommit())
        return false;

    return true;
}

void CWallet::MarkDirty()
{
    {
        LOCK(cs_wallet);
        BOOST_FOREACH(PAIRTYPE(const uint256, CWalletTx)& item, mapWallet)
            item.second.MarkDirty();
    }

    fAnonymizableTallyCached = false;
    fAnonymizableTallyCachedNonDenom = false;
}

bool CWallet::AddToWallet(const CWalletTx& wtxIn, bool fFlushOnClose)
{
    LOCK(cs_wallet);

    CWalletDB walletdb(strWalletFile, "r+", fFlushOnClose);

    uint256 hash = wtxIn.GetHash();

    // Inserts only if not already there, returns tx inserted or tx found
    std::pair<std::map<uint256, CWalletTx>::iterator, bool> ret = mapWallet.insert(std::make_pair(hash, wtxIn));
    CWalletTx& wtx = (*ret.first).second;
    wtx.BindWallet(this);
    bool fInsertedNew = ret.second;
    if (fInsertedNew)
    {
        wtx.nTimeReceived = GetAdjustedTime();
        wtx.nOrderPos = IncOrderPosNext(&walletdb);
        wtxOrdered.insert(make_pair(wtx.nOrderPos, TxPair(&wtx, (CAccountingEntry*)0)));
        wtx.nTimeSmart = wtx.nTimeReceived;
        if (!wtxIn.hashUnset())
        {
            if (mapBlockIndex.count(wtxIn.hashBlock))
            {
                int64_t latestNow = wtx.nTimeReceived;
                int64_t latestEntry = 0;
                {
                    // Tolerate times up to the last timestamp in the wallet not more than 5 minutes into the future
                    int64_t latestTolerated = latestNow + 300;
                    const TxItems & txOrdered = wtxOrdered;
                    for (TxItems::const_reverse_iterator it = txOrdered.rbegin(); it != txOrdered.rend(); ++it)
                    {
                        CWalletTx *const pwtx = (*it).second.first;
                        if (pwtx == &wtx)
                            continue;
                        CAccountingEntry *const pacentry = (*it).second.second;
                        int64_t nSmartTime;
                        if (pwtx)
                        {
                            nSmartTime = pwtx->nTimeSmart;
                            if (!nSmartTime)
                                nSmartTime = pwtx->nTimeReceived;
                        }
                        else
                            nSmartTime = pacentry->nTime;
                        if (nSmartTime <= latestTolerated)
                        {
                            latestEntry = nSmartTime;
                            if (nSmartTime > latestNow)
                                latestNow = nSmartTime;
                            break;
                        }
                    }
                }

                int64_t blocktime = mapBlockIndex[wtxIn.hashBlock]->GetBlockTime();
                wtx.nTimeSmart = std::max(latestEntry, std::min(blocktime, latestNow));
            }
            else
                LogPrintf("AddToWallet(): found %s in block %s not in index\n",
                         wtxIn.GetHash().ToString(),
                         wtxIn.hashBlock.ToString());
        }
        AddToSpends(hash);
        for(unsigned int i = 0; i < wtx.vout.size(); ++i) {
            if (IsMine(wtx.vout[i]) && !IsSpent(hash, i)) {
                setWalletUTXO.insert(COutPoint(hash, i));
            }
        }
    }

    bool fUpdated = false;
    if (!fInsertedNew)
    {
        // Merge
        if (!wtxIn.hashUnset() && wtxIn.hashBlock != wtx.hashBlock)
        {
            wtx.hashBlock = wtxIn.hashBlock;
            fUpdated = true;
        }
        // If no longer abandoned, update
        if (wtxIn.hashBlock.IsNull() && wtx.isAbandoned())
        {
            wtx.hashBlock = wtxIn.hashBlock;
            fUpdated = true;
        }
        if (wtxIn.nIndex != -1 && (wtxIn.nIndex != wtx.nIndex))
        {
            wtx.nIndex = wtxIn.nIndex;
            fUpdated = true;
        }
        if (wtxIn.fFromMe && wtxIn.fFromMe != wtx.fFromMe)
        {
            wtx.fFromMe = wtxIn.fFromMe;
            fUpdated = true;
        }
    }

    //// debug print
    LogPrintf("AddToWallet %s  %s%s\n", wtxIn.GetHash().ToString(), (fInsertedNew ? "new" : ""), (fUpdated ? "update" : ""));

    // Write to disk
    if (fInsertedNew || fUpdated)
        if (!walletdb.WriteTx(wtx))
            return false;

    // Break debit/credit balance caches:
    wtx.MarkDirty();

    // Notify UI of new or updated transaction
    NotifyTransactionChanged(this, hash, fInsertedNew ? CT_NEW : CT_UPDATED);

    // notify an external script when a wallet transaction comes in or is updated
    std::string strCmd = GetArg("-walletnotify", "");

    if ( !strCmd.empty())
    {
        boost::replace_all(strCmd, "%s", wtxIn.GetHash().GetHex());
        boost::thread t(runCommand, strCmd); // thread runs free
    }

    fAnonymizableTallyCached = false;
    fAnonymizableTallyCachedNonDenom = false;

    return true;
}

bool CWallet::LoadToWallet(const CWalletTx& wtxIn)
{
    uint256 hash = wtxIn.GetHash();

    mapWallet[hash] = wtxIn;
    CWalletTx& wtx = mapWallet[hash];
    wtx.BindWallet(this);
    wtxOrdered.insert(make_pair(wtx.nOrderPos, TxPair(&wtx, (CAccountingEntry*)0)));
    AddToSpends(hash);
    BOOST_FOREACH(const CTxIn& txin, wtx.vin) {
        if (mapWallet.count(txin.prevout.hash)) {
            CWalletTx& prevtx = mapWallet[txin.prevout.hash];
            if (prevtx.nIndex == -1 && !prevtx.hashUnset()) {
                MarkConflicted(prevtx.hashBlock, wtx.GetHash());
            }
        }
    }

    return true;
}

/**
 * Add a transaction to the wallet, or update it.
 * pblock is optional, but should be provided if the transaction is known to be in a block.
 * If fUpdate is true, existing transactions will be updated.
 */
bool CWallet::AddToWalletIfInvolvingMe(const CTransaction& tx, const CBlock* pblock, bool fUpdate)
{
    {
        AssertLockHeld(cs_wallet);

        if (pblock) {
            BOOST_FOREACH(const CTxIn& txin, tx.vin) {
                std::pair<TxSpends::const_iterator, TxSpends::const_iterator> range = mapTxSpends.equal_range(txin.prevout);
                while (range.first != range.second) {
                    if (range.first->second != tx.GetHash()) {
                        LogPrintf("Transaction %s (in block %s) conflicts with wallet transaction %s (both spend %s:%i)\n", tx.GetHash().ToString(), pblock->GetHash().ToString(), range.first->second.ToString(), range.first->first.hash.ToString(), range.first->first.n);
                        MarkConflicted(pblock->GetHash(), range.first->second);
                    }
                    range.first++;
                }
            }
        }

        bool fExisted = mapWallet.count(tx.GetHash()) != 0;
        if (fExisted && !fUpdate) return false;
        if (fExisted || IsMine(tx) || IsFromMe(tx))
        {
            CWalletTx wtx(this,tx);

            // Get merkle branch if transaction was found in a block
            if (pblock)
                wtx.SetMerkleBranch(*pblock);

            return AddToWallet(wtx, false);
        }
    }
    return false;
}

bool CWallet::AbandonTransaction(const uint256& hashTx)
{
    LOCK2(cs_main, cs_wallet);

    // Do not flush the wallet here for performance reasons
    CWalletDB walletdb(strWalletFile, "r+", false);

    std::set<uint256> todo;
    std::set<uint256> done;

    // Can't mark abandoned if confirmed or in mempool
    assert(mapWallet.count(hashTx));
    CWalletTx& origtx = mapWallet[hashTx];
    if (origtx.GetDepthInMainChain() > 0 || origtx.InMempool()) {
        return false;
    }

    todo.insert(hashTx);

    while (!todo.empty()) {
        uint256 now = *todo.begin();
        todo.erase(now);
        done.insert(now);
        assert(mapWallet.count(now));
        CWalletTx& wtx = mapWallet[now];
        int currentconfirm = wtx.GetDepthInMainChain();
        // If the orig tx was not in block, none of its spends can be
        assert(currentconfirm <= 0);
        // if (currentconfirm < 0) {Tx and spends are already conflicted, no need to abandon}
        if (currentconfirm == 0 && !wtx.isAbandoned()) {
            // If the orig tx was not in block/mempool, none of its spends can be in mempool
            assert(!wtx.InMempool());
            wtx.nIndex = -1;
            wtx.setAbandoned();
            wtx.MarkDirty();
            walletdb.WriteTx(wtx);
            NotifyTransactionChanged(this, wtx.GetHash(), CT_UPDATED);
            // Iterate over all its outputs, and mark transactions in the wallet that spend them abandoned too
            TxSpends::const_iterator iter = mapTxSpends.lower_bound(COutPoint(hashTx, 0));
            while (iter != mapTxSpends.end() && iter->first.hash == now) {
                if (!done.count(iter->second)) {
                    todo.insert(iter->second);
                }
                iter++;
            }
            // If a transaction changes 'conflicted' state, that changes the balance
            // available of the outputs it spends. So force those to be recomputed
            BOOST_FOREACH(const CTxIn& txin, wtx.vin)
            {
                if (mapWallet.count(txin.prevout.hash))
                    mapWallet[txin.prevout.hash].MarkDirty();
            }
        }
    }

    fAnonymizableTallyCached = false;
    fAnonymizableTallyCachedNonDenom = false;

    return true;
}

void CWallet::MarkConflicted(const uint256& hashBlock, const uint256& hashTx)
{
    LOCK2(cs_main, cs_wallet);

    int conflictconfirms = 0;
    if (mapBlockIndex.count(hashBlock)) {
        CBlockIndex* pindex = mapBlockIndex[hashBlock];
        if (chainActive.Contains(pindex)) {
            conflictconfirms = -(chainActive.Height() - pindex->nHeight + 1);
        }
    }
    // If number of conflict confirms cannot be determined, this means
    // that the block is still unknown or not yet part of the main chain,
    // for example when loading the wallet during a reindex. Do nothing in that
    // case.
    if (conflictconfirms >= 0)
        return;

    // Do not flush the wallet here for performance reasons
    CWalletDB walletdb(strWalletFile, "r+", false);

    std::set<uint256> todo;
    std::set<uint256> done;

    todo.insert(hashTx);

    while (!todo.empty()) {
        uint256 now = *todo.begin();
        todo.erase(now);
        done.insert(now);
        assert(mapWallet.count(now));
        CWalletTx& wtx = mapWallet[now];
        int currentconfirm = wtx.GetDepthInMainChain();
        if (conflictconfirms < currentconfirm) {
            // Block is 'more conflicted' than current confirm; update.
            // Mark transaction as conflicted with this block.
            wtx.nIndex = -1;
            wtx.hashBlock = hashBlock;
            wtx.MarkDirty();
            walletdb.WriteTx(wtx);
            // Iterate over all its outputs, and mark transactions in the wallet that spend them conflicted too
            TxSpends::const_iterator iter = mapTxSpends.lower_bound(COutPoint(now, 0));
            while (iter != mapTxSpends.end() && iter->first.hash == now) {
                 if (!done.count(iter->second)) {
                     todo.insert(iter->second);
                 }
                 iter++;
            }
            // If a transaction changes 'conflicted' state, that changes the balance
            // available of the outputs it spends. So force those to be recomputed
            BOOST_FOREACH(const CTxIn& txin, wtx.vin)
            {
                if (mapWallet.count(txin.prevout.hash))
                    mapWallet[txin.prevout.hash].MarkDirty();
            }
        }
    }

    fAnonymizableTallyCached = false;
    fAnonymizableTallyCachedNonDenom = false;
}

void CWallet::SyncTransaction(const CTransaction& tx, const CBlockIndex *pindex, const CBlock* pblock)
{
    LOCK2(cs_main, cs_wallet);

    if (!AddToWalletIfInvolvingMe(tx, pblock, true))
        return; // Not one of ours

    // If a transaction changes 'conflicted' state, that changes the balance
    // available of the outputs it spends. So force those to be
    // recomputed, also:
    BOOST_FOREACH(const CTxIn& txin, tx.vin)
    {
        if (mapWallet.count(txin.prevout.hash))
            mapWallet[txin.prevout.hash].MarkDirty();
    }

    fAnonymizableTallyCached = false;
    fAnonymizableTallyCachedNonDenom = false;
}


isminetype CWallet::IsMine(const CTxIn &txin) const
{
    {
        LOCK(cs_wallet);
        std::map<uint256, CWalletTx>::const_iterator mi = mapWallet.find(txin.prevout.hash);
        if (mi != mapWallet.end())
        {
            const CWalletTx& prev = (*mi).second;
            if (txin.prevout.n < prev.vout.size())
                return IsMine(prev.vout[txin.prevout.n]);
        }
    }
    return ISMINE_NO;
}

CAmount CWallet::GetDebit(const CTxIn &txin, const isminefilter& filter) const
{
    {
        LOCK(cs_wallet);
        std::map<uint256, CWalletTx>::const_iterator mi = mapWallet.find(txin.prevout.hash);
        if (mi != mapWallet.end())
        {
            const CWalletTx& prev = (*mi).second;
            if (txin.prevout.n < prev.vout.size())
                if (IsMine(prev.vout[txin.prevout.n]) & filter)
                    return prev.vout[txin.prevout.n].nValue;
        }
    }
    return 0;
}

// Recursively determine the rounds of a given input (How deep is the PrivateSend chain for a given input)
int CWallet::GetRealOutpointPrivateSendRounds(const COutPoint& outpoint, int nRounds) const
{
    static std::map<uint256, CMutableTransaction> mDenomWtxes;

    if(nRounds >= 16) return 15; // 16 rounds max

    uint256 hash = outpoint.hash;
    unsigned int nout = outpoint.n;

    const CWalletTx* wtx = GetWalletTx(hash);
    if(wtx != NULL)
    {
        std::map<uint256, CMutableTransaction>::const_iterator mdwi = mDenomWtxes.find(hash);
        if (mdwi == mDenomWtxes.end()) {
            // not known yet, let's add it
            LogPrint("privatesend", "GetRealOutpointPrivateSendRounds INSERTING %s\n", hash.ToString());
            mDenomWtxes[hash] = CMutableTransaction(*wtx);
        } else if(mDenomWtxes[hash].vout[nout].nRounds != -10) {
            // found and it's not an initial value, just return it
            return mDenomWtxes[hash].vout[nout].nRounds;
        }


        // bounds check
        if (nout >= wtx->vout.size()) {
            // should never actually hit this
            LogPrint("privatesend", "GetRealOutpointPrivateSendRounds UPDATED   %s %3d %3d\n", hash.ToString(), nout, -4);
            return -4;
        }

        if (CPrivateSend::IsCollateralAmount(wtx->vout[nout].nValue)) {
            mDenomWtxes[hash].vout[nout].nRounds = -3;
            LogPrint("privatesend", "GetRealOutpointPrivateSendRounds UPDATED   %s %3d %3d\n", hash.ToString(), nout, mDenomWtxes[hash].vout[nout].nRounds);
            return mDenomWtxes[hash].vout[nout].nRounds;
        }

        //make sure the final output is non-denominate
        if (!CPrivateSend::IsDenominatedAmount(wtx->vout[nout].nValue)) { //NOT DENOM
            mDenomWtxes[hash].vout[nout].nRounds = -2;
            LogPrint("privatesend", "GetRealOutpointPrivateSendRounds UPDATED   %s %3d %3d\n", hash.ToString(), nout, mDenomWtxes[hash].vout[nout].nRounds);
            return mDenomWtxes[hash].vout[nout].nRounds;
        }

        bool fAllDenoms = true;
        BOOST_FOREACH(CTxOut out, wtx->vout) {
            fAllDenoms = fAllDenoms && CPrivateSend::IsDenominatedAmount(out.nValue);
        }

        // this one is denominated but there is another non-denominated output found in the same tx
        if (!fAllDenoms) {
            mDenomWtxes[hash].vout[nout].nRounds = 0;
            LogPrint("privatesend", "GetRealOutpointPrivateSendRounds UPDATED   %s %3d %3d\n", hash.ToString(), nout, mDenomWtxes[hash].vout[nout].nRounds);
            return mDenomWtxes[hash].vout[nout].nRounds;
        }

        int nShortest = -10; // an initial value, should be no way to get this by calculations
        bool fDenomFound = false;
        // only denoms here so let's look up
        BOOST_FOREACH(CTxIn txinNext, wtx->vin) {
            if (IsMine(txinNext)) {
                int n = GetRealOutpointPrivateSendRounds(txinNext.prevout, nRounds + 1);
                // denom found, find the shortest chain or initially assign nShortest with the first found value
                if(n >= 0 && (n < nShortest || nShortest == -10)) {
                    nShortest = n;
                    fDenomFound = true;
                }
            }
        }
        mDenomWtxes[hash].vout[nout].nRounds = fDenomFound
                ? (nShortest >= 15 ? 16 : nShortest + 1) // good, we a +1 to the shortest one but only 16 rounds max allowed
                : 0;            // too bad, we are the fist one in that chain
        LogPrint("privatesend", "GetRealOutpointPrivateSendRounds UPDATED   %s %3d %3d\n", hash.ToString(), nout, mDenomWtxes[hash].vout[nout].nRounds);
        return mDenomWtxes[hash].vout[nout].nRounds;
    }

    return nRounds - 1;
}

// respect current settings
int CWallet::GetOutpointPrivateSendRounds(const COutPoint& outpoint) const
{
    LOCK(cs_wallet);
    int realPrivateSendRounds = GetRealOutpointPrivateSendRounds(outpoint, 0);
    return realPrivateSendRounds > privateSendClient.nPrivateSendRounds ? privateSendClient.nPrivateSendRounds : realPrivateSendRounds;
}

bool CWallet::IsDenominated(const COutPoint& outpoint) const
{
    LOCK(cs_wallet);

    std::map<uint256, CWalletTx>::const_iterator mi = mapWallet.find(outpoint.hash);
    if (mi != mapWallet.end()) {
        const CWalletTx& prev = (*mi).second;
        if (outpoint.n < prev.vout.size()) {
            return CPrivateSend::IsDenominatedAmount(prev.vout[outpoint.n].nValue);
        }
    }

    return false;
}

isminetype CWallet::IsMine(const CTxOut& txout) const
{
    return ::IsMine(*this, txout.scriptPubKey);
}

CAmount CWallet::GetCredit(const CTxOut& txout, const isminefilter& filter) const
{
    if (!MoneyRange(txout.nValue))
        throw std::runtime_error("CWallet::GetCredit(): value out of range");
    return ((IsMine(txout) & filter) ? txout.nValue : 0);
}

bool CWallet::IsChange(const CTxOut& txout) const
{
    // TODO: fix handling of 'change' outputs. The assumption is that any
    // payment to a script that is ours, but is not in the address book
    // is change. That assumption is likely to break when we implement multisignature
    // wallets that return change back into a multi-signature-protected address;
    // a better way of identifying which outputs are 'the send' and which are
    // 'the change' will need to be implemented (maybe extend CWalletTx to remember
    // which output, if any, was change).
    if (::IsMine(*this, txout.scriptPubKey))
    {
        CTxDestination address;
        if (!ExtractDestination(txout.scriptPubKey, address))
            return true;

        LOCK(cs_wallet);
        if (!mapAddressBook.count(address))
            return true;
    }
    return false;
}

CAmount CWallet::GetChange(const CTxOut& txout) const
{
    if (!MoneyRange(txout.nValue))
        throw std::runtime_error("CWallet::GetChange(): value out of range");
    return (IsChange(txout) ? txout.nValue : 0);
}

void CWallet::GenerateNewHDChain()
{
    CHDChain newHdChain;

    std::string strSeed = GetArg("-hdseed", "not hex");

    if(IsArgSet("-hdseed") && IsHex(strSeed)) {
        std::vector<unsigned char> vchSeed = ParseHex(strSeed);
        if (!newHdChain.SetSeed(SecureVector(vchSeed.begin(), vchSeed.end()), true))
            throw std::runtime_error(std::string(__func__) + ": SetSeed failed");
    }
    else {
        if (IsArgSet("-hdseed") && !IsHex(strSeed))
            LogPrintf("CWallet::GenerateNewHDChain -- Incorrect seed, generating random one instead\n");

        // NOTE: empty mnemonic means "generate a new one for me"
        std::string strMnemonic = GetArg("-mnemonic", "");
        // NOTE: default mnemonic passphrase is an empty string
        std::string strMnemonicPassphrase = GetArg("-mnemonicpassphrase", "");

        SecureVector vchMnemonic(strMnemonic.begin(), strMnemonic.end());
        SecureVector vchMnemonicPassphrase(strMnemonicPassphrase.begin(), strMnemonicPassphrase.end());

        if (!newHdChain.SetMnemonic(vchMnemonic, vchMnemonicPassphrase, true))
            throw std::runtime_error(std::string(__func__) + ": SetMnemonic failed");
    }
    newHdChain.Debug(__func__);

    if (!SetHDChain(newHdChain, false))
        throw std::runtime_error(std::string(__func__) + ": SetHDChain failed");

    // clean up
    ForceRemoveArg("-hdseed");
    ForceRemoveArg("-mnemonic");
    ForceRemoveArg("-mnemonicpassphrase");
}

bool CWallet::SetHDChain(const CHDChain& chain, bool memonly)
{
    LOCK(cs_wallet);

    if (!CCryptoKeyStore::SetHDChain(chain))
        return false;

    if (!memonly && !CWalletDB(strWalletFile).WriteHDChain(chain))
        throw std::runtime_error(std::string(__func__) + ": WriteHDChain failed");

    return true;
}

bool CWallet::SetCryptedHDChain(const CHDChain& chain, bool memonly)
{
    LOCK(cs_wallet);

    if (!CCryptoKeyStore::SetCryptedHDChain(chain))
        return false;

    if (!memonly) {
        if (!fFileBacked)
            return false;
        if (pwalletdbEncryption) {
            if (!pwalletdbEncryption->WriteCryptedHDChain(chain))
                throw std::runtime_error(std::string(__func__) + ": WriteCryptedHDChain failed");
        } else {
            if (!CWalletDB(strWalletFile).WriteCryptedHDChain(chain))
                throw std::runtime_error(std::string(__func__) + ": WriteCryptedHDChain failed");
        }
    }

    return true;
}

bool CWallet::GetDecryptedHDChain(CHDChain& hdChainRet)
{
    LOCK(cs_wallet);

    CHDChain hdChainTmp;
    if (!GetHDChain(hdChainTmp)) {
        return false;
    }

    if (!DecryptHDChain(hdChainTmp))
        return false;

    // make sure seed matches this chain
    if (hdChainTmp.GetID() != hdChainTmp.GetSeedHash())
        return false;

    hdChainRet = hdChainTmp;

    return true;
}

bool CWallet::IsHDEnabled()
{
    CHDChain hdChainCurrent;
    return GetHDChain(hdChainCurrent);
}

bool CWallet::IsMine(const CTransaction& tx) const
{
    BOOST_FOREACH(const CTxOut& txout, tx.vout)
        if (IsMine(txout))
            return true;
    return false;
}

bool CWallet::IsFromMe(const CTransaction& tx) const
{
    return (GetDebit(tx, ISMINE_ALL) > 0);
}

CAmount CWallet::GetDebit(const CTransaction& tx, const isminefilter& filter) const
{
    CAmount nDebit = 0;
    BOOST_FOREACH(const CTxIn& txin, tx.vin)
    {
        nDebit += GetDebit(txin, filter);
        if (!MoneyRange(nDebit))
            throw std::runtime_error("CWallet::GetDebit(): value out of range");
    }
    return nDebit;
}

CAmount CWallet::GetCredit(const CTransaction& tx, const isminefilter& filter) const
{
    CAmount nCredit = 0;
    BOOST_FOREACH(const CTxOut& txout, tx.vout)
    {
        nCredit += GetCredit(txout, filter);
        if (!MoneyRange(nCredit))
            throw std::runtime_error("CWallet::GetCredit(): value out of range");
    }
    return nCredit;
}

CAmount CWallet::GetChange(const CTransaction& tx) const
{
    CAmount nChange = 0;
    BOOST_FOREACH(const CTxOut& txout, tx.vout)
    {
        nChange += GetChange(txout);
        if (!MoneyRange(nChange))
            throw std::runtime_error("CWallet::GetChange(): value out of range");
    }
    return nChange;
}

int64_t CWalletTx::GetTxTime() const
{
    int64_t n = nTimeSmart;
    return n ? n : nTimeReceived;
}

int CWalletTx::GetRequestCount() const
{
    // Returns -1 if it wasn't being tracked
    int nRequests = -1;
    {
        LOCK(pwallet->cs_wallet);
        if (IsCoinBase())
        {
            // Generated block
            if (!hashUnset())
            {
                    std::map<uint256, int>::const_iterator _mi = pwallet->mapRequestCount.find(hashBlock);
                    if (_mi != pwallet->mapRequestCount.end())
                        nRequests = (*_mi).second;
            }
        }
        else
        {
            // Did anyone request this transaction?
            std::map<uint256, int>::const_iterator mi = pwallet->mapRequestCount.find(GetHash());
            if (mi != pwallet->mapRequestCount.end())
            {
                nRequests = (*mi).second;

                // How about the block it's in?
                if (nRequests == 0 && !hashUnset())
                {
                    std::map<uint256, int>::const_iterator mi = pwallet->mapRequestCount.find(hashBlock);
                    if (mi != pwallet->mapRequestCount.end())
                        nRequests = (*mi).second;
                    else
                        nRequests = 1; // If it's in someone else's block it must have got out
                }
            }
        }
    }
    return nRequests;
}

void CWalletTx::GetAmounts(std::list<COutputEntry>& listReceived,
                           std::list<COutputEntry>& listSent, CAmount& nFee, std::string& strSentAccount, const isminefilter& filter) const
{
    nFee = 0;
    listReceived.clear();
    listSent.clear();
    strSentAccount = strFromAccount;

    // Compute fee:
    CAmount nDebit = GetDebit(filter);
    if (nDebit > 0) // debit>0 means we signed/sent this transaction
    {
        CAmount nValueOut = GetValueOut();
        nFee = nDebit - nValueOut;
    }

    // Sent/received.
    for (unsigned int i = 0; i < vout.size(); ++i)
    {
        const CTxOut& txout = vout[i];
        isminetype fIsMine = pwallet->IsMine(txout);
        // Only need to handle txouts if AT LEAST one of these is true:
        //   1) they debit from us (sent)
        //   2) the output is to us (received)
        if (nDebit > 0)
        {
            // Don't report 'change' txouts
            if (pwallet->IsChange(txout))
                continue;
        }
        else if (!(fIsMine & filter))
            continue;

        // In either case, we need to get the destination address
        CTxDestination address;

        if (!ExtractDestination(txout.scriptPubKey, address) && !txout.scriptPubKey.IsUnspendable())
        {
            LogPrintf("CWalletTx::GetAmounts: Unknown transaction type found, txid %s\n",
                     this->GetHash().ToString());
            address = CNoDestination();
        }

        COutputEntry output = {address, txout.nValue, (int)i};

        // If we are debited by the transaction, add the output as a "sent" entry
        if (nDebit > 0)
            listSent.push_back(output);

        // If we are receiving the output, add it as a "received" entry
        if (fIsMine & filter)
            listReceived.push_back(output);
    }

}

void CWalletTx::GetAccountAmounts(const std::string& strAccount, CAmount& nReceived,
                                  CAmount& nSent, CAmount& nFee, const isminefilter& filter) const
{
    nReceived = nSent = nFee = 0;

    CAmount allFee;
    std::string strSentAccount;
    std::list<COutputEntry> listReceived;
    std::list<COutputEntry> listSent;
    GetAmounts(listReceived, listSent, allFee, strSentAccount, filter);

    if (strAccount == strSentAccount)
    {
        BOOST_FOREACH(const COutputEntry& s, listSent)
            nSent += s.amount;
        nFee = allFee;
    }
    {
        LOCK(pwallet->cs_wallet);
        BOOST_FOREACH(const COutputEntry& r, listReceived)
        {
            if (pwallet->mapAddressBook.count(r.destination))
            {
                std::map<CTxDestination, CAddressBookData>::const_iterator mi = pwallet->mapAddressBook.find(r.destination);
                if (mi != pwallet->mapAddressBook.end() && (*mi).second.name == strAccount)
                    nReceived += r.amount;
            }
            else if (strAccount.empty())
            {
                nReceived += r.amount;
            }
        }
    }
}

/**
 * Scan the block chain (starting in pindexStart) for transactions
 * from or to us. If fUpdate is true, found transactions that already
 * exist in the wallet will be updated.
 */
int CWallet::ScanForWalletTransactions(CBlockIndex* pindexStart, bool fUpdate)
{
    int ret = 0;
    int64_t nNow = GetTime();
    const CChainParams& chainParams = Params();

    CBlockIndex* pindex = pindexStart;
    {
        LOCK2(cs_main, cs_wallet);

        // no need to read and scan block, if block was created before
        // our wallet birthday (as adjusted for block time variability)
        while (pindex && nTimeFirstKey && (pindex->GetBlockTime() < (nTimeFirstKey - 7200)))
            pindex = chainActive.Next(pindex);

        ShowProgress(_("Rescanning..."), 0); // show rescan progress in GUI as dialog or on splashscreen, if -rescan on startup
        double dProgressStart = Checkpoints::GuessVerificationProgress(chainParams.Checkpoints(), pindex, false);
        double dProgressTip = Checkpoints::GuessVerificationProgress(chainParams.Checkpoints(), chainActive.Tip(), false);
        while (pindex)
        {
            if (pindex->nHeight % 100 == 0 && dProgressTip - dProgressStart > 0.0)
                ShowProgress(_("Rescanning..."), std::max(1, std::min(99, (int)((Checkpoints::GuessVerificationProgress(chainParams.Checkpoints(), pindex, false) - dProgressStart) / (dProgressTip - dProgressStart) * 100))));
            if (GetTime() >= nNow + 60) {
                nNow = GetTime();
                LogPrintf("Still rescanning. At block %d. Progress=%f\n", pindex->nHeight, Checkpoints::GuessVerificationProgress(chainParams.Checkpoints(), pindex));
            }

            CBlock block;
            ReadBlockFromDisk(block, pindex, Params().GetConsensus());
            BOOST_FOREACH(CTransaction& tx, block.vtx)
            {
                if (AddToWalletIfInvolvingMe(tx, &block, fUpdate))
                    ret++;
            }
            pindex = chainActive.Next(pindex);
        }
        ShowProgress(_("Rescanning..."), 100); // hide progress dialog in GUI
    }
    return ret;
}

void CWallet::ReacceptWalletTransactions()
{
    // If transactions aren't being broadcasted, don't let them into local mempool either
    if (!fBroadcastTransactions)
        return;
    LOCK2(cs_main, cs_wallet);
    std::map<int64_t, CWalletTx*> mapSorted;

    // Sort pending wallet transactions based on their initial wallet insertion order
    BOOST_FOREACH(PAIRTYPE(const uint256, CWalletTx)& item, mapWallet)
    {
        const uint256& wtxid = item.first;
        CWalletTx& wtx = item.second;
        assert(wtx.GetHash() == wtxid);

        int nDepth = wtx.GetDepthInMainChain();

        if (!wtx.IsCoinBase() && (nDepth == 0 && !wtx.isAbandoned())) {
            mapSorted.insert(std::make_pair(wtx.nOrderPos, &wtx));
        }
    }

    // Try to add wallet transactions to memory pool
    BOOST_FOREACH(PAIRTYPE(const int64_t, CWalletTx*)& item, mapSorted)
    {
        CWalletTx& wtx = *(item.second);

        LOCK(mempool.cs);
        CValidationState state;
        wtx.AcceptToMemoryPool(maxTxFee, state);
    }
}

bool CWalletTx::RelayWalletTransaction(CConnman* connman, std::string strCommand)
{
    assert(pwallet->GetBroadcastTransactions());
    if (!IsCoinBase())
    {
        if (GetDepthInMainChain() == 0 && !isAbandoned() && InMempool()) {
            uint256 hash = GetHash();
            LogPrintf("Relaying wtx %s\n", hash.ToString());

            if(strCommand == NetMsgType::TXLOCKREQUEST) {
                instantsend.ProcessTxLockRequest(((CTxLockRequest)*this), *connman);
            }
            if (connman) {
                connman->RelayTransaction((CTransaction)*this);
                return true;
            }
        }
    }
    return false;
}

std::set<uint256> CWalletTx::GetConflicts() const
{
    std::set<uint256> result;
    if (pwallet != NULL)
    {
        uint256 myHash = GetHash();
        result = pwallet->GetConflicts(myHash);
        result.erase(myHash);
    }
    return result;
}

CAmount CWalletTx::GetDebit(const isminefilter& filter) const
{
    if (vin.empty())
        return 0;

    CAmount debit = 0;
    if(filter & ISMINE_SPENDABLE)
    {
        if (fDebitCached)
            debit += nDebitCached;
        else
        {
            nDebitCached = pwallet->GetDebit(*this, ISMINE_SPENDABLE);
            fDebitCached = true;
            debit += nDebitCached;
        }
    }
    if(filter & ISMINE_WATCH_ONLY)
    {
        if(fWatchDebitCached)
            debit += nWatchDebitCached;
        else
        {
            nWatchDebitCached = pwallet->GetDebit(*this, ISMINE_WATCH_ONLY);
            fWatchDebitCached = true;
            debit += nWatchDebitCached;
        }
    }
    return debit;
}

CAmount CWalletTx::GetCredit(const isminefilter& filter) const
{
    // Must wait until coinbase is safely deep enough in the chain before valuing it
    if (IsCoinBase() && GetBlocksToMaturity() > 0)
        return 0;

    CAmount credit = 0;
    if (filter & ISMINE_SPENDABLE)
    {
        // GetBalance can assume transactions in mapWallet won't change
        if (fCreditCached)
            credit += nCreditCached;
        else
        {
            nCreditCached = pwallet->GetCredit(*this, ISMINE_SPENDABLE);
            fCreditCached = true;
            credit += nCreditCached;
        }
    }
    if (filter & ISMINE_WATCH_ONLY)
    {
        if (fWatchCreditCached)
            credit += nWatchCreditCached;
        else
        {
            nWatchCreditCached = pwallet->GetCredit(*this, ISMINE_WATCH_ONLY);
            fWatchCreditCached = true;
            credit += nWatchCreditCached;
        }
    }
    return credit;
}

CAmount CWalletTx::GetImmatureCredit(bool fUseCache) const
{
    if (IsCoinBase() && GetBlocksToMaturity() > 0 && IsInMainChain())
    {
        if (fUseCache && fImmatureCreditCached)
            return nImmatureCreditCached;
        nImmatureCreditCached = pwallet->GetCredit(*this, ISMINE_SPENDABLE);
        fImmatureCreditCached = true;
        return nImmatureCreditCached;
    }

    return 0;
}

CAmount CWalletTx::GetAvailableCredit(bool fUseCache) const
{
    if (pwallet == 0)
        return 0;

    // Must wait until coinbase is safely deep enough in the chain before valuing it
    if (IsCoinBase() && GetBlocksToMaturity() > 0)
        return 0;

    if (fUseCache && fAvailableCreditCached)
        return nAvailableCreditCached;

    CAmount nCredit = 0;
    uint256 hashTx = GetHash();
    for (unsigned int i = 0; i < vout.size(); i++)
    {
        if (!pwallet->IsSpent(hashTx, i))
        {
            const CTxOut &txout = vout[i];
            nCredit += pwallet->GetCredit(txout, ISMINE_SPENDABLE);
            if (!MoneyRange(nCredit))
                throw std::runtime_error("CWalletTx::GetAvailableCredit() : value out of range");
        }
    }

    nAvailableCreditCached = nCredit;
    fAvailableCreditCached = true;
    return nCredit;
}

CAmount CWalletTx::GetImmatureWatchOnlyCredit(const bool& fUseCache) const
{
    if (IsCoinBase() && GetBlocksToMaturity() > 0 && IsInMainChain())
    {
        if (fUseCache && fImmatureWatchCreditCached)
            return nImmatureWatchCreditCached;
        nImmatureWatchCreditCached = pwallet->GetCredit(*this, ISMINE_WATCH_ONLY);
        fImmatureWatchCreditCached = true;
        return nImmatureWatchCreditCached;
    }

    return 0;
}

CAmount CWalletTx::GetAvailableWatchOnlyCredit(const bool& fUseCache) const
{
    if (pwallet == 0)
        return 0;

    // Must wait until coinbase is safely deep enough in the chain before valuing it
    if (IsCoinBase() && GetBlocksToMaturity() > 0)
        return 0;

    if (fUseCache && fAvailableWatchCreditCached)
        return nAvailableWatchCreditCached;

    CAmount nCredit = 0;
    for (unsigned int i = 0; i < vout.size(); i++)
    {
        if (!pwallet->IsSpent(GetHash(), i))
        {
            const CTxOut &txout = vout[i];
            nCredit += pwallet->GetCredit(txout, ISMINE_WATCH_ONLY);
            if (!MoneyRange(nCredit))
                throw std::runtime_error("CWalletTx::GetAvailableCredit() : value out of range");
        }
    }

    nAvailableWatchCreditCached = nCredit;
    fAvailableWatchCreditCached = true;
    return nCredit;
}

CAmount CWalletTx::GetAnonymizedCredit(bool fUseCache) const
{
    if (pwallet == 0)
        return 0;

    // Must wait until coinbase is safely deep enough in the chain before valuing it
    if (IsCoinBase() && GetBlocksToMaturity() > 0)
        return 0;

    if (fUseCache && fAnonymizedCreditCached)
        return nAnonymizedCreditCached;

    CAmount nCredit = 0;
    uint256 hashTx = GetHash();
    for (unsigned int i = 0; i < vout.size(); i++)
    {
        const CTxOut &txout = vout[i];
        const COutPoint outpoint = COutPoint(hashTx, i);

        if(pwallet->IsSpent(hashTx, i) || !pwallet->IsDenominated(outpoint)) continue;

        const int nRounds = pwallet->GetOutpointPrivateSendRounds(outpoint);
        if(nRounds >= privateSendClient.nPrivateSendRounds){
            nCredit += pwallet->GetCredit(txout, ISMINE_SPENDABLE);
            if (!MoneyRange(nCredit))
                throw std::runtime_error("CWalletTx::GetAnonymizedCredit() : value out of range");
        }
    }

    nAnonymizedCreditCached = nCredit;
    fAnonymizedCreditCached = true;
    return nCredit;
}

CAmount CWalletTx::GetDenominatedCredit(bool unconfirmed, bool fUseCache) const
{
    if (pwallet == 0)
        return 0;

    // Must wait until coinbase is safely deep enough in the chain before valuing it
    if (IsCoinBase() && GetBlocksToMaturity() > 0)
        return 0;

    int nDepth = GetDepthInMainChain(false);
    if(nDepth < 0) return 0;

    bool isUnconfirmed = IsTrusted() && nDepth == 0;
    if(unconfirmed != isUnconfirmed) return 0;

    if (fUseCache) {
        if(unconfirmed && fDenomUnconfCreditCached)
            return nDenomUnconfCreditCached;
        else if (!unconfirmed && fDenomConfCreditCached)
            return nDenomConfCreditCached;
    }

    CAmount nCredit = 0;
    uint256 hashTx = GetHash();
    for (unsigned int i = 0; i < vout.size(); i++)
    {
        const CTxOut &txout = vout[i];

        if(pwallet->IsSpent(hashTx, i) || !CPrivateSend::IsDenominatedAmount(vout[i].nValue)) continue;

        nCredit += pwallet->GetCredit(txout, ISMINE_SPENDABLE);
        if (!MoneyRange(nCredit))
            throw std::runtime_error("CWalletTx::GetDenominatedCredit() : value out of range");
    }

    if(unconfirmed) {
        nDenomUnconfCreditCached = nCredit;
        fDenomUnconfCreditCached = true;
    } else {
        nDenomConfCreditCached = nCredit;
        fDenomConfCreditCached = true;
    }
    return nCredit;
}

CAmount CWalletTx::GetChange() const
{
    if (fChangeCached)
        return nChangeCached;
    nChangeCached = pwallet->GetChange(*this);
    fChangeCached = true;
    return nChangeCached;
}

bool CWalletTx::InMempool() const
{
    LOCK(mempool.cs);
    if (mempool.exists(GetHash())) {
        return true;
    }
    return false;
}

bool CWalletTx::IsTrusted() const
{
    // Quick answer in most cases
    if (!CheckFinalTx(*this))
        return false;
    int nDepth = GetDepthInMainChain();
    if (nDepth >= 1)
        return true;
    if (nDepth < 0)
        return false;
    if (!bSpendZeroConfChange || !IsFromMe(ISMINE_ALL)) // using wtx's cached debit
        return false;

    // Don't trust unconfirmed transactions from us unless they are in the mempool.
    if (!InMempool())
        return false;

    // Trusted if all inputs are from us and are in the mempool:
    BOOST_FOREACH(const CTxIn& txin, vin)
    {
        // Transactions not sent by us: not trusted
        const CWalletTx* parent = pwallet->GetWalletTx(txin.prevout.hash);
        if (parent == NULL)
            return false;
        const CTxOut& parentOut = parent->vout[txin.prevout.n];
        if (pwallet->IsMine(parentOut) != ISMINE_SPENDABLE)
            return false;
    }
    return true;
}

bool CWalletTx::IsEquivalentTo(const CWalletTx& tx) const
{
        CMutableTransaction tx1 = *this;
        CMutableTransaction tx2 = tx;
        for (unsigned int i = 0; i < tx1.vin.size(); i++) tx1.vin[i].scriptSig = CScript();
        for (unsigned int i = 0; i < tx2.vin.size(); i++) tx2.vin[i].scriptSig = CScript();
        return CTransaction(tx1) == CTransaction(tx2);
}

std::vector<uint256> CWallet::ResendWalletTransactionsBefore(int64_t nTime, CConnman* connman)
{
    std::vector<uint256> result;

    LOCK(cs_wallet);
    // Sort them in chronological order
    std::multimap<unsigned int, CWalletTx*> mapSorted;
    BOOST_FOREACH(PAIRTYPE(const uint256, CWalletTx)& item, mapWallet)
    {
        CWalletTx& wtx = item.second;
        // Don't rebroadcast if newer than nTime:
        if (wtx.nTimeReceived > nTime)
            continue;
        mapSorted.insert(std::make_pair(wtx.nTimeReceived, &wtx));
    }
    BOOST_FOREACH(PAIRTYPE(const unsigned int, CWalletTx*)& item, mapSorted)
    {
        CWalletTx& wtx = *item.second;
        if (wtx.RelayWalletTransaction(connman))
            result.push_back(wtx.GetHash());
    }
    return result;
}

void CWallet::ResendWalletTransactions(int64_t nBestBlockTime, CConnman* connman)
{
    // Do this infrequently and randomly to avoid giving away
    // that these are our transactions.
    if (GetTime() < nNextResend || !fBroadcastTransactions)
        return;
    bool fFirst = (nNextResend == 0);
    nNextResend = GetTime() + GetRand(30 * 60);
    if (fFirst)
        return;

    // Only do it if there's been a new block since last time
    if (nBestBlockTime < nLastResend)
        return;
    nLastResend = GetTime();

    // Rebroadcast unconfirmed txes older than 5 minutes before the last
    // block was found:
    std::vector<uint256> relayed = ResendWalletTransactionsBefore(nBestBlockTime-5*60, connman);
    if (!relayed.empty())
        LogPrintf("%s: rebroadcast %u unconfirmed transactions\n", __func__, relayed.size());
}

/** @} */ // end of mapWallet




/** @defgroup Actions
 *
 * @{
 */


CAmount CWallet::GetBalance() const
{
    CAmount nTotal = 0;
    {
        LOCK2(cs_main, cs_wallet);
        for (std::map<uint256, CWalletTx>::const_iterator it = mapWallet.begin(); it != mapWallet.end(); ++it)
        {
            const CWalletTx* pcoin = &(*it).second;
            if (pcoin->IsTrusted())
                nTotal += pcoin->GetAvailableCredit();
        }
    }

    return nTotal;
}


CAmount CWallet::GetAnonymizableBalance(bool fSkipDenominated, bool fSkipUnconfirmed) const
{
    if(fLiteMode) return 0;

    std::vector<CompactTallyItem> vecTally;
    if(!SelectCoinsGrouppedByAddresses(vecTally, fSkipDenominated, true, fSkipUnconfirmed)) return 0;

    CAmount nTotal = 0;

    const CAmount nSmallestDenom = CPrivateSend::GetSmallestDenomination();
    const CAmount nMixingCollateral = CPrivateSend::GetCollateralAmount();
    BOOST_FOREACH(CompactTallyItem& item, vecTally) {
        bool fIsDenominated = CPrivateSend::IsDenominatedAmount(item.nAmount);
        if(fSkipDenominated && fIsDenominated) continue;
        // assume that the fee to create denoms should be mixing collateral at max
        if(item.nAmount >= nSmallestDenom + (fIsDenominated ? 0 : nMixingCollateral))
            nTotal += item.nAmount;
    }

    return nTotal;
}

CAmount CWallet::GetAnonymizedBalance() const
{
    if(fLiteMode) return 0;

    CAmount nTotal = 0;

    LOCK2(cs_main, cs_wallet);

    std::set<uint256> setWalletTxesCounted;
    for (auto& outpoint : setWalletUTXO) {

        if (setWalletTxesCounted.find(outpoint.hash) != setWalletTxesCounted.end()) continue;
        setWalletTxesCounted.insert(outpoint.hash);

        for (std::map<uint256, CWalletTx>::const_iterator it = mapWallet.find(outpoint.hash); it != mapWallet.end() && it->first == outpoint.hash; ++it) {
            if (it->second.IsTrusted())
                nTotal += it->second.GetAnonymizedCredit();
        }
    }

    return nTotal;
}

// Note: calculated including unconfirmed,
// that's ok as long as we use it for informational purposes only
float CWallet::GetAverageAnonymizedRounds() const
{
    if(fLiteMode) return 0;

    int nTotal = 0;
    int nCount = 0;

    LOCK2(cs_main, cs_wallet);
    for (auto& outpoint : setWalletUTXO) {
        if(!IsDenominated(outpoint)) continue;

        nTotal += GetOutpointPrivateSendRounds(outpoint);
        nCount++;
    }

    if(nCount == 0) return 0;

    return (float)nTotal/nCount;
}

// Note: calculated including unconfirmed,
// that's ok as long as we use it for informational purposes only
CAmount CWallet::GetNormalizedAnonymizedBalance() const
{
    if(fLiteMode) return 0;

    CAmount nTotal = 0;

    LOCK2(cs_main, cs_wallet);
    for (auto& outpoint : setWalletUTXO) {
        std::map<uint256, CWalletTx>::const_iterator it = mapWallet.find(outpoint.hash);
        if (it == mapWallet.end()) continue;
        if (!IsDenominated(outpoint)) continue;
        if (it->second.GetDepthInMainChain() < 0) continue;

        int nRounds = GetOutpointPrivateSendRounds(outpoint);
        nTotal += it->second.vout[outpoint.n].nValue * nRounds / privateSendClient.nPrivateSendRounds;
    }

    return nTotal;
}

CAmount CWallet::GetNeedsToBeAnonymizedBalance(CAmount nMinBalance) const
{
    if(fLiteMode) return 0;

    CAmount nAnonymizedBalance = GetAnonymizedBalance();
    CAmount nNeedsToAnonymizeBalance = privateSendClient.nPrivateSendAmount*COIN - nAnonymizedBalance;

    // try to overshoot target PS balance up to nMinBalance
    nNeedsToAnonymizeBalance += nMinBalance;

    CAmount nAnonymizableBalance = GetAnonymizableBalance();

    // anonymizable balance is way too small
    if(nAnonymizableBalance < nMinBalance) return 0;

    // not enough funds to anonymze amount we want, try the max we can
    if(nNeedsToAnonymizeBalance > nAnonymizableBalance) nNeedsToAnonymizeBalance = nAnonymizableBalance;

    // we should never exceed the pool max
    if (nNeedsToAnonymizeBalance > CPrivateSend::GetMaxPoolAmount()) nNeedsToAnonymizeBalance = CPrivateSend::GetMaxPoolAmount();

    return nNeedsToAnonymizeBalance;
}

CAmount CWallet::GetDenominatedBalance(bool unconfirmed) const
{
    if(fLiteMode) return 0;

    CAmount nTotal = 0;
    {
        LOCK2(cs_main, cs_wallet);
        for (std::map<uint256, CWalletTx>::const_iterator it = mapWallet.begin(); it != mapWallet.end(); ++it)
        {
            const CWalletTx* pcoin = &(*it).second;

            nTotal += pcoin->GetDenominatedCredit(unconfirmed);
        }
    }

    return nTotal;
}

CAmount CWallet::GetUnconfirmedBalance() const
{
    CAmount nTotal = 0;
    {
        LOCK2(cs_main, cs_wallet);
        for (std::map<uint256, CWalletTx>::const_iterator it = mapWallet.begin(); it != mapWallet.end(); ++it)
        {
            const CWalletTx* pcoin = &(*it).second;
            if (!pcoin->IsTrusted() && pcoin->GetDepthInMainChain() == 0 && pcoin->InMempool())
                nTotal += pcoin->GetAvailableCredit();
        }
    }
    return nTotal;
}

CAmount CWallet::GetImmatureBalance() const
{
    CAmount nTotal = 0;
    {
        LOCK2(cs_main, cs_wallet);
        for (std::map<uint256, CWalletTx>::const_iterator it = mapWallet.begin(); it != mapWallet.end(); ++it)
        {
            const CWalletTx* pcoin = &(*it).second;
            nTotal += pcoin->GetImmatureCredit();
        }
    }
    return nTotal;
}

CAmount CWallet::GetWatchOnlyBalance() const
{
    CAmount nTotal = 0;
    {
        LOCK2(cs_main, cs_wallet);
        for (std::map<uint256, CWalletTx>::const_iterator it = mapWallet.begin(); it != mapWallet.end(); ++it)
        {
            const CWalletTx* pcoin = &(*it).second;
            if (pcoin->IsTrusted())
                nTotal += pcoin->GetAvailableWatchOnlyCredit();
        }
    }

    return nTotal;
}

CAmount CWallet::GetUnconfirmedWatchOnlyBalance() const
{
    CAmount nTotal = 0;
    {
        LOCK2(cs_main, cs_wallet);
        for (std::map<uint256, CWalletTx>::const_iterator it = mapWallet.begin(); it != mapWallet.end(); ++it)
        {
            const CWalletTx* pcoin = &(*it).second;
            if (!pcoin->IsTrusted() && pcoin->GetDepthInMainChain() == 0 && pcoin->InMempool())
                nTotal += pcoin->GetAvailableWatchOnlyCredit();
        }
    }
    return nTotal;
}

CAmount CWallet::GetImmatureWatchOnlyBalance() const
{
    CAmount nTotal = 0;
    {
        LOCK2(cs_main, cs_wallet);
        for (std::map<uint256, CWalletTx>::const_iterator it = mapWallet.begin(); it != mapWallet.end(); ++it)
        {
            const CWalletTx* pcoin = &(*it).second;
            nTotal += pcoin->GetImmatureWatchOnlyCredit();
        }
    }
    return nTotal;
}

void CWallet::GetBDAPCoins(std::vector<COutput>& vCoins, const CScript& prevScriptPubKey) const
{
    CDynamicAddress prevAddress = GetScriptAddress(prevScriptPubKey);
    //LogPrintf("GetBDAPCoins prevAddress =  %s\n", prevAddress.ToString());
    vCoins.clear();
    {
        LOCK2(cs_main, cs_wallet);
        for (std::map<uint256, CWalletTx>::const_iterator it = mapWallet.begin(); it != mapWallet.end(); ++it)
        {
            const uint256& wtxid = it->first;
            const CWalletTx* pcoin = &(*it).second;
            
            if (!CheckFinalTx(*pcoin))
                continue;

            if (!pcoin->IsTrusted())
                continue;

            if (pcoin->IsCoinBase() && pcoin->GetBlocksToMaturity() > 0)
                continue;

            int nDepth = pcoin->GetDepthInMainChain(false);

            // We should not consider coins which aren't at least in our mempool
            // It's possible for these to be conflicted via ancestors which we may never be able to detect
            if (nDepth == 0 && !pcoin->InMempool())
                continue;

            for (unsigned int i = 0; i < pcoin->vout.size(); i++) {
                isminetype mine = IsMine(pcoin->vout[i]);
                if (!(IsSpent(wtxid, i)) && mine != ISMINE_NO && (!IsLockedCoin((*it).first, i)) && (pcoin->vout[i].nValue > 0)) {
                    CDynamicAddress address =  GetScriptAddress(pcoin->vout[i].scriptPubKey);
                    //LogPrintf("GetBDAPCoins address =  %s\n", address.ToString());
                    if (prevAddress == address) {
                        vCoins.push_back(COutput(pcoin, i, nDepth, true, (mine & (ISMINE_SPENDABLE | ISMINE_WATCH_SOLVABLE)) != ISMINE_NO));
                    }
                }
            }
        }
    }
}

void CWallet::AvailableCoins(std::vector<COutput>& vCoins, bool fOnlyConfirmed, const CCoinControl *coinControl, bool fIncludeZeroValue, AvailableCoinsType nCoinType, bool fUseInstantSend) const
{
    vCoins.clear();

    {
        LOCK2(cs_main, cs_wallet);
        for (std::map<uint256, CWalletTx>::const_iterator it = mapWallet.begin(); it != mapWallet.end(); ++it)
        {
            const uint256& wtxid = it->first;
            const CWalletTx* pcoin = &(*it).second;

            if (!CheckFinalTx(*pcoin))
                continue;

            if (fOnlyConfirmed && !pcoin->IsTrusted())
                continue;

            if (pcoin->IsCoinBase() && pcoin->GetBlocksToMaturity() > 0)
                continue;

            int nDepth = pcoin->GetDepthInMainChain(false);
            // do not use IS for inputs that have less then INSTANTSEND_CONFIRMATIONS_REQUIRED blockchain confirmations
            if (fUseInstantSend && nDepth < INSTANTSEND_CONFIRMATIONS_REQUIRED)
                continue;

            // We should not consider coins which aren't at least in our mempool
            // It's possible for these to be conflicted via ancestors which we may never be able to detect
            if (nDepth == 0 && !pcoin->InMempool())
                continue;

            // We should not consider coins which aren't at least in our mempool
            // It's possible for these to be conflicted via ancestors which we may never be able to detect
            if (nDepth == 0 && !pcoin->InMempool())
                continue;

            for (unsigned int i = 0; i < pcoin->vout.size(); i++) {
                bool found = false;
                if(nCoinType == ONLY_DENOMINATED) {
                    found = CPrivateSend::IsDenominatedAmount(pcoin->vout[i].nValue);
                } else if(nCoinType == ONLY_NONDENOMINATED) {
                    if (CPrivateSend::IsCollateralAmount(pcoin->vout[i].nValue)) continue; // do not use collateral amounts
                    found = !CPrivateSend::IsDenominatedAmount(pcoin->vout[i].nValue);
                } else if(nCoinType == ONLY_1000) {
                    found = pcoin->vout[i].nValue == 1000*COIN;
                } else if(nCoinType == ONLY_PRIVATESEND_COLLATERAL) {
                    found = CPrivateSend::IsCollateralAmount(pcoin->vout[i].nValue);
                } else {
                    found = true;
                }
                if(!found) continue;

                isminetype mine = IsMine(pcoin->vout[i]);
                if (!(IsSpent(wtxid, i)) && mine != ISMINE_NO &&
                    (!IsLockedCoin((*it).first, i) || nCoinType == ONLY_1000) &&
                    (pcoin->vout[i].nValue > 0 || fIncludeZeroValue) &&
                    (!coinControl || !coinControl->HasSelected() || coinControl->fAllowOtherInputs || coinControl->IsSelected(COutPoint((*it).first, i))))
                        vCoins.push_back(COutput(pcoin, i, nDepth,
                                                 ((mine & ISMINE_SPENDABLE) != ISMINE_NO) ||
                                                  (coinControl && coinControl->fAllowWatchOnly && (mine & ISMINE_WATCH_SOLVABLE) != ISMINE_NO),
                                                  (mine & (ISMINE_SPENDABLE | ISMINE_WATCH_SOLVABLE)) != ISMINE_NO));
            }
        }
    }
}

static void ApproximateBestSubset(std::vector<std::pair<CAmount, std::pair<const CWalletTx*,unsigned int> > >vValue, const CAmount& nTotalLower, const CAmount& nTargetValue,
                                  std::vector<char>& vfBest, CAmount& nBest, bool fUseInstantSend = false, int iterations = 1000)
{
    std::vector<char> vfIncluded;

    vfBest.assign(vValue.size(), true);
    nBest = nTotalLower;

    FastRandomContext insecure_rand;

    for (int nRep = 0; nRep < iterations && nBest != nTargetValue; nRep++)
    {
        vfIncluded.assign(vValue.size(), false);
        CAmount nTotal = 0;
        bool fReachedTarget = false;
        for (int nPass = 0; nPass < 2 && !fReachedTarget; nPass++)
        {
            for (unsigned int i = 0; i < vValue.size(); i++)
            {
                if (fUseInstantSend && nTotal + vValue[i].first > sporkManager.GetSporkValue(SPORK_5_INSTANTSEND_MAX_VALUE)*COIN) {
                    continue;
                }
                //The solver here uses a randomized algorithm,
                //the randomness serves no real security purpose but is just
                //needed to prevent degenerate behavior and it is important
                //that the rng is fast. We do not use a constant random sequence,
                //because there may be some privacy improvement by making
                //the selection random.
                if (nPass == 0 ? insecure_rand.rand32()&1 : !vfIncluded[i])
                {
                    nTotal += vValue[i].first;
                    vfIncluded[i] = true;
                    if (nTotal >= nTargetValue)
                    {
                        fReachedTarget = true;
                        if (nTotal < nBest)
                        {
                            nBest = nTotal;
                            vfBest = vfIncluded;
                        }
                        nTotal -= vValue[i].first;
                        vfIncluded[i] = false;
                    }
                }
            }
        }
    }
}

// move denoms down
bool less_then_denom (const COutput& out1, const COutput& out2)
{
    const CWalletTx *pcoin1 = out1.tx;
    const CWalletTx *pcoin2 = out2.tx;

    bool found1 = false;
    bool found2 = false;
    BOOST_FOREACH(CAmount d, CPrivateSend::GetStandardDenominations()) // loop through predefined denoms
    {
        if(pcoin1->vout[out1.i].nValue == d) found1 = true;
        if(pcoin2->vout[out2.i].nValue == d) found2 = true;
    }
    return (!found1 && found2);
}

bool CWallet::SelectCoinsMinConf(const CAmount& nTargetValue, int nConfMine, int nConfTheirs, std::vector<COutput> vCoins,
                                 std::set<std::pair<const CWalletTx*,unsigned int> >& setCoinsRet, CAmount& nValueRet, bool fUseInstantSend) const
{
    setCoinsRet.clear();
    nValueRet = 0;

    // List of values less than target
    std::pair<CAmount, std::pair<const CWalletTx*,unsigned int> > coinLowestLarger;
    coinLowestLarger.first = fUseInstantSend
                                        ? sporkManager.GetSporkValue(SPORK_5_INSTANTSEND_MAX_VALUE)*COIN
                                        : std::numeric_limits<CAmount>::max();
    coinLowestLarger.second.first = NULL;
    std::vector<std::pair<CAmount, std::pair<const CWalletTx*,unsigned int> > > vValue;
    CAmount nTotalLower = 0;

    random_shuffle(vCoins.begin(), vCoins.end(), GetRandInt);

    // move denoms down on the list
    sort(vCoins.begin(), vCoins.end(), less_then_denom);

    // try to find nondenom first to prevent unneeded spending of mixed coins
    for (unsigned int tryDenom = 0; tryDenom < 2; tryDenom++)
    {
        LogPrint("selectcoins", "tryDenom: %d\n", tryDenom);
        vValue.clear();
        nTotalLower = 0;
        BOOST_FOREACH(const COutput &output, vCoins)
        {
            if (!output.fSpendable)
                continue;

            const CWalletTx *pcoin = output.tx;

//            if (fDebug) LogPrint("selectcoins", "value %s confirms %d\n", FormatMoney(pcoin->vout[output.i].nValue), output.nDepth);
            if (output.nDepth < (pcoin->IsFromMe(ISMINE_ALL) ? nConfMine : nConfTheirs))
                continue;

            int i = output.i;
            CAmount n = pcoin->vout[i].nValue;
            if (tryDenom == 0 && CPrivateSend::IsDenominatedAmount(n)) continue; // we don't want denom values on first run

            std::pair<CAmount,std::pair<const CWalletTx*,unsigned int> > coin = std::make_pair(n,std::make_pair(pcoin, i));

            if (n == nTargetValue)
            {
                setCoinsRet.insert(coin.second);
                nValueRet += coin.first;
                return true;
            }
            else if (n < nTargetValue + MIN_CHANGE)
            {
                vValue.push_back(coin);
                nTotalLower += n;
            }
            else if (n < coinLowestLarger.first)
            {
                coinLowestLarger = coin;
            }
        }

        if (nTotalLower == nTargetValue)
        {
            for (unsigned int i = 0; i < vValue.size(); ++i)
            {
                setCoinsRet.insert(vValue[i].second);
                nValueRet += vValue[i].first;
            }
            return true;
        }

        if (nTotalLower < nTargetValue)
        {
            if (coinLowestLarger.second.first == NULL) // there is no input larger than nTargetValue
            {
                if (tryDenom == 0)
                    // we didn't look at denom yet, let's do it
                    continue;
                else
                    // we looked at everything possible and didn't find anything, no luck
                    return false;
            }
            setCoinsRet.insert(coinLowestLarger.second);
            nValueRet += coinLowestLarger.first;
            return true;
        }

        // nTotalLower > nTargetValue
        break;

    }

    // Solve subset sum by stochastic approximation
    std::sort(vValue.begin(), vValue.end(), CompareValueOnly());
    std::reverse(vValue.begin(), vValue.end());
    std::vector<char> vfBest;
    CAmount nBest;

    ApproximateBestSubset(vValue, nTotalLower, nTargetValue, vfBest, nBest, fUseInstantSend);
    if (nBest != nTargetValue && nTotalLower >= nTargetValue + MIN_CHANGE)
        ApproximateBestSubset(vValue, nTotalLower, nTargetValue + MIN_CHANGE, vfBest, nBest, fUseInstantSend);

    // If we have a bigger coin and (either the stochastic approximation didn't find a good solution,
    //                                   or the next bigger coin is closer), return the bigger coin
    if (coinLowestLarger.second.first &&
        ((nBest != nTargetValue && nBest < nTargetValue + MIN_CHANGE) || coinLowestLarger.first <= nBest))
    {
        setCoinsRet.insert(coinLowestLarger.second);
        nValueRet += coinLowestLarger.first;
    }
    else {
        std::string s = "CWallet::SelectCoinsMinConf best subset: ";
        for (unsigned int i = 0; i < vValue.size(); i++)
        {
            if (vfBest[i])
            {
                setCoinsRet.insert(vValue[i].second);
                nValueRet += vValue[i].first;
                s += FormatMoney(vValue[i].first) + " ";
            }
        }
        LogPrint("selectcoins", "%s - total %s\n", s, FormatMoney(nBest));
    }

    return true;
}

bool CWallet::SelectCoins(const std::vector<COutput>& vAvailableCoins, const CAmount& nTargetValue, std::set<std::pair<const CWalletTx*,unsigned int> >& setCoinsRet, CAmount& nValueRet, const CCoinControl* coinControl, AvailableCoinsType nCoinType, bool fUseInstantSend) const
{
    // Note: this function should never be used for "always free" tx types like pstx

    std::vector<COutput> vCoins(vAvailableCoins);

    // coin control -> return all selected outputs (we want all selected to go into the transaction for sure)
    if (coinControl && coinControl->HasSelected() && !coinControl->fAllowOtherInputs)
    {
        BOOST_FOREACH(const COutput& out, vCoins)
        {
            if(!out.fSpendable)
                continue;

            if(nCoinType == ONLY_DENOMINATED) {
                COutPoint outpoint = COutPoint(out.tx->GetHash(),out.i);
                int nRounds = GetOutpointPrivateSendRounds(outpoint);
                // make sure it's actually anonymized
                if(nRounds < privateSendClient.nPrivateSendRounds) continue;
            }
            nValueRet += out.tx->vout[out.i].nValue;
            setCoinsRet.insert(std::make_pair(out.tx, out.i));
        }

        return (nValueRet >= nTargetValue);
    }


    //if we're doing only denominated, we need to round up to the nearest smallest denomination
    if(nCoinType == ONLY_DENOMINATED) {
        std::vector<CAmount> vecPrivateSendDenominations = CPrivateSend::GetStandardDenominations();
        CAmount nSmallestDenom = vecPrivateSendDenominations.back();
        // Make outputs by looping through denominations, from large to small
        BOOST_FOREACH(CAmount nDenom, vecPrivateSendDenominations)
        {
            BOOST_FOREACH(const COutput& out, vCoins)
            {
                //make sure it's the denom we're looking for, round the amount up to smallest denom
                if(out.tx->vout[out.i].nValue == nDenom && nValueRet + nDenom < nTargetValue + nSmallestDenom) {
                    COutPoint outpoint = COutPoint(out.tx->GetHash(),out.i);
                    int nRounds = GetOutpointPrivateSendRounds(outpoint);
                    // make sure it's actually anonymized
                    if(nRounds < privateSendClient.nPrivateSendRounds) continue;
                    nValueRet += nDenom;
                    setCoinsRet.insert(std::make_pair(out.tx, out.i));
                }
            }
        }
        return (nValueRet >= nTargetValue);
    }
    // calculate value from preset inputs and store them
    std::set<std::pair<const CWalletTx*, uint32_t> > setPresetCoins;
    CAmount nValueFromPresetInputs = 0;

    std::vector<COutPoint> vPresetInputs;
    if (coinControl)
        coinControl->ListSelected(vPresetInputs);
    BOOST_FOREACH(const COutPoint& outpoint, vPresetInputs)
    {
        std::map<uint256, CWalletTx>::const_iterator it = mapWallet.find(outpoint.hash);
        if (it != mapWallet.end())
        {
            const CWalletTx* pcoin = &it->second;
            // Clearly invalid input, fail
            if (pcoin->vout.size() <= outpoint.n)
                return false;
            nValueFromPresetInputs += pcoin->vout[outpoint.n].nValue;
            setPresetCoins.insert(std::make_pair(pcoin, outpoint.n));
        } else
            return false; // TODO: Allow non-wallet inputs
    }

    // remove preset inputs from vCoins
    for (std::vector<COutput>::iterator it = vCoins.begin(); it != vCoins.end() && coinControl && coinControl->HasSelected();)
    {
        if (setPresetCoins.count(std::make_pair(it->tx, it->i)))
            it = vCoins.erase(it);
        else
            ++it;
    }

    bool res = nTargetValue <= nValueFromPresetInputs ||
        SelectCoinsMinConf(nTargetValue - nValueFromPresetInputs, 1, 6, vCoins, setCoinsRet, nValueRet, fUseInstantSend) ||
        SelectCoinsMinConf(nTargetValue - nValueFromPresetInputs, 1, 1, vCoins, setCoinsRet, nValueRet, fUseInstantSend) ||
        (bSpendZeroConfChange && SelectCoinsMinConf(nTargetValue - nValueFromPresetInputs, 0, 1, vCoins, setCoinsRet, nValueRet, fUseInstantSend));

    // because SelectCoinsMinConf clears the setCoinsRet, we now add the possible inputs to the coinset
    setCoinsRet.insert(setPresetCoins.begin(), setPresetCoins.end());

    // add preset inputs to the total value selected
    nValueRet += nValueFromPresetInputs;

    return res;
}

struct CompareByPriority
{
    bool operator()(const COutput& t1,
                    const COutput& t2) const
    {
        return t1.Priority() > t2.Priority();
    }
};

bool CWallet::FundTransaction(CMutableTransaction& tx, CAmount &nFeeRet, int& nChangePosRet, std::string& strFailReason, bool includeWatching)
{
    std::vector<CRecipient> vecSend;

    // Turn the txout set into a CRecipient vector
    BOOST_FOREACH(const CTxOut& txOut, tx.vout)
    {
        CRecipient recipient = {txOut.scriptPubKey, txOut.nValue, false};
        vecSend.push_back(recipient);
    }

    CCoinControl coinControl;
    coinControl.fAllowOtherInputs = true;
    coinControl.fAllowWatchOnly = includeWatching;
    BOOST_FOREACH(const CTxIn& txin, tx.vin)
        coinControl.Select(txin.prevout);

    CReserveKey reservekey(this);
    CWalletTx wtx;
    if (!CreateTransaction(vecSend, wtx, reservekey, nFeeRet, nChangePosRet, strFailReason, &coinControl, false))
        return false;

    if (nChangePosRet != -1)
        tx.vout.insert(tx.vout.begin() + nChangePosRet, wtx.vout[nChangePosRet]);

    // Add new txins (keeping original txin scriptSig/order)
    BOOST_FOREACH(const CTxIn& txin, wtx.vin)
    {
		if (!coinControl.IsSelected(txin.prevout))
            tx.vin.push_back(txin);
    }

    return true;
}

bool CWallet::SelectCoinsByDenominations(int nDenom, CAmount nValueMin, CAmount nValueMax, std::vector<CTxPSIn>& vecTxPSInRet, std::vector<COutput>& vCoinsRet, CAmount& nValueRet, int nPrivateSendRoundsMin, int nPrivateSendRoundsMax)
{
    vecTxPSInRet.clear();
    vCoinsRet.clear();
    nValueRet = 0;

    std::vector<COutput> vCoins;
    AvailableCoins(vCoins, true, NULL, false, ONLY_DENOMINATED);

    std::random_shuffle(vCoins.rbegin(), vCoins.rend(), GetRandInt);

    // ( bit on if present )
    // bit 0 - 100DYN+1
    // bit 1 - 10DYN+1
    // bit 2 - 1DYN+1
    // bit 3 - .1DYN+1

    std::vector<int> vecBits;
    if (!CPrivateSend::GetDenominationsBits(nDenom, vecBits)) {
        return false;
    }

    int nDenomResult = 0;

    std::vector<CAmount> vecPrivateSendDenominations = CPrivateSend::GetStandardDenominations();
    FastRandomContext insecure_rand;
    BOOST_FOREACH(const COutput& out, vCoins)
    {
        // dynode-like input should not be selected by AvailableCoins now anyway
        //if(out.tx->vout[out.i].nValue == 1000*COIN) continue;
        if(nValueRet + out.tx->vout[out.i].nValue <= nValueMax){

            CTxIn txin = CTxIn(out.tx->GetHash(), out.i);

            int nRounds = GetOutpointPrivateSendRounds(txin.prevout);
            if(nRounds >= nPrivateSendRoundsMax) continue;
            if(nRounds < nPrivateSendRoundsMin) continue;

            BOOST_FOREACH(int nBit, vecBits) {
                if(out.tx->vout[out.i].nValue == vecPrivateSendDenominations[nBit]) {
                    nValueRet += out.tx->vout[out.i].nValue;
                    vecTxPSInRet.push_back(CTxPSIn(txin, out.tx->vout[out.i].scriptPubKey));
                    vCoinsRet.push_back(out);
                    nDenomResult |= 1 << nBit;
                }
            }
        }
    }

    return nValueRet >= nValueMin && nDenom == nDenomResult;
}

struct CompareByAmount
{
    bool operator()(const CompactTallyItem& t1,
                    const CompactTallyItem& t2) const
    {
        return t1.nAmount > t2.nAmount;
    }
};

bool CWallet::SelectCoinsGrouppedByAddresses(std::vector<CompactTallyItem>& vecTallyRet, bool fSkipDenominated, bool fAnonymizable, bool fSkipUnconfirmed) const
{
    LOCK2(cs_main, cs_wallet);

    isminefilter filter = ISMINE_SPENDABLE;

    // try to use cache
    if(fAnonymizable && fSkipUnconfirmed) {
        if(fSkipDenominated && fAnonymizableTallyCachedNonDenom) {
            vecTallyRet = vecAnonymizableTallyCachedNonDenom;
            LogPrint("selectcoins", "SelectCoinsGrouppedByAddresses - using cache for non-denom inputs\n");
            return vecTallyRet.size() > 0;
        }
        if(!fSkipDenominated && fAnonymizableTallyCached) {
            vecTallyRet = vecAnonymizableTallyCached;
            LogPrint("selectcoins", "SelectCoinsGrouppedByAddresses - using cache for all inputs\n");
            return vecTallyRet.size() > 0;
        }
    }

    CAmount nSmallestDenom = CPrivateSend::GetSmallestDenomination();

    // Tally
    std::map<CTxDestination, CompactTallyItem> mapTally;
    std::set<uint256> setWalletTxesCounted;
    for (auto& outpoint : setWalletUTXO) {

        if (setWalletTxesCounted.find(outpoint.hash) != setWalletTxesCounted.end()) continue;
        setWalletTxesCounted.insert(outpoint.hash);

        std::map<uint256, CWalletTx>::const_iterator it = mapWallet.find(outpoint.hash);
        if (it == mapWallet.end()) continue;

        const CWalletTx& wtx = (*it).second;

        if(wtx.IsCoinBase() && wtx.GetBlocksToMaturity() > 0) continue;
        if(fSkipUnconfirmed && !wtx.IsTrusted()) continue;

        for (unsigned int i = 0; i < wtx.vout.size(); i++) {
            CTxDestination txdest;
            if (!ExtractDestination(wtx.vout[i].scriptPubKey, txdest)) continue;

            isminefilter mine = ::IsMine(*this, txdest);
            if(!(mine & filter)) continue;

            if(IsSpent(outpoint.hash, i) || IsLockedCoin(outpoint.hash, i)) continue;

            if(fSkipDenominated && CPrivateSend::IsDenominatedAmount(wtx.vout[i].nValue)) continue;

            if(fAnonymizable) {
                // ignore collaterals
                if(CPrivateSend::IsCollateralAmount(wtx.vout[i].nValue)) continue;
                if(fDynodeMode && wtx.vout[i].nValue == 1000*COIN) continue;
                // ignore outputs that are 10 times smaller then the smallest denomination
                // otherwise they will just lead to higher fee / lower priority
                if(wtx.vout[i].nValue <= nSmallestDenom/10) continue;
                // ignore anonymized
                if(GetOutpointPrivateSendRounds(COutPoint(outpoint.hash, i)) >= privateSendClient.nPrivateSendRounds) continue;
            }

            CompactTallyItem& item = mapTally[txdest];
            item.txdest = txdest;
            item.nAmount += wtx.vout[i].nValue;
            item.vecTxIn.push_back(CTxIn(outpoint.hash, i));
        }
    }

    // construct resulting vector
    vecTallyRet.clear();
    BOOST_FOREACH(const PAIRTYPE(CTxDestination, CompactTallyItem)& item, mapTally) {
        if(fAnonymizable && item.second.nAmount < nSmallestDenom) continue;
        vecTallyRet.push_back(item.second);
    }

    // order by amounts per address, from smallest to largest
    sort(vecTallyRet.rbegin(), vecTallyRet.rend(), CompareByAmount());

    // cache anonymizable for later use
    if(fAnonymizable && fSkipUnconfirmed) {
        if(fSkipDenominated) {
            vecAnonymizableTallyCachedNonDenom = vecTallyRet;
            fAnonymizableTallyCachedNonDenom = true;
        } else {
            vecAnonymizableTallyCached = vecTallyRet;
            fAnonymizableTallyCached = true;
        }
    }

    // debug
    if (LogAcceptCategory("selectcoins")) {
        std::string strMessage = "SelectCoinsGrouppedByAddresses - vecTallyRet:\n";
        BOOST_FOREACH(CompactTallyItem& item, vecTallyRet)
            strMessage += strprintf("  %s %f\n", CDynamicAddress(item.txdest).ToString().c_str(), float(item.nAmount)/COIN);
        LogPrint("selectcoins", "%s", strMessage);
    }
    return vecTallyRet.size() > 0;
}

bool CWallet::SelectCoinsMix(CAmount nValueMin, const CAmount nValueMax, std::vector<CTxIn>& vecTxInRet, CAmount& nValueRet, int nPrivateSendRoundsMin, int nPrivateSendRoundsMax) const
{
    CCoinControl *coinControl=NULL;

    vecTxInRet.clear();
    nValueRet = 0;

    std::vector<COutput> vCoins;
    AvailableCoins(vCoins, true, coinControl, false, nPrivateSendRoundsMin < 0 ? ONLY_NONDENOMINATED : ONLY_DENOMINATED);

    //order the array so largest nondenom are first, then denominations, then very small inputs.
    sort(vCoins.rbegin(), vCoins.rend(), CompareByPriority());

    BOOST_FOREACH(const COutput& out, vCoins)
    {
        //do not allow inputs less than 1/10th of minimum value
        if(out.tx->vout[out.i].nValue < nValueMin/10) continue;
        //do not allow collaterals to be selected
        if(CPrivateSend::IsCollateralAmount(out.tx->vout[out.i].nValue)) continue;
        if(fDynodeMode && out.tx->vout[out.i].nValue == 1000*COIN) continue; //Dynode input

        if(nValueRet + out.tx->vout[out.i].nValue <= nValueMax){
            CTxIn txin = CTxIn(out.tx->GetHash(),out.i);

            int nRounds = GetOutpointPrivateSendRounds(txin.prevout);
            if(nRounds >= nPrivateSendRoundsMax) continue;
            if(nRounds < nPrivateSendRoundsMin) continue;

            nValueRet += out.tx->vout[out.i].nValue;
            vecTxInRet.push_back(txin);
        }
    }

    return nValueRet >= nValueMin;

    return false;
}

bool CWallet::GetCollateralTxPSIn(CTxPSIn& txpsinRet, CAmount& nValueRet) const
{
    std::vector<COutput> vCoins;

    AvailableCoins(vCoins);

    BOOST_FOREACH(const COutput& out, vCoins)
    {
        if(CPrivateSend::IsCollateralAmount(out.tx->vout[out.i].nValue))
        {
            txpsinRet = CTxPSIn(CTxIn(out.tx->GetHash(), out.i), out.tx->vout[out.i].scriptPubKey);
            nValueRet = out.tx->vout[out.i].nValue;
            return true;
        }
    }

    return false;
}

bool CWallet::GetDynodeOutpointAndKeys(COutPoint& outpointRet, CPubKey& pubKeyRet, CKey& keyRet, std::string strTxHash, std::string strOutputIndex)
{
    // wait for reindex and/or import to finish
    if (fImporting || fReindex) return false;

    // Find possible candidates
    std::vector<COutput> vPossibleCoins;
    AvailableCoins(vPossibleCoins, true, NULL, false, ONLY_1000);
    if(vPossibleCoins.empty()) {
        LogPrintf("CWallet::GetDynodeOutpointAndKeys -- Could not locate any valid dynode vin\n");
        return false;
    }

    if(strTxHash.empty()) // No output specified, select the first one
        return GetOutpointAndKeysFromOutput(vPossibleCoins[0], outpointRet, pubKeyRet, keyRet);

    // Find specific vin
    uint256 txHash = uint256S(strTxHash);
    int nOutputIndex = atoi(strOutputIndex.c_str());

    BOOST_FOREACH(COutput& out, vPossibleCoins)
        if(out.tx->GetHash() == txHash && out.i == nOutputIndex) // found it!
            return GetOutpointAndKeysFromOutput(out, outpointRet, pubKeyRet, keyRet);

    LogPrintf("CWallet::GetDynodeOutpointAndKeys -- Could not locate specified dynode vin\n");
    return false;
}

bool CWallet::GetOutpointAndKeysFromOutput(const COutput& out, COutPoint& outpointRet, CPubKey& pubKeyRet, CKey& keyRet)
{
    // wait for reindex and/or import to finish
    if (fImporting || fReindex) return false;

    CScript pubScript;

    outpointRet = COutPoint(out.tx->GetHash(), out.i);
    pubScript = out.tx->vout[out.i].scriptPubKey; // the inputs PubKey

    CTxDestination address1;
    ExtractDestination(pubScript, address1);
    CDynamicAddress address2(address1);

    CKeyID keyID;
    if (!address2.GetKeyID(keyID)) {
        LogPrintf("CWallet::GetOutpointAndKeysFromOutput -- Address does not refer to a key\n");
        return false;
    }

    if (!GetKey(keyID, keyRet)) {
        LogPrintf ("CWallet::GetOutpointAndKeysFromOutput -- Private key for address is not known\n");
        return false;
    }

    pubKeyRet = keyRet.GetPubKey();
    return true;
}

int CWallet::CountInputsWithAmount(CAmount nInputAmount)
{
    CAmount nTotal = 0;
    {
        LOCK2(cs_main, cs_wallet);
        for (std::map<uint256, CWalletTx>::const_iterator it = mapWallet.begin(); it != mapWallet.end(); ++it)
        {
            const CWalletTx* pcoin = &(*it).second;
            if (pcoin->IsTrusted()){
                int nDepth = pcoin->GetDepthInMainChain(false);

                for (unsigned int i = 0; i < pcoin->vout.size(); i++) {
                    COutput out = COutput(pcoin, i, nDepth, true, true);
                    COutPoint outpoint = COutPoint(out.tx->GetHash(), out.i);

                    if(out.tx->vout[out.i].nValue != nInputAmount) continue;
                    if(!CPrivateSend::IsDenominatedAmount(pcoin->vout[i].nValue)) continue;
                    if(IsSpent(out.tx->GetHash(), i) || IsMine(pcoin->vout[i]) != ISMINE_SPENDABLE || !IsDenominated(outpoint)) continue;

                    nTotal++;
                }
            }
        }
    }

    return nTotal;
}

bool CWallet::HasCollateralInputs(bool fOnlyConfirmed) const
{
    std::vector<COutput> vCoins;
    AvailableCoins(vCoins, fOnlyConfirmed, NULL, false, ONLY_PRIVATESEND_COLLATERAL);

    return !vCoins.empty();

}

bool CWallet::CreateCollateralTransaction(CMutableTransaction& txCollateral, std::string& strReason)
{
    txCollateral.vin.clear();
    txCollateral.vout.clear();

    CReserveKey reservekey(this);
    CAmount nValue = 0;
    CTxPSIn txpsinCollateral;

    if (!GetCollateralTxPSIn(txpsinCollateral, nValue)) {
        strReason = "PrivateSend requires a collateral transaction and could not locate an acceptable input!";
        return false;
    }

    // make our change address
    CScript scriptChange;
    CPubKey vchPubKey;
    assert(reservekey.GetReservedKey(vchPubKey, true)); // should never fail, as we just unlocked
    scriptChange = GetScriptForDestination(vchPubKey.GetID());
    reservekey.KeepKey();

    txCollateral.vin.push_back(txpsinCollateral);

    //pay collateral charge in fees
    CTxOut txout = CTxOut(nValue - CPrivateSend::GetCollateralAmount(), scriptChange);
    txCollateral.vout.push_back(txout);

    if(!SignSignature(*this, txpsinCollateral.prevPubKey, txCollateral, 0, int(SIGHASH_ALL|SIGHASH_ANYONECANPAY))) {
        strReason = "Unable to sign collateral transaction!";
        return false;
    }

    return true;
}

bool CWallet::GetBudgetSystemCollateralTX(CTransaction& tx, uint256 hash, CAmount amount, bool fUseInstantSend)
{
    CWalletTx wtx;
    if(GetBudgetSystemCollateralTX(wtx, hash, amount, fUseInstantSend)){
        tx = (CTransaction)wtx;
        return true;
    }
    return false;
}

bool CWallet::GetBudgetSystemCollateralTX(CWalletTx& tx, uint256 hash, CAmount amount, bool fUseInstantSend)
{
    // make our change address
    CReserveKey reservekey(this);

    CScript scriptChange;
    scriptChange << OP_RETURN << ToByteVector(hash);

    CAmount nFeeRet = 0;
    int nChangePosRet = -1;
    std::string strFail = "";
    std::vector< CRecipient > vecSend;
    vecSend.push_back((CRecipient){scriptChange, amount, false});

    CCoinControl *coinControl=NULL;
    bool success = CreateTransaction(vecSend, tx, reservekey, nFeeRet, nChangePosRet, strFail, coinControl, true, ALL_COINS, fUseInstantSend);
    if(!success){
        LogPrintf("CWallet::GetBudgetSystemCollateralTX -- Error: %s\n", strFail);
        return false;
    }

    return true;
}


bool CWallet::ConvertList(std::vector<CTxIn> vecTxIn, std::vector<CAmount>& vecAmounts)
{
    BOOST_FOREACH(CTxIn txin, vecTxIn) {
        if (mapWallet.count(txin.prevout.hash)) {
            CWalletTx& wtx = mapWallet[txin.prevout.hash];
            if(txin.prevout.n < wtx.vout.size()){
                vecAmounts.push_back(wtx.vout[txin.prevout.n].nValue);
            }
        } else {
            LogPrintf("CWallet::ConvertList -- Couldn't find transaction\n");
        }
    }
    return true;
}

bool CWallet::CreateTransaction(const std::vector<CRecipient>& vecSend, CWalletTx& wtxNew, CReserveKey& reservekey, CAmount& nFeeRet,
                                int& nChangePosRet, std::string& strFailReason, const CCoinControl* coinControl, bool sign, AvailableCoinsType nCoinType, bool fUseInstantSend, bool fIsBDAP)
{
    CAmount nFeePay = fUseInstantSend ? CTxLockRequest().GetMinFee() : 0;

    CAmount nValue = 0;
    unsigned int nSubtractFeeFromAmount = 0;
    BOOST_FOREACH (const CRecipient& recipient, vecSend)
    {
        if (nValue < 0 || recipient.nAmount < 0)
        {
            strFailReason = _("Transaction amounts must not be negative");
            return false;
        }
        nValue += recipient.nAmount;

        if (recipient.fSubtractFeeFromAmount)
            nSubtractFeeFromAmount++;
    }
    if (vecSend.empty())
    {
        strFailReason = _("Transaction must have at least one recipient");
        return false;
    }

    wtxNew.fTimeReceivedIsTxTime = true;
    wtxNew.BindWallet(this);
    CMutableTransaction txNew;

    // Use special version number when creating a BDAP transaction
    if (fIsBDAP)
        txNew.nVersion = BDAP_TX_VERSION;
    
    // Discourage fee sniping.
    //
    // For a large miner the value of the transactions in the best block and
    // the mempool can exceed the cost of deliberately attempting to mine two
    // blocks to orphan the current best block. By setting nLockTime such that
    // only the next block can include the transaction, we discourage this
    // practice as the height restricted and limited blocksize gives miners
    // considering fee sniping fewer options for pulling off this attack.
    //
    // A simple way to think about this is from the wallet's point of view we
    // always want the blockchain to move forward. By setting nLockTime this
    // way we're basically making the statement that we only want this
    // transaction to appear in the next block; we don't want to potentially
    // encourage reorgs by allowing transactions to appear at lower heights
    // than the next block in forks of the best chain.
    //
    // Of course, the subsidy is high enough, and transaction volume low
    // enough, that fee sniping isn't a problem yet, but by implementing a fix
    // now we ensure code won't be written that makes assumptions about
    // nLockTime that preclude a fix later.

    txNew.nLockTime = chainActive.Height();

    // Secondly occasionally randomly pick a nLockTime even further back, so
    // that transactions that are delayed after signing for whatever reason,
    // e.g. high-latency mix networks and some CoinJoin implementations, have
    // better privacy.
    if (GetRandInt(10) == 0)
        txNew.nLockTime = std::max(0, (int)txNew.nLockTime - GetRandInt(100));

    assert(txNew.nLockTime <= (unsigned int)chainActive.Height());
    assert(txNew.nLockTime < LOCKTIME_THRESHOLD);

    {
        LOCK2(cs_main, cs_wallet);
        {
            std::vector<COutput> vAvailableCoins;
            if (fIsBDAP) {
                CDomainEntry entry;
                CDomainEntry prevEntry;
                std::string strOpType;
                if (!GetDomainEntryFromRecipient(vecSend, entry, strOpType)) {
                    strFailReason = _("GetDomainEntryFromRecipient failed to find BDAP scripts in the recipient array.");
                    return false;
                }
                if (strOpType == "bdap_new") {
                    AvailableCoins(vAvailableCoins, true, coinControl, false, nCoinType, fUseInstantSend);
                }
                else if (strOpType == "bdap_update" || strOpType == "bdap_delete") {
                    //LogPrintf("CreateTransaction for BDAP entry %s , operation type = %s\n", entry.GetFullObjectPath(), strOpType);
                    if (CheckDomainEntryDB()) {
                        
                        if (!pDomainEntryDB->GetDomainEntryInfo(entry.vchFullObjectPath(), prevEntry)) {
                            strFailReason = _("GetDomainEntryInfo failed to find previous domanin entry.");
                            return false;
                        }
                    }
                    CTransaction prevTx;
                    uint256 hashBlock;
                    if (!GetTransaction(prevEntry.txHash, prevTx, Params().GetConsensus(), hashBlock, true)) {
                        strFailReason = _("GetDomainEntryInfo failed to find previous domanin entry transaction.");
                        return false;
                    }
                    CScript prevScriptPubKey;
                    GetBDAPOpScript(prevTx, prevScriptPubKey);
                    GetBDAPCoins(vAvailableCoins, prevScriptPubKey);
                }
            }
            else {
                AvailableCoins(vAvailableCoins, true, coinControl, false, nCoinType, fUseInstantSend);
            }

            nFeeRet = 0;
            if(nFeePay > 0) nFeeRet = nFeePay;
            // Start with no fee and loop until there is enough fee
            while (true)
            {
                txNew.vin.clear();
                txNew.vout.clear();
                wtxNew.fFromMe = true;
                nChangePosRet = -1;
                bool fFirst = true;

                CAmount nValueToSelect = nValue;
                if (nSubtractFeeFromAmount == 0)
                    nValueToSelect += nFeeRet;
                double dPriority = 0;
                // vouts to the payees
                BOOST_FOREACH (const CRecipient& recipient, vecSend)
                {
                    CTxOut txout(recipient.nAmount, recipient.scriptPubKey);
                    
                    if (IsTransactionFluid(recipient.scriptPubKey)) {
                        // Check if fluid transaction is already in the mempool
                        if (fluid.CheckIfExistsInMemPool(mempool, recipient.scriptPubKey, strFailReason)) {
                            // fluid transaction is already in the mempool.  Invalid transaction.
                            return false;
                        }
                        // Check the validity of the fluid transaction's public script.
                        if (!fluid.CheckFluidOperationScript(recipient.scriptPubKey, GetTime(), strFailReason)) {
                            return false;
                        }
                    }

                    if (recipient.fSubtractFeeFromAmount)
                    {
                        txout.nValue -= nFeeRet / nSubtractFeeFromAmount; // Subtract fee equally from each selected recipient

                        if (fFirst) // first receiver pays the remainder not divisible by output count
                        {
                            fFirst = false;
                            txout.nValue -= nFeeRet % nSubtractFeeFromAmount;
                        }
                    }

                    if (txout.IsDust(::minRelayTxFee))
                    {
                        if (recipient.fSubtractFeeFromAmount && nFeeRet > 0)
                        {
                            if (txout.nValue < 0)
                                strFailReason = _("The transaction amount is too small to pay the fee");
                            else
                                strFailReason = _("The transaction amount is too small to send after the fee has been deducted");
                        }
                        else
                            strFailReason = _("Transaction amount too small");
                        return false;
                    }
                    txNew.vout.push_back(txout);
                }

                // Choose coins to use
                std::set<std::pair<const CWalletTx*,unsigned int> > setCoins;
                CAmount nValueIn = 0;

                if (!SelectCoins(vAvailableCoins, nValueToSelect, setCoins, nValueIn, coinControl, nCoinType, fUseInstantSend))
                {
                    if (nCoinType == ONLY_NONDENOMINATED) {
                        strFailReason = _("Unable to locate enough PrivateSend non-denominated funds for this transaction.");
                    } else if (nCoinType == ONLY_DENOMINATED) {
                        strFailReason = _("Unable to locate enough PrivateSend denominated funds for this transaction.");
                        strFailReason += " " + _("PrivateSend uses exact denominated amounts to send funds, you might simply need to anonymize some more coins.");
                    } else if (nValueIn < nValueToSelect) {
                        strFailReason = _("Insufficient funds.");
                        if (fUseInstantSend) {
                            // could be not true but most likely that's the reason
                            strFailReason += " " + strprintf(_("InstantSend requires inputs with at least %d confirmations, you might need to wait a few minutes and try again."), INSTANTSEND_CONFIRMATIONS_REQUIRED);
                        }
                    }

                    return false;
                }
                if (fUseInstantSend && nValueIn > sporkManager.GetSporkValue(SPORK_5_INSTANTSEND_MAX_VALUE)*COIN) {
                    strFailReason += " " + strprintf(_("InstantSend doesn't support sending values that high yet. Transactions are currently limited to %1 DYN."), sporkManager.GetSporkValue(SPORK_5_INSTANTSEND_MAX_VALUE));
                    return false;
                }


                BOOST_FOREACH(PAIRTYPE(const CWalletTx*, unsigned int) pcoin, setCoins)
                {
                    CAmount nCredit = pcoin.first->vout[pcoin.second].nValue;
                    //The coin age after the next block (depth+1) is used instead of the current,
                    //reflecting an assumption the user would accept a bit more delay for
                    //a chance at a free transaction.
                    //But mempool inputs might still be in the mempool, so their age stays 0
                    int age = pcoin.first->GetDepthInMainChain();
                    assert(age >= 0);
                    if (age != 0)
                        age += 1;
                    dPriority += (double)nCredit * age;
                }

                const CAmount nChange = nValueIn - nValueToSelect;
                CTxOut newTxOut;

                if (nChange > 0)
                {

                    //over pay for denominated transactions
                    if (nCoinType == ONLY_DENOMINATED) {
                        nFeeRet += nChange;
                        wtxNew.mapValue["SS"] = "1";
                        // recheck skipped denominations during next mixing
                        privateSendClient.ClearSkippedDenominations();
                    } else {

                        // Fill a vout to ourself
                        // TODO: pass in scriptChange instead of reservekey so
                        // change transaction isn't always pay-to-dynamic-address
                        CScript scriptChange;

                        // coin control: send change to custom address
                        if (coinControl && !boost::get<CNoDestination>(&coinControl->destChange))
                            scriptChange = GetScriptForDestination(coinControl->destChange);

                        // no coin control: send change to newly generated address
                        else
                        {
                            // Note: We use a new key here to keep it from being obvious which side is the change.
                            //  The drawback is that by not reusing a previous key, the change may be lost if a
                            //  backup is restored, if the backup doesn't have the new private key for the change.
                            //  If we reused the old key, it would be possible to add code to look for and
                            //  rediscover unknown transactions that were written with keys of ours to recover
                            //  post-backup change.

                            // Reserve a new key pair from key pool
                            CPubKey vchPubKey;
                            if (!reservekey.GetReservedKey(vchPubKey, true))
                            {
                                strFailReason = _("Keypool ran out, please call keypoolrefill first");
                                return false;
                            }
                            scriptChange = GetScriptForDestination(vchPubKey.GetID());
                        }

                        newTxOut = CTxOut(nChange, scriptChange);

                        // We do not move dust-change to fees, because the sender would end up paying more than requested.
                        // This would be against the purpose of the all-inclusive feature.
                        // So instead we raise the change and deduct from the recipient.
                        if (nSubtractFeeFromAmount > 0 && newTxOut.IsDust(::minRelayTxFee))
                        {
                            CAmount nDust = newTxOut.GetDustThreshold(::minRelayTxFee) - newTxOut.nValue;
                            newTxOut.nValue += nDust; // raise change until no more dust
                            for (unsigned int i = 0; i < vecSend.size(); i++) // subtract from first recipient
                            {
                                if (vecSend[i].fSubtractFeeFromAmount)
                                {
                                    txNew.vout[i].nValue -= nDust;
                                    if (txNew.vout[i].IsDust(::minRelayTxFee))
                                    {
                                        strFailReason = _("The transaction amount is too small to send after the fee has been deducted");
                                        return false;
                                    }
                                    break;
                                }
                            }
                        }

                        // Never create dust outputs; if we would, just
                        // add the dust to the fee.
                        if (newTxOut.IsDust(::minRelayTxFee))
                        {
                            nFeeRet += nChange;
                            reservekey.ReturnKey();
                        }
                        else
                        {
                            // Insert change txn at random position:
                            nChangePosRet = GetRandInt(txNew.vout.size()+1);
                            std::vector<CTxOut>::iterator position = txNew.vout.begin()+nChangePosRet;
                            txNew.vout.insert(position, newTxOut);
                        }
                    }
                }
                else
                    reservekey.ReturnKey();

                // Fill vin
                //
                // Note how the sequence number is set to max()-1 so that the
                // nLockTime set above actually works.
                std::vector<CTxPSIn> vecTxPSInTmp;
                BOOST_FOREACH(const PAIRTYPE(const CWalletTx*,unsigned int)& coin, setCoins){
                    CTxIn txin = CTxIn(coin.first->GetHash(),coin.second,CScript(),
                                              std::numeric_limits<unsigned int>::max()-1);
                    vecTxPSInTmp.push_back(CTxPSIn(txin, coin.first->vout[coin.second].scriptPubKey));
                    txNew.vin.push_back(txin);
                }

                sort(txNew.vin.begin(), txNew.vin.end(), CompareInputBIP69());
                sort(vecTxPSInTmp.begin(), vecTxPSInTmp.end(), CompareInputBIP69());
                sort(txNew.vout.begin(), txNew.vout.end(), CompareOutputBIP69());

                // If there was change output added before, we must update its position now
                if (nChangePosRet != -1) {
                    int i = 0;
                    BOOST_FOREACH(const CTxOut& txOut, txNew.vout)
                    {
                        if (txOut == newTxOut)
                        {
                            nChangePosRet = i;
                            break;
                        }
                        i++;
                    }
                }

                // Sign
                int nIn = 0;
                CTransaction txNewConst(txNew);
                for (const auto& txpsin : vecTxPSInTmp)
                {
                    bool signSuccess;
                    const CScript& scriptPubKey = txpsin.prevPubKey;
                    CScript& scriptSigRes = txNew.vin[nIn].scriptSig;
                    if (sign)
                        signSuccess = ProduceSignature(TransactionSignatureCreator(this, &txNewConst, nIn, SIGHASH_ALL), scriptPubKey, scriptSigRes);
                    else
                        signSuccess = ProduceSignature(DummySignatureCreator(this), scriptPubKey, scriptSigRes);

                    if (!signSuccess)
                    {
                        strFailReason = _("Signing transaction failed");
                        return false;
                    }
                    nIn++;
                }

                unsigned int nBytes = ::GetSerializeSize(txNew, SER_NETWORK, PROTOCOL_VERSION);

                if (nBytes > MAX_STANDARD_TX_SIZE) {
                    // Do not create oversized transactions (bad-txns-oversize).
                    strFailReason = _("Transaction too large");
                    return false;
                }

                // Remove scriptSigs if we used dummy signatures for fee calculation
                if (!sign) {
                    BOOST_FOREACH (CTxIn& txin, txNew.vin)
                        txin.scriptSig = CScript();
                }

                // Embed the constructed transaction data in wtxNew.
                *static_cast<CTransaction*>(&wtxNew) = CTransaction(txNew);

<<<<<<< HEAD
                if (fIsBDAP) {
                    // Check the memory pool for a pending tranaction for the same domain entry
                    CDomainEntry domainEntry(txNew);
                    if (domainEntry.CheckIfExistsInMemPool(mempool, strFailReason)) {
                        return false;
                    }
                }
                
                // Limit size
                if (nBytes >= MAX_STANDARD_TX_SIZE)
                {
                    strFailReason = _("Transaction too large");
                    return false;
                }

=======
>>>>>>> f85f1df3
                dPriority = wtxNew.ComputePriority(dPriority, nBytes);
                // Allow to override the default confirmation target over the CoinControl instance
                int currentConfirmationTarget = nTxConfirmTarget;
                if (coinControl && coinControl->nConfirmTarget > 0)
                    currentConfirmationTarget = coinControl->nConfirmTarget;

                // Can we complete this as a free transaction?
                // Note: InstantSend transaction can't be a free one
                if (!fUseInstantSend && fSendFreeTransactions && nBytes <= MAX_FREE_TRANSACTION_CREATE_SIZE)
                {
                    // Not enough fee: enough priority?
                    double dPriorityNeeded = mempool.estimateSmartPriority(currentConfirmationTarget);
                    // Require at least hard-coded AllowFree.
                    if (dPriority >= dPriorityNeeded && AllowFree(dPriority))
                        break;

                    // Small enough, and priority high enough, to send for free
//                    if (dPriorityNeeded > 0 && dPriority >= dPriorityNeeded)
//                        break;
                }
                CAmount nFeeNeeded = std::max(nFeePay, GetMinimumFee(nBytes, currentConfirmationTarget, mempool));
                if (coinControl && nFeeNeeded > 0 && coinControl->nMinimumTotalFee > nFeeNeeded) {
                    nFeeNeeded = coinControl->nMinimumTotalFee;
                }

                if(fUseInstantSend) {
                    nFeeNeeded = std::max(nFeeNeeded, CTxLockRequest(txNew).GetMinFee());
                }

                // If we made it here and we aren't even able to meet the relay fee on the next pass, give up
                // because we must be at the maximum allowed fee.
                if (nFeeNeeded < ::minRelayTxFee.GetFee(nBytes))
                {
                    strFailReason = _("Transaction too large for fee policy");
                    return false;
                }

                if (nFeeRet >= nFeeNeeded)
                    break; // Done, enough fee included.

                // Include more fee and try again.
                nFeeRet = nFeeNeeded;
                continue;
            }
        }
    }

    return true;
}

/**
 * Call after CreateTransaction unless you want to abort
 */
bool CWallet::CommitTransaction(CWalletTx& wtxNew, CReserveKey& reservekey, CConnman* connman,  CValidationState& state, const std::string& strCommand)
{
    {
        LOCK2(cs_main, cs_wallet);
        LogPrintf("CommitTransaction:\n%s", wtxNew.ToString());
        {
            // Take key pair from key pool so it won't be used again
            reservekey.KeepKey();

            // Add tx to wallet, because if it has change it's also ours,
            // otherwise just for transaction history.
            AddToWallet(wtxNew);

            // Notify that old coins are spent
            std::set<uint256> updated_hahes;
            BOOST_FOREACH(const CTxIn& txin, wtxNew.vin)
            {
                // notify only once
                if(updated_hahes.find(txin.prevout.hash) != updated_hahes.end()) continue;

                CWalletTx &coin = mapWallet[txin.prevout.hash];
                coin.BindWallet(this);
                NotifyTransactionChanged(this, txin.prevout.hash, CT_UPDATED);
                updated_hahes.insert(txin.prevout.hash);
            }
        }

        // Track how many getdata requests our transaction gets
        mapRequestCount[wtxNew.GetHash()] = 0;

        if (fBroadcastTransactions)
        {
            // Broadcast
            if (!wtxNew.AcceptToMemoryPool(maxTxFee, state))
            {
                LogPrintf("CommitTransaction(): Transaction cannot be broadcast immediately, %s\n", state.GetRejectReason());
                // TODO: if we expect the failure to be long term or permanent, instead delete wtx from the wallet and return failure.
            } else {
                wtxNew.RelayWalletTransaction(connman, strCommand);
            }
        }
    }
    return true;
}

void CWallet::ListAccountCreditDebit(const std::string& strAccount, std::list<CAccountingEntry>& entries) {
    CWalletDB walletdb(strWalletFile);
    return walletdb.ListAccountCreditDebit(strAccount, entries);
}

bool CWallet::AddAccountingEntry(const CAccountingEntry& acentry)
{
    CWalletDB walletdb(strWalletFile);

    return AddAccountingEntry(acentry, &walletdb);
}

bool CWallet::AddAccountingEntry(const CAccountingEntry& acentry, CWalletDB *pwalletdb)
{
    if (!pwalletdb->WriteAccountingEntry_Backend(acentry))
        return false;

    laccentries.push_back(acentry);
    CAccountingEntry & entry = laccentries.back();
    wtxOrdered.insert(make_pair(entry.nOrderPos, TxPair((CWalletTx*)0, &entry)));

    return true;
}

CAmount CWallet::GetRequiredFee(unsigned int nTxBytes)
{
    return std::max(minTxFee.GetFee(nTxBytes), ::minRelayTxFee.GetFee(nTxBytes));
}

CAmount CWallet::GetMinimumFee(unsigned int nTxBytes, unsigned int nConfirmTarget, const CTxMemPool& pool)
{
    // payTxFee is user-set "I want to pay this much"
    CAmount nFeeNeeded = payTxFee.GetFee(nTxBytes);
    // User didn't set: use -txconfirmtarget to estimate...
    if (nFeeNeeded == 0) {
        int estimateFoundTarget = nConfirmTarget;
        nFeeNeeded = pool.estimateSmartFee(nConfirmTarget, &estimateFoundTarget).GetFee(nTxBytes);
        // ... unless we don't have enough mempool data for estimatefee, then use fallbackFee
        if (nFeeNeeded == 0)
            nFeeNeeded = fallbackFee.GetFee(nTxBytes);
    }
    // prevent user from paying a fee below minRelayTxFee or minTxFee
    nFeeNeeded = std::max(nFeeNeeded, GetRequiredFee(nTxBytes));
    // But always obey the maximum
    if (nFeeNeeded > maxTxFee)
        nFeeNeeded = maxTxFee;
    return nFeeNeeded;
}

DBErrors CWallet::LoadWallet(bool& fFirstRunRet)
{
    if (!fFileBacked)
        return DB_LOAD_OK;
    fFirstRunRet = false;
    DBErrors nLoadWalletRet = CWalletDB(strWalletFile,"cr+").LoadWallet(this);
    if (nLoadWalletRet == DB_NEED_REWRITE)
    {
        if (CDB::Rewrite(strWalletFile, "\x04pool"))
        {
            LOCK(cs_wallet);
            setInternalKeyPool.clear();
            setExternalKeyPool.clear();
            nKeysLeftSinceAutoBackup = 0;
            // Note: can't top-up keypool here, because wallet is locked.
            // User will be prompted to unlock wallet the next operation
            // that requires a new key.
        }
    }

    {
        LOCK2(cs_main, cs_wallet);
        for (auto& pair : mapWallet) {
            for(unsigned int i = 0; i < pair.second.vout.size(); ++i) {
                if (IsMine(pair.second.vout[i]) && !IsSpent(pair.first, i)) {
                    setWalletUTXO.insert(COutPoint(pair.first, i));
                }
            }
        }
    }

    if (nLoadWalletRet != DB_LOAD_OK)
        return nLoadWalletRet;
    fFirstRunRet = !vchDefaultKey.IsValid();

    uiInterface.LoadWallet(this);

    return DB_LOAD_OK;
}

DBErrors CWallet::ZapSelectTx(std::vector<uint256>& vHashIn, std::vector<uint256>& vHashOut)
{
    if (!fFileBacked)
        return DB_LOAD_OK;
    DBErrors nZapSelectTxRet = CWalletDB(strWalletFile,"cr+").ZapSelectTx(this, vHashIn, vHashOut);
    if (nZapSelectTxRet == DB_NEED_REWRITE)
    {
        if (CDB::Rewrite(strWalletFile, "\x04pool"))
        {
            LOCK(cs_wallet);
            setInternalKeyPool.clear();
            setExternalKeyPool.clear();
            // Note: can't top-up keypool here, because wallet is locked.
            // User will be prompted to unlock wallet the next operation
            // that requires a new key.
        }
    }

    if (nZapSelectTxRet != DB_LOAD_OK)
        return nZapSelectTxRet;

    MarkDirty();

    return DB_LOAD_OK;

}

DBErrors CWallet::ZapWalletTx(std::vector<CWalletTx>& vWtx)
{
    if (!fFileBacked)
        return DB_LOAD_OK;
    DBErrors nZapWalletTxRet = CWalletDB(strWalletFile,"cr+").ZapWalletTx(this, vWtx);
    if (nZapWalletTxRet == DB_NEED_REWRITE)
    {
        if (CDB::Rewrite(strWalletFile, "\x04pool"))
        {
            LOCK(cs_wallet);
            setInternalKeyPool.clear();
            setExternalKeyPool.clear();
            nKeysLeftSinceAutoBackup = 0;
            // Note: can't top-up keypool here, because wallet is locked.
            // User will be prompted to unlock wallet the next operation
            // that requires a new key.
        }
    }

    if (nZapWalletTxRet != DB_LOAD_OK)
        return nZapWalletTxRet;

    return DB_LOAD_OK;
}


bool CWallet::SetAddressBook(const CTxDestination& address, const std::string& strName, const std::string& strPurpose)
{
    bool fUpdated = false;
    {
        LOCK(cs_wallet); // mapAddressBook
        std::map<CTxDestination, CAddressBookData>::iterator mi = mapAddressBook.find(address);
        fUpdated = mi != mapAddressBook.end();
        mapAddressBook[address].name = strName;
        if (!strPurpose.empty()) /* update purpose only if requested */
            mapAddressBook[address].purpose = strPurpose;
    }
    NotifyAddressBookChanged(this, address, strName, ::IsMine(*this, address) != ISMINE_NO,
                             strPurpose, (fUpdated ? CT_UPDATED : CT_NEW) );
    if (!fFileBacked)
        return false;
    if (!strPurpose.empty() && !CWalletDB(strWalletFile).WritePurpose(CDynamicAddress(address).ToString(), strPurpose))
        return false;
    return CWalletDB(strWalletFile).WriteName(CDynamicAddress(address).ToString(), strName);
}

bool CWallet::DelAddressBook(const CTxDestination& address)
{
    {
        LOCK(cs_wallet); // mapAddressBook

        if(fFileBacked)
        {
            // Delete destdata tuples associated with address
            std::string strAddress = CDynamicAddress(address).ToString();
            BOOST_FOREACH(const PAIRTYPE(std::string, std::string) &item, mapAddressBook[address].destdata)
            {
                CWalletDB(strWalletFile).EraseDestData(strAddress, item.first);
            }
        }
        mapAddressBook.erase(address);
    }

    NotifyAddressBookChanged(this, address, "", ::IsMine(*this, address) != ISMINE_NO, "", CT_DELETED);

    if (!fFileBacked)
        return false;
    CWalletDB(strWalletFile).ErasePurpose(CDynamicAddress(address).ToString());
    return CWalletDB(strWalletFile).EraseName(CDynamicAddress(address).ToString());
}

bool CWallet::SetDefaultKey(const CPubKey &vchPubKey)
{
    if (fFileBacked)
    {
        if (!CWalletDB(strWalletFile).WriteDefaultKey(vchPubKey))
            return false;
    }
    vchDefaultKey = vchPubKey;
    return true;
}

/**
 * Mark old keypool keys as used,
 * and generate all new keys 
 */
bool CWallet::NewKeyPool()
{
    {
        LOCK(cs_wallet);
        CWalletDB walletdb(strWalletFile);
        BOOST_FOREACH(int64_t nIndex, setInternalKeyPool) {
            walletdb.ErasePool(nIndex);
        }
        setInternalKeyPool.clear();
        BOOST_FOREACH(int64_t nIndex, setExternalKeyPool) {
            walletdb.ErasePool(nIndex);
        }
        setExternalKeyPool.clear();
        privateSendClient.fEnablePrivateSend = false;
        nKeysLeftSinceAutoBackup = 0;

        if (!TopUpKeyPool())
            return false;

        LogPrintf("CWallet::NewKeyPool rewrote keypool\n");
    }
    return true;
}

size_t CWallet::KeypoolCountExternalKeys()
{
    AssertLockHeld(cs_wallet); // setExternalKeyPool
    return setExternalKeyPool.size();
}

size_t CWallet::KeypoolCountInternalKeys()
{
    AssertLockHeld(cs_wallet); // setInternalKeyPool
    return setInternalKeyPool.size();
}

bool CWallet::TopUpKeyPool(unsigned int kpSize)
{
    {
        LOCK(cs_wallet);

        if (IsLocked(true))
            return false;

        // Top up key pool
        unsigned int nTargetSize;
        if (kpSize > 0)
            nTargetSize = kpSize;
        else
            nTargetSize = std::max(GetArg("-keypool", DEFAULT_KEYPOOL_SIZE), (int64_t) 0);

        // count amount of available keys (internal, external)
        // make sure the keypool of external and internal keys fits the user selected target (-keypool)
        int64_t amountExternal = setExternalKeyPool.size();
        int64_t amountInternal = setInternalKeyPool.size();
        int64_t missingExternal = std::max(std::max((int64_t) nTargetSize, (int64_t) 1) - amountExternal, (int64_t) 0);
        int64_t missingInternal = std::max(std::max((int64_t) nTargetSize, (int64_t) 1) - amountInternal, (int64_t) 0);

        if (!IsHDEnabled())
        {
            // don't create extra internal keys
            missingInternal = 0;
        } else {
            nTargetSize *= 2;
        }
        bool fInternal = false;
        CWalletDB walletdb(strWalletFile);
        for (int64_t i = missingInternal + missingExternal; i--;)
        {
            int64_t nEnd = 1;
            if (i < missingInternal) {
                fInternal = true;
            }
            if (!setInternalKeyPool.empty()) {
                nEnd = *(--setInternalKeyPool.end()) + 1;
            }
            if (!setExternalKeyPool.empty()) {
                nEnd = std::max(nEnd, *(--setExternalKeyPool.end()) + 1);
            }
            // TODO: implement keypools for all accounts?
            if (!walletdb.WritePool(nEnd, CKeyPool(GenerateNewKey(0, fInternal), fInternal)))
                throw std::runtime_error("TopUpKeyPool(): writing generated key failed");

            if (fInternal) {

                setInternalKeyPool.insert(nEnd);
            } else {
                setExternalKeyPool.insert(nEnd);
            }
            LogPrintf("keypool added key %d, size=%u, internal=%d\n", nEnd, setInternalKeyPool.size() + setExternalKeyPool.size(), fInternal);

            double dProgress = 100.f * nEnd / (nTargetSize + 1);
            std::string strMsg = strprintf(_("Loading wallet... (%3.2f %%)"), dProgress);
            uiInterface.InitMessage(strMsg);
        }
    }
    return true;
}

void CWallet::ReserveKeyFromKeyPool(int64_t& nIndex, CKeyPool& keypool, bool fInternal)
{
    nIndex = -1;
    keypool.vchPubKey = CPubKey();
    {
        LOCK(cs_wallet);

        if (!IsLocked(true))
            TopUpKeyPool();

        fInternal = fInternal && IsHDEnabled();
        std::set<int64_t>& setKeyPool = fInternal ? setInternalKeyPool : setExternalKeyPool;

        // Get the oldest key
        if(setKeyPool.empty())
            return;

        CWalletDB walletdb(strWalletFile);

        nIndex = *setKeyPool.begin();
        setKeyPool.erase(nIndex);
        if (!walletdb.ReadPool(nIndex, keypool)) {
            throw std::runtime_error(std::string(__func__) + ": read failed");
        }
        if (!HaveKey(keypool.vchPubKey.GetID())) {
            throw std::runtime_error(std::string(__func__) + ": unknown key in key pool");
        }
        if (keypool.fInternal != fInternal) {
            throw std::runtime_error(std::string(__func__) + ": keypool entry misclassified");
        }

        assert(keypool.vchPubKey.IsValid());
        LogPrintf("keypool reserve %d\n", nIndex);
    }
}

void CWallet::KeepKey(int64_t nIndex)
{
    // Remove from key pool
    if (fFileBacked)
    {
        CWalletDB walletdb(strWalletFile);
        walletdb.ErasePool(nIndex);
        nKeysLeftSinceAutoBackup = nWalletBackups ? nKeysLeftSinceAutoBackup - 1 : 0;
    }
    LogPrintf("keypool keep %d\n", nIndex);
}

void CWallet::ReturnKey(int64_t nIndex, bool fInternal)
{
    // Return to key pool
    {
        LOCK(cs_wallet);
        if (fInternal) {
            setInternalKeyPool.insert(nIndex);
        } else {
            setExternalKeyPool.insert(nIndex);
        }
    }
    LogPrintf("keypool return %d\n", nIndex);
}

bool CWallet::GetKeyFromPool(CPubKey& result, bool fInternal)
{
    int64_t nIndex = 0;
    CKeyPool keypool;
    {
        LOCK(cs_wallet);
        ReserveKeyFromKeyPool(nIndex, keypool, fInternal);
        if (nIndex == -1)
        {
            if (IsLocked(true)) return false;
            // TODO: implement keypool for all accouts?
            result = GenerateNewKey(0, fInternal);
            return true;
        }
        KeepKey(nIndex);
        result = keypool.vchPubKey;
    }
    return true;
}

static int64_t GetOldestKeyInPool(const std::set<int64_t>& setKeyPool, CWalletDB& walletdb) {
    CKeyPool keypool;
    int64_t nIndex = *(setKeyPool.begin());
    if (!walletdb.ReadPool(nIndex, keypool)) {
        throw std::runtime_error(std::string(__func__) + ": read oldest key in keypool failed");
    }
    assert(keypool.vchPubKey.IsValid());
    return keypool.nTime;
}

int64_t CWallet::GetOldestKeyPoolTime()
{
    LOCK(cs_wallet);

    // if the keypool is empty, return <NOW>
    if (setExternalKeyPool.empty() && setInternalKeyPool.empty())
        return GetTime();

    CWalletDB walletdb(strWalletFile);
    int64_t oldestKey = -1;

    // load oldest key from keypool, get time and return
    if (!setInternalKeyPool.empty()) {
        oldestKey = std::max(GetOldestKeyInPool(setInternalKeyPool, walletdb), oldestKey);
    }
    if (!setExternalKeyPool.empty()) {
        oldestKey = std::max(GetOldestKeyInPool(setExternalKeyPool, walletdb), oldestKey);
    }
    return oldestKey;
}

std::map<CTxDestination, CAmount> CWallet::GetAddressBalances()
{
    std::map<CTxDestination, CAmount> balances;

    {
        LOCK(cs_wallet);
        BOOST_FOREACH(PAIRTYPE(uint256, CWalletTx) walletEntry, mapWallet)
        {
            CWalletTx *pcoin = &walletEntry.second;

            if (!pcoin->IsTrusted())
                continue;

            if (pcoin->IsCoinBase() && pcoin->GetBlocksToMaturity() > 0)
                continue;

            int nDepth = pcoin->GetDepthInMainChain();
            if (nDepth < (pcoin->IsFromMe(ISMINE_ALL) ? 0 : 1))
                continue;

            for (unsigned int i = 0; i < pcoin->vout.size(); i++)
            {
                CTxDestination addr;
                if (!IsMine(pcoin->vout[i]))
                    continue;
                if(!ExtractDestination(pcoin->vout[i].scriptPubKey, addr))
                    continue;

                CAmount n = IsSpent(walletEntry.first, i) ? 0 : pcoin->vout[i].nValue;

                if (!balances.count(addr))
                    balances[addr] = 0;
                balances[addr] += n;
            }
        }
    }

    return balances;
}

std::set< std::set<CTxDestination> > CWallet::GetAddressGroupings()
{
    AssertLockHeld(cs_wallet); // mapWallet
    std::set< std::set<CTxDestination> > groupings;
    std::set<CTxDestination> grouping;

    BOOST_FOREACH(PAIRTYPE(uint256, CWalletTx) walletEntry, mapWallet)
    {
        CWalletTx *pcoin = &walletEntry.second;

        if (pcoin->vin.size() > 0)
        {
            bool any_mine = false;
            // group all input addresses with each other
            BOOST_FOREACH(CTxIn txin, pcoin->vin)
            {
                CTxDestination address;
                if(!IsMine(txin)) /* If this input isn't mine, ignore it */
                    continue;
                if(!ExtractDestination(mapWallet[txin.prevout.hash].vout[txin.prevout.n].scriptPubKey, address))
                    continue;
                grouping.insert(address);
                any_mine = true;
            }

            // group change with input addresses
            if (any_mine)
            {
               BOOST_FOREACH(CTxOut txout, pcoin->vout)
                   if (IsChange(txout))
                   {
                       CTxDestination txoutAddr;
                       if(!ExtractDestination(txout.scriptPubKey, txoutAddr))
                           continue;
                       grouping.insert(txoutAddr);
                   }
            }
            if (grouping.size() > 0)
            {
                groupings.insert(grouping);
                grouping.clear();
            }
        }

        // group lone addrs by themselves
        for (unsigned int i = 0; i < pcoin->vout.size(); i++)
            if (IsMine(pcoin->vout[i]))
            {
                CTxDestination address;
                if(!ExtractDestination(pcoin->vout[i].scriptPubKey, address))
                    continue;
                grouping.insert(address);
                groupings.insert(grouping);
                grouping.clear();
            }
    }

    std::set< std::set<CTxDestination>* > uniqueGroupings; // a set of pointers to groups of addresses
    std::map< CTxDestination, std::set<CTxDestination>* > setmap;  // map addresses to the unique group containing it
    BOOST_FOREACH(std::set<CTxDestination> _grouping, groupings)
    {
        // make a set of all the groups hit by this new group
        std::set< std::set<CTxDestination>* > hits;
        std::map< CTxDestination, std::set<CTxDestination>* >::iterator it;
        BOOST_FOREACH(CTxDestination address, _grouping)
            if ((it = setmap.find(address)) != setmap.end())
                hits.insert((*it).second);

        // merge all hit groups into a new single group and delete old groups
        std::set<CTxDestination>* merged = new std::set<CTxDestination>(_grouping);
        BOOST_FOREACH(std::set<CTxDestination>* hit, hits)
        {
            merged->insert(hit->begin(), hit->end());
            uniqueGroupings.erase(hit);
            delete hit;
        }
        uniqueGroupings.insert(merged);

        // update setmap
        BOOST_FOREACH(CTxDestination element, *merged)
            setmap[element] = merged;
    }

    std::set< std::set<CTxDestination> > ret;
    BOOST_FOREACH(std::set<CTxDestination>* uniqueGrouping, uniqueGroupings)
    {
        ret.insert(*uniqueGrouping);
        delete uniqueGrouping;
    }

    return ret;
}

CAmount CWallet::GetAccountBalance(const std::string& strAccount, int nMinDepth, const isminefilter& filter, bool fAddLockConf)
{
    CWalletDB walletdb(strWalletFile);
    return GetAccountBalance(walletdb, strAccount, nMinDepth, filter, fAddLockConf);
}

CAmount CWallet::GetAccountBalance(CWalletDB& walletdb, const std::string& strAccount, int nMinDepth, const isminefilter& filter, bool fAddLockConf)
{
    CAmount nBalance = 0;

    // Tally wallet transactions
    for (std::map<uint256, CWalletTx>::iterator it = mapWallet.begin(); it != mapWallet.end(); ++it)
    {
        const CWalletTx& wtx = (*it).second;
        if (!CheckFinalTx(wtx) || wtx.GetBlocksToMaturity() > 0 || wtx.GetDepthInMainChain(fAddLockConf) < 0)
            continue;

        CAmount nReceived, nSent, nFee;
        wtx.GetAccountAmounts(strAccount, nReceived, nSent, nFee, filter);

        if (nReceived != 0 && wtx.GetDepthInMainChain(fAddLockConf) >= nMinDepth)
            nBalance += nReceived;
        nBalance -= nSent + nFee;
    }

    // Tally internal accounting entries
    nBalance += walletdb.GetAccountCreditDebit(strAccount);

    return nBalance;
}

std::set<CTxDestination> CWallet::GetAccountAddresses(const std::string& strAccount) const
{
    LOCK(cs_wallet);
    std::set<CTxDestination> result;
    BOOST_FOREACH(const PAIRTYPE(CTxDestination, CAddressBookData)& item, mapAddressBook)
    {
        const CTxDestination& address = item.first;
        const std::string& strName = item.second.name;
        if (strName == strAccount)
            result.insert(address);
    }
    return result;
}

bool CReserveKey::GetReservedKey(CPubKey& pubkey, bool fInternalIn)
{
    if (nIndex == -1)
    {
        CKeyPool keypool;
        pwallet->ReserveKeyFromKeyPool(nIndex, keypool, fInternalIn);
        if (nIndex != -1) {
            vchPubKey = keypool.vchPubKey;
        }
        else {
            return false;
        }
        fInternal = keypool.fInternal;
    }
    assert(vchPubKey.IsValid());
    pubkey = vchPubKey;
    return true;
}

void CReserveKey::KeepKey()
{
    if (nIndex != -1) {
        pwallet->KeepKey(nIndex);
    }
    nIndex = -1;
    vchPubKey = CPubKey();
}

void CReserveKey::ReturnKey()
{
    if (nIndex != -1) {
        pwallet->ReturnKey(nIndex, fInternal);
    }
    nIndex = -1;
    vchPubKey = CPubKey();
}

static void LoadReserveKeysToSet(std::set<CKeyID>& setAddress, const std::set<int64_t>& setKeyPool, CWalletDB& walletdb)
{
    BOOST_FOREACH(const int64_t& id, setKeyPool)
    {
        CKeyPool keypool;
        if (!walletdb.ReadPool(id, keypool))
            throw std::runtime_error("GetAllReserveKeyHashes(): read failed");
        assert(keypool.vchPubKey.IsValid());
        CKeyID keyID = keypool.vchPubKey.GetID();
        setAddress.insert(keyID);
    }
}

void CWallet::GetAllReserveKeys(std::set<CKeyID>& setAddress) const
{
    setAddress.clear();

    CWalletDB walletdb(strWalletFile);

    LOCK2(cs_main, cs_wallet);
    LoadReserveKeysToSet(setAddress, setInternalKeyPool, walletdb);
    LoadReserveKeysToSet(setAddress, setExternalKeyPool, walletdb);

    BOOST_FOREACH (const CKeyID& keyID, setAddress) {
        if (!HaveKey(keyID)) {
            throw std::runtime_error(std::string(__func__) + ": unknown key in key pool");
        }
    }
}

bool CWallet::UpdatedTransaction(const uint256 &hashTx)
{
    {
        LOCK(cs_wallet);
        // Only notify UI if this transaction is in this wallet
        std::map<uint256, CWalletTx>::const_iterator mi = mapWallet.find(hashTx);
        if (mi != mapWallet.end()){
            NotifyTransactionChanged(this, hashTx, CT_UPDATED);
            return true;
        }
    }
    return false;
}

void CWallet::GetScriptForMining(boost::shared_ptr<CReserveScript> &script)
{
    boost::shared_ptr<CReserveKey> rKey(new CReserveKey(this));
    CPubKey pubkey;
    if (!rKey->GetReservedKey(pubkey, false))
        return;

    script = rKey;
    script->reserveScript = CScript() << ToByteVector(pubkey) << OP_CHECKSIG;
}

void CWallet::LockCoin(COutPoint& output)
{
    AssertLockHeld(cs_wallet); // setLockedCoins
    setLockedCoins.insert(output);
    std::map<uint256, CWalletTx>::iterator it = mapWallet.find(output.hash);
    if (it != mapWallet.end()) it->second.MarkDirty(); // recalculate all credits for this tx

    fAnonymizableTallyCached = false;
    fAnonymizableTallyCachedNonDenom = false;
}

void CWallet::UnlockCoin(COutPoint& output)
{
    AssertLockHeld(cs_wallet); // setLockedCoins
    setLockedCoins.erase(output);
    std::map<uint256, CWalletTx>::iterator it = mapWallet.find(output.hash);
    if (it != mapWallet.end()) it->second.MarkDirty(); // recalculate all credits for this tx

    fAnonymizableTallyCached = false;
    fAnonymizableTallyCachedNonDenom = false;
}

void CWallet::UnlockAllCoins()
{
    AssertLockHeld(cs_wallet); // setLockedCoins
    setLockedCoins.clear();
}

bool CWallet::IsLockedCoin(uint256 hash, unsigned int n) const
{
    AssertLockHeld(cs_wallet); // setLockedCoins
    COutPoint outpt(hash, n);

    return (setLockedCoins.count(outpt) > 0);
}

void CWallet::ListLockedCoins(std::vector<COutPoint>& vOutpts)
{
    AssertLockHeld(cs_wallet); // setLockedCoins
    for (std::set<COutPoint>::iterator it = setLockedCoins.begin();
         it != setLockedCoins.end(); it++) {
        COutPoint outpt = (*it);
        vOutpts.push_back(outpt);
    }
}

/** @} */ // end of Actions

class CAffectedKeysVisitor : public boost::static_visitor<void> {
private:
    const CKeyStore &keystore;
    std::vector<CKeyID> &vKeys;

public:
    CAffectedKeysVisitor(const CKeyStore &keystoreIn, std::vector<CKeyID> &vKeysIn) : keystore(keystoreIn), vKeys(vKeysIn) {}

    void Process(const CScript &script) {
        txnouttype type;
        std::vector<CTxDestination> vDest;
        int nRequired;
        if (ExtractDestinations(script, type, vDest, nRequired)) {
            BOOST_FOREACH(const CTxDestination &dest, vDest)
                boost::apply_visitor(*this, dest);
        }
    }

    void operator()(const CKeyID &keyId) {
        if (keystore.HaveKey(keyId))
            vKeys.push_back(keyId);
    }

    void operator()(const CScriptID &scriptId) {
        CScript script;
        if (keystore.GetCScript(scriptId, script))
            Process(script);
    }

    void operator()(const CNoDestination &none) {}
};

void CWallet::GetKeyBirthTimes(std::map<CKeyID, int64_t> &mapKeyBirth) const {
    AssertLockHeld(cs_wallet); // mapKeyMetadata
    mapKeyBirth.clear();

    // get birth times for keys with metadata
    for (std::map<CKeyID, CKeyMetadata>::const_iterator it = mapKeyMetadata.begin(); it != mapKeyMetadata.end(); it++)
        if (it->second.nCreateTime)
            mapKeyBirth[it->first] = it->second.nCreateTime;

    // map in which we'll infer heights of other keys
    CBlockIndex *pindexMax = chainActive[std::max(0, chainActive.Height() - 144)]; // the tip can be reorganised; use a 144-block safety margin
    std::map<CKeyID, CBlockIndex*> mapKeyFirstBlock;
    std::set<CKeyID> setKeys;
    GetKeys(setKeys);
    BOOST_FOREACH(const CKeyID &keyid, setKeys) {
        if (mapKeyBirth.count(keyid) == 0)
            mapKeyFirstBlock[keyid] = pindexMax;
    }
    setKeys.clear();

    // if there are no such keys, we're done
    if (mapKeyFirstBlock.empty())
        return;

    // find first block that affects those keys, if there are any left
    std::vector<CKeyID> vAffected;
    for (std::map<uint256, CWalletTx>::const_iterator it = mapWallet.begin(); it != mapWallet.end(); it++) {
        // iterate over all wallet transactions...
        const CWalletTx &wtx = (*it).second;
        BlockMap::const_iterator blit = mapBlockIndex.find(wtx.hashBlock);
        if (blit != mapBlockIndex.end() && chainActive.Contains(blit->second)) {
            // ... which are already in a block
            int nHeight = blit->second->nHeight;
            BOOST_FOREACH(const CTxOut &txout, wtx.vout) {
                // iterate over all their outputs
                CAffectedKeysVisitor(*this, vAffected).Process(txout.scriptPubKey);
                BOOST_FOREACH(const CKeyID &keyid, vAffected) {
                    // ... and all their affected keys
                    std::map<CKeyID, CBlockIndex*>::iterator rit = mapKeyFirstBlock.find(keyid);
                    if (rit != mapKeyFirstBlock.end() && nHeight < rit->second->nHeight)
                        rit->second = blit->second;
                }
                vAffected.clear();
            }
        }
    }

    // Extract block timestamps for those keys
    for (std::map<CKeyID, CBlockIndex*>::const_iterator it = mapKeyFirstBlock.begin(); it != mapKeyFirstBlock.end(); it++)
        mapKeyBirth[it->first] = it->second->GetBlockTime() - 7200; // block times can be 2h off
}

bool CWallet::AddDestData(const CTxDestination &dest, const std::string &key, const std::string &value)
{
    if (boost::get<CNoDestination>(&dest))
        return false;

    mapAddressBook[dest].destdata.insert(std::make_pair(key, value));
    if (!fFileBacked)
        return true;
    return CWalletDB(strWalletFile).WriteDestData(CDynamicAddress(dest).ToString(), key, value);
}

bool CWallet::EraseDestData(const CTxDestination &dest, const std::string &key)
{
    if (!mapAddressBook[dest].destdata.erase(key))
        return false;
    if (!fFileBacked)
        return true;
    return CWalletDB(strWalletFile).EraseDestData(CDynamicAddress(dest).ToString(), key);
}

bool CWallet::LoadDestData(const CTxDestination &dest, const std::string &key, const std::string &value)
{
    mapAddressBook[dest].destdata.insert(std::make_pair(key, value));
    return true;
}

bool CWallet::GetDestData(const CTxDestination &dest, const std::string &key, std::string *value) const
{
    std::map<CTxDestination, CAddressBookData>::const_iterator i = mapAddressBook.find(dest);
    if(i != mapAddressBook.end())
    {
        CAddressBookData::StringMap::const_iterator j = i->second.destdata.find(key);
        if(j != i->second.destdata.end())
        {
            if(value)
                *value = j->second;
            return true;
        }
    }
    return false;
}

std::string CWallet::GetWalletHelpString(bool showDebug)
{
    std::string strUsage = HelpMessageGroup(_("Wallet options:"));
    strUsage += HelpMessageOpt("-disablewallet", _("Do not load the wallet and disable wallet RPC calls"));
    strUsage += HelpMessageOpt("-keypool=<n>", strprintf(_("Set key pool size to <n> (default: %u)"), DEFAULT_KEYPOOL_SIZE));
    strUsage += HelpMessageOpt("-fallbackfee=<amt>", strprintf(_("A fee rate (in %s/kB) that will be used when fee estimation has insufficient data (default: %s)"),
                                                               CURRENCY_UNIT, FormatMoney(DEFAULT_FALLBACK_FEE)));
    strUsage += HelpMessageOpt("-mintxfee=<amt>", strprintf(_("Fees (in %s/kB) smaller than this are considered zero fee for transaction creation (default: %s)"),
                                                            CURRENCY_UNIT, FormatMoney(DEFAULT_TRANSACTION_MINFEE)));
    strUsage += HelpMessageOpt("-paytxfee=<amt>", strprintf(_("Fee (in %s/kB) to add to transactions you send (default: %s)"),
                                                            CURRENCY_UNIT, FormatMoney(payTxFee.GetFeePerK())));
    strUsage += HelpMessageOpt("-rescan", _("Rescan the block chain for missing wallet transactions on startup"));
    strUsage += HelpMessageOpt("-salvagewallet", _("Attempt to recover private keys from a corrupt wallet on startup"));
    strUsage += HelpMessageOpt("-sendfreetransactions", strprintf(_("Send transactions as zero-fee transactions if possible (default: %u)"), DEFAULT_SEND_FREE_TRANSACTIONS));
    strUsage += HelpMessageOpt("-spendzeroconfchange", strprintf(_("Spend unconfirmed change when sending transactions (default: %u)"), DEFAULT_SPEND_ZEROCONF_CHANGE));
    strUsage += HelpMessageOpt("-txconfirmtarget=<n>", strprintf(_("If paytxfee is not set, include enough fee so transactions begin confirmation on average within n blocks (default: %u)"), DEFAULT_TX_CONFIRM_TARGET));
    strUsage += HelpMessageOpt("-usehd", _("Use hierarchical deterministic key generation (HD) after bip39/bip44. Only has effect during wallet creation/first start") + " " + strprintf(_("(default: %u)"), DEFAULT_USE_HD_WALLET));
    strUsage += HelpMessageOpt("-mnemonic", _("User defined mnemonic for HD wallet (bip39). Only has effect during wallet creation/first start (default: randomly generated)"));
    strUsage += HelpMessageOpt("-mnemonicpassphrase", _("User defined mnemonic passphrase for HD wallet (bip39). Only has effect during wallet creation/first start (default: empty string)"));
    strUsage += HelpMessageOpt("-hdseed", _("User defined seed for HD wallet (should be in hex). Only has effect during wallet creation/first start (default: randomly generated)"));
    strUsage += HelpMessageOpt("-upgradewallet", _("Upgrade wallet to latest format on startup"));
    strUsage += HelpMessageOpt("-wallet=<file>", _("Specify wallet file (within data directory)") + " " + strprintf(_("(default: %s)"), DEFAULT_WALLET_DAT));
    strUsage += HelpMessageOpt("-walletbroadcast", _("Make the wallet broadcast transactions") + " " + strprintf(_("(default: %u)"), DEFAULT_WALLETBROADCAST));
    strUsage += HelpMessageOpt("-walletnotify=<cmd>", _("Execute command when a wallet transaction changes (%s in cmd is replaced by TxID)"));
    strUsage += HelpMessageOpt("-zapwallettxes=<mode>", _("Delete all wallet transactions and only recover those parts of the blockchain through -rescan on startup") +
                               " " + _("(1 = keep tx meta data e.g. account owner and payment request information, 2 = drop tx meta data)"));
    strUsage += HelpMessageOpt("-createwalletbackups=<n>", strprintf(_("Number of automatic wallet backups (default: %u)"), nWalletBackups));
    strUsage += HelpMessageOpt("-walletbackupsdir=<dir>", _("Specify full path to directory for automatic wallet backups (must exist)"));
    strUsage += HelpMessageOpt("-keepass", strprintf(_("Use KeePass 2 integration using KeePassHttp plugin (default: %u)"), 0));
    strUsage += HelpMessageOpt("-keepassport=<port>", strprintf(_("Connect to KeePassHttp on port <port> (default: %u)"), DEFAULT_KEEPASS_HTTP_PORT));
    strUsage += HelpMessageOpt("-keepasskey=<key>", _("KeePassHttp key for AES encrypted communication with KeePass"));
    strUsage += HelpMessageOpt("-keepassid=<name>", _("KeePassHttp id for the established association"));
    strUsage += HelpMessageOpt("-keepassname=<name>", _("Name to construct url for KeePass entry that stores the wallet passphrase"));

    if (showDebug)
    {
        strUsage += HelpMessageGroup(_("Wallet debugging/testing options:"));

        strUsage += HelpMessageOpt("-dblogsize=<n>", strprintf("Flush wallet database activity from memory to disk log every <n> megabytes (default: %u)", DEFAULT_WALLET_DBLOGSIZE));
        strUsage += HelpMessageOpt("-flushwallet", strprintf("Run a thread to flush wallet periodically (default: %u)", DEFAULT_FLUSHWALLET));
        strUsage += HelpMessageOpt("-privdb", strprintf("Sets the DB_PRIVATE flag in the wallet db environment (default: %u)", DEFAULT_WALLET_PRIVDB));
    }

    return strUsage;
}

bool CWallet::InitLoadWallet()
{
    if (GetBoolArg("-disablewallet", DEFAULT_DISABLE_WALLET)) {
        pwalletMain = NULL;
        LogPrintf("Wallet disabled!\n");
        return true;
    }

    std::string walletFile = GetArg("-wallet", DEFAULT_WALLET_DAT);

    // needed to restore wallet transaction meta data after -zapwallettxes
    std::vector<CWalletTx> vWtx;

    if (GetBoolArg("-zapwallettxes", false)) {
        uiInterface.InitMessage(_("Zapping all transactions from wallet..."));

        CWallet *tempWallet = new CWallet(walletFile);
        DBErrors nZapWalletRet = tempWallet->ZapWalletTx(vWtx);
        if (nZapWalletRet != DB_LOAD_OK) {
            return InitError(strprintf(_("Error loading %s: Wallet corrupted"), walletFile));
        }

        delete tempWallet;
        tempWallet = NULL;
    }

    uiInterface.InitMessage(_("Loading wallet..."));

    int64_t nStart = GetTimeMillis();
    bool fFirstRun = true;
    CWallet *walletInstance = new CWallet(walletFile);
    DBErrors nLoadWalletRet = walletInstance->LoadWallet(fFirstRun);
    if (nLoadWalletRet != DB_LOAD_OK)
    {
        if (nLoadWalletRet == DB_CORRUPT)
            return InitError(strprintf(_("Error loading %s: Wallet corrupted"), walletFile));
        else if (nLoadWalletRet == DB_NONCRITICAL_ERROR)
        {
            InitWarning(strprintf(_("Error reading %s! All keys read correctly, but transaction data"
                                         " or address book entries might be missing or incorrect."),
                walletFile));
        }
        else if (nLoadWalletRet == DB_TOO_NEW)
            return InitError(strprintf(_("Error loading %s: Wallet requires newer version of %s"),
                               walletFile, _(PACKAGE_NAME)));
        else if (nLoadWalletRet == DB_NEED_REWRITE)
        {
            return InitError(strprintf(_("Wallet needed to be rewritten: restart %s to complete"), _(PACKAGE_NAME)));
        }
        else
            return InitError(strprintf(_("Error loading %s"), walletFile));
    }

    if (GetBoolArg("-upgradewallet", fFirstRun))
    {
        int nMaxVersion = GetArg("-upgradewallet", 0);
        if (nMaxVersion == 0) // the -upgradewallet without argument case
        {
            LogPrintf("Performing wallet upgrade to %i\n", FEATURE_LATEST);
            nMaxVersion = CLIENT_VERSION;
            walletInstance->SetMinVersion(FEATURE_LATEST); // permanently upgrade the wallet immediately
        }
        else
            LogPrintf("Allowing wallet upgrade up to %i\n", nMaxVersion);
        if (nMaxVersion < walletInstance->GetVersion())
        {
            return InitError(strprintf(_("Error loading %s"), walletFile));
        }
        walletInstance->SetMaxVersion(nMaxVersion);
    }

    if (fFirstRun)
    {
        // Create new keyUser and set as default key
        RandAddSeedPerfmon();

        if (GetBoolArg("-usehd", DEFAULT_USE_HD_WALLET) && !walletInstance->IsHDEnabled()) {
            if (GetArg("-mnemonicpassphrase", "").size() > 256) {
                return InitError(_("Mnemonic passphrase is too long, must be at most 256 characters"));
            }
            // generate a new master key
            walletInstance->GenerateNewHDChain();

            // ensure this wallet.dat can only be opened by clients supporting HD
            walletInstance->SetMinVersion(FEATURE_HD);
        }

        CPubKey newDefaultKey;
        if (walletInstance->GetKeyFromPool(newDefaultKey, false)) {
            walletInstance->SetDefaultKey(newDefaultKey);
            if (!walletInstance->SetAddressBook(walletInstance->vchDefaultKey.GetID(), "", "receive"))
                return InitError(_("Cannot write default address") += "\n");
        }

        walletInstance->SetBestChain(chainActive.GetLocator());

        // Try to create wallet backup right after new wallet was created
        std::string strBackupWarning;
        std::string strBackupError;
        if(!AutoBackupWallet(walletInstance, "", strBackupWarning, strBackupError)) {
            if (!strBackupWarning.empty()) {
                InitWarning(strBackupWarning);
            }
            if (!strBackupError.empty()) {
                return InitError(strBackupError);
            }
        }

    }
    else if (IsArgSet("-usehd")) {
        bool useHD = GetBoolArg("-usehd", DEFAULT_USE_HD_WALLET);
        if (walletInstance->IsHDEnabled() && !useHD) {
            return InitError(strprintf(_("Error loading %s: You can't disable HD on a already existing HD wallet"),
                                     walletInstance->strWalletFile));
        }
        if (!walletInstance->IsHDEnabled() && useHD) {
            return InitError(strprintf(_("Error loading %s: You can't enable HD on a already existing non-HD wallet"),
                                     walletInstance->strWalletFile));
        }
    }

    // Warn user every time he starts non-encrypted HD wallet
    if (GetBoolArg("-usehd", DEFAULT_USE_HD_WALLET) && !walletInstance->IsLocked()) {
        InitWarning(_("Make sure to encrypt your wallet and delete all non-encrypted backups after you verified that wallet works!"));
    }

    LogPrintf(" wallet      %15dms\n", GetTimeMillis() - nStart);

    RegisterValidationInterface(walletInstance);

    CBlockIndex *pindexRescan = chainActive.Tip();
    if (GetBoolArg("-rescan", false))
        pindexRescan = chainActive.Genesis();
    else
    {
        CWalletDB walletdb(walletFile);
        CBlockLocator locator;
        if (walletdb.ReadBestBlock(locator))
            pindexRescan = FindForkInGlobalIndex(chainActive, locator);
        else
            pindexRescan = chainActive.Genesis();
    }
    if (chainActive.Tip() && chainActive.Tip() != pindexRescan)
    {
        //We can't rescan beyond non-pruned blocks, stop and throw an error
        //this might happen if a user uses a old wallet within a pruned node
        // or if he ran -disablewallet for a longer time, then decided to re-enable
        if (fPruneMode)
        {
            CBlockIndex *block = chainActive.Tip();
            while (block && block->pprev && (block->pprev->nStatus & BLOCK_HAVE_DATA) && block->pprev->nTx > 0 && pindexRescan != block)
                block = block->pprev;

            if (pindexRescan != block)
                return InitError(_("Prune: last wallet synchronisation goes beyond pruned data. You need to -reindex (download the whole blockchain again in case of pruned node)"));
        }

        uiInterface.InitMessage(_("Rescanning..."));
        LogPrintf("Rescanning last %i blocks (from block %i)...\n", chainActive.Height() - pindexRescan->nHeight, pindexRescan->nHeight);
        nStart = GetTimeMillis();
        walletInstance->ScanForWalletTransactions(pindexRescan, true);
        LogPrintf(" rescan      %15dms\n", GetTimeMillis() - nStart);
        walletInstance->SetBestChain(chainActive.GetLocator());
        nWalletDBUpdated++;

        // Restore wallet transaction metadata after -zapwallettxes=1
        if (GetBoolArg("-zapwallettxes", false) && GetArg("-zapwallettxes", "1") != "2")
        {
            CWalletDB walletdb(walletFile);

            BOOST_FOREACH(const CWalletTx& wtxOld, vWtx)
            {
                uint256 hash = wtxOld.GetHash();
                std::map<uint256, CWalletTx>::iterator mi = walletInstance->mapWallet.find(hash);
                if (mi != walletInstance->mapWallet.end())
                {
                    const CWalletTx* copyFrom = &wtxOld;
                    CWalletTx* copyTo = &mi->second;
                    copyTo->mapValue = copyFrom->mapValue;
                    copyTo->vOrderForm = copyFrom->vOrderForm;
                    copyTo->nTimeReceived = copyFrom->nTimeReceived;
                    copyTo->nTimeSmart = copyFrom->nTimeSmart;
                    copyTo->fFromMe = copyFrom->fFromMe;
                    copyTo->strFromAccount = copyFrom->strFromAccount;
                    copyTo->nOrderPos = copyFrom->nOrderPos;
                    walletdb.WriteTx(*copyTo);
                }
            }
        }
    }
    walletInstance->SetBroadcastTransactions(GetBoolArg("-walletbroadcast", DEFAULT_WALLETBROADCAST));

    {
        LOCK(walletInstance->cs_wallet);
        LogPrintf("setExternalKeyPool.size() = %u\n",   walletInstance->KeypoolCountExternalKeys());
        LogPrintf("setInternalKeyPool.size() = %u\n",   walletInstance->KeypoolCountInternalKeys());
        LogPrintf("mapWallet.size() = %u\n",            walletInstance->mapWallet.size());
        LogPrintf("mapAddressBook.size() = %u\n",       walletInstance->mapAddressBook.size());
    }

    pwalletMain = walletInstance;

    return true;
}

void CWallet::postInitProcess(boost::thread_group& threadGroup)
{
    // Add wallet transactions that aren't already in a block to mempool
    // Do this here as mempool requires genesis block to be loaded
    ReacceptWalletTransactions();

    // Run a thread to flush wallet periodically
    threadGroup.create_thread(boost::bind(&ThreadFlushWalletDB, boost::ref(this->strWalletFile)));
}

bool CWallet::ParameterInteraction()
{
    if (GetBoolArg("-disablewallet", DEFAULT_DISABLE_WALLET))
        return true;

    if (GetBoolArg("-blocksonly", DEFAULT_BLOCKSONLY) && SoftSetBoolArg("-walletbroadcast", false)) {
        LogPrintf("%s: parameter interaction: -blocksonly=1 -> setting -walletbroadcast=0\n", __func__);
    }

    if (GetBoolArg("-salvagewallet", false) && SoftSetBoolArg("-rescan", true)) {
        // Rewrite just private keys: rescan to find transactions
        LogPrintf("%s: parameter interaction: -salvagewallet=1 -> setting -rescan=1\n", __func__);
    }

    // -zapwallettx implies a rescan
    if (GetBoolArg("-zapwallettxes", false) && SoftSetBoolArg("-rescan", true)) {
        LogPrintf("%s: parameter interaction: -zapwallettxes=<mode> -> setting -rescan=1\n", __func__);
    }

    if (GetBoolArg("-sysperms", false))
        return InitError("-sysperms is not allowed in combination with enabled wallet functionality");
    if (GetArg("-prune", 0) && GetBoolArg("-rescan", false))
        return InitError(_("Rescans are not possible in pruned mode. You will need to use -reindex which will download the whole blockchain again."));

    if (::minRelayTxFee.GetFeePerK() > HIGH_TX_FEE_PER_KB)
        InitWarning(AmountHighWarn("-minrelaytxfee") + " " +
                    _("The wallet will avoid paying less than the minimum relay fee."));

    if (IsArgSet("-mintxfee"))
    {
        CAmount n = 0;
        if (!ParseMoney(GetArg("-mintxfee", ""), n) || 0 == n)
            return InitError(AmountErrMsg("mintxfee", GetArg("-mintxfee", "")));
        if (n > HIGH_TX_FEE_PER_KB)
            InitWarning(AmountHighWarn("-mintxfee") + " " +
                        _("This is the minimum transaction fee you pay on every transaction."));
        CWallet::minTxFee = CFeeRate(n); 
    }
    if (IsArgSet("-fallbackfee"))
    {
        CAmount nFeePerK = 0;
        if (!ParseMoney(GetArg("-fallbackfee", ""), nFeePerK))
            return InitError(strprintf(_("Invalid amount for -fallbackfee=<amount>: '%s'"), GetArg("-fallbackfee", "")));
        if (nFeePerK > HIGH_TX_FEE_PER_KB)
            InitWarning(AmountHighWarn("-fallbackfee is set very high! This is the transaction fee you may pay when fee estimates are not available."));
        CWallet::fallbackFee = CFeeRate(nFeePerK);
    }
    if (IsArgSet("-paytxfee"))
    {
        CAmount nFeePerK = 0;
        if (!ParseMoney(GetArg("-paytxfee", ""), nFeePerK))
            return InitError(AmountErrMsg("paytxfee", GetArg("-paytxfee", "")));
        if (nFeePerK > HIGH_TX_FEE_PER_KB)
            InitWarning(AmountHighWarn("-paytxfee is set very high! This is the transaction fee you will pay if you send a transaction."));
        payTxFee = CFeeRate(nFeePerK, 1000);
        if (payTxFee < ::minRelayTxFee)
        {
            return InitError(strprintf(_("Invalid amount for -paytxfee=<amount>: '%s' (must be at least %s)"),
                                       GetArg("-paytxfee", ""), ::minRelayTxFee.ToString()));
        }
    }
    if (IsArgSet("-maxtxfee"))
    {
        CAmount nMaxFee = 0;
        if (!ParseMoney(GetArg("-maxtxfee", ""), nMaxFee))
            return InitError(AmountErrMsg("maxtxfee", GetArg("-maxtxfee", "")));
        if (nMaxFee > HIGH_MAX_TX_FEE)
            InitWarning(_("-maxtxfee is set very high! Fees this large could be paid on a single transaction."));
        maxTxFee = nMaxFee;
        if (CFeeRate(maxTxFee, 1000) < ::minRelayTxFee)
        {
            return InitError(strprintf(_("Invalid amount for -maxtxfee=<amount>: '%s' (must be at least the minrelay fee of %s to prevent stuck transactions)"),
                                       GetArg("-maxtxfee", ""), ::minRelayTxFee.ToString()));
        }
    }
    nTxConfirmTarget = GetArg("-txconfirmtarget", DEFAULT_TX_CONFIRM_TARGET);
    bSpendZeroConfChange = GetBoolArg("-spendzeroconfchange", DEFAULT_SPEND_ZEROCONF_CHANGE);
    fSendFreeTransactions = GetBoolArg("-sendfreetransactions", DEFAULT_SEND_FREE_TRANSACTIONS);

    if (fSendFreeTransactions && GetArg("-limitfreerelay", DEFAULT_LIMITFREERELAY) <= 0)
        return InitError("Creation of free transactions with their relay disabled is not supported.");

    if (IsArgSet("-walletbackupsdir")) {
        if (!boost::filesystem::is_directory(GetArg("-walletbackupsdir", ""))) {
            LogPrintf("%s: Warning: incorrect parameter -walletbackupsdir, path must exist! Using default path.\n", __func__);
            InitWarning("Warning: incorrect parameter -walletbackupsdir, path must exist! Using default path.\n");

            ForceRemoveArg("-walletbackupsdir");
        }
    }

    return true;
}

bool CWallet::InitAutoBackup()
{
    if (GetBoolArg("-disablewallet", DEFAULT_DISABLE_WALLET))
        return true;

    std::string strWarning;
    std::string strError;

    nWalletBackups = GetArg("-createwalletbackups", 10);
    nWalletBackups = std::max(0, std::min(10, nWalletBackups));

    std::string strWalletFile = GetArg("-wallet", DEFAULT_WALLET_DAT);

    if(!AutoBackupWallet(NULL, strWalletFile, strWarning, strError)) {
        if (!strWarning.empty())
            InitWarning(strWarning);
        if (!strError.empty())
            return InitError(strError);
    }

    return true;
}

bool CWallet::BackupWallet(const std::string& strDest)
{
    if (!fFileBacked)
        return false;
    while (true)
    {
        {
            LOCK(bitdb.cs_db);
            if (!bitdb.mapFileUseCount.count(strWalletFile) || bitdb.mapFileUseCount[strWalletFile] == 0)
            {
                // Flush log data to the dat file
                bitdb.CloseDb(strWalletFile);
                bitdb.CheckpointLSN(strWalletFile);
                bitdb.mapFileUseCount.erase(strWalletFile);

                // Copy wallet file
                boost::filesystem::path pathSrc = GetDataDir() / strWalletFile;
                boost::filesystem::path pathDest(strDest);
                if (boost::filesystem::is_directory(pathDest))
                    pathDest /= strWalletFile;

                try {
#if BOOST_VERSION >= 104000
                    boost::filesystem::copy_file(pathSrc, pathDest, boost::filesystem::copy_option::overwrite_if_exists);
#else
                    boost::filesystem::copy_file(pathSrc, pathDest);
#endif
                    LogPrintf("copied %s to %s\n", strWalletFile, pathDest.string());
                    return true;
                } catch (const boost::filesystem::filesystem_error& e) {
                    LogPrintf("error copying %s to %s - %s\n", strWalletFile, pathDest.string(), e.what());
                    return false;
                }
            }
        }
        MilliSleep(100);
    }
    return false;
}

// This should be called carefully:
// either supply "wallet" (if already loaded) or "strWalletFile" (if wallet wasn't loaded yet)
bool AutoBackupWallet (CWallet* wallet, std::string strWalletFile, std::string& strBackupWarning, std::string& strBackupError)
{
    namespace fs = boost::filesystem;

    strBackupWarning = strBackupError = "";

    if(nWalletBackups > 0)
    {
        fs::path backupsDir = GetBackupsDir();

        if (!fs::exists(backupsDir))
        {
            // Always create backup folder to not confuse the operating system's file browser
            LogPrintf("Creating backup folder %s\n", backupsDir.string());
            if(!fs::create_directories(backupsDir)) {
                // smth is wrong, we shouldn't continue until it's resolved
                strBackupError = strprintf(_("Wasn't able to create wallet backup folder %s!"), backupsDir.string());
                LogPrintf("%s\n", strBackupError);
                nWalletBackups = -1;
                return false;
            }
        } else if (!fs::is_directory(backupsDir)) {
            // smth is wrong, we shouldn't continue until it's resolved
            strBackupError = strprintf(_("%s is not a valid backup folder!"), backupsDir.string());
            LogPrintf("%s\n", strBackupError);
            nWalletBackups = -1;
            return false;
        }

        // Create backup of the ...
        std::string dateTimeStr = DateTimeStrFormat(".%Y-%m-%d-%H-%M", GetTime());
        if (wallet)
        {
            // ... opened wallet
            LOCK2(cs_main, wallet->cs_wallet);
            strWalletFile = wallet->strWalletFile;
            fs::path backupFile = backupsDir / (strWalletFile + dateTimeStr);
            if(!wallet->BackupWallet(backupFile.string())) {
                strBackupWarning = strprintf(_("Failed to create backup %s!"), backupFile.string());
                LogPrintf("%s\n", strBackupWarning);
                nWalletBackups = -1;
                return false;
            }
            // Update nKeysLeftSinceAutoBackup using current external keypool size
            wallet->nKeysLeftSinceAutoBackup = wallet->KeypoolCountExternalKeys();
            LogPrintf("nKeysLeftSinceAutoBackup: %d\n", wallet->nKeysLeftSinceAutoBackup);
            if(wallet->IsLocked(true)) {
                strBackupWarning = _("Wallet is locked, can't replenish keypool! Automatic backups and mixing are disabled, please unlock your wallet to replenish keypool.");
                LogPrintf("%s\n", strBackupWarning);
                nWalletBackups = -2;
                return false;
            }
        } else {
            // ... strWalletFile file
            fs::path sourceFile = GetDataDir() / strWalletFile;
            fs::path backupFile = backupsDir / (strWalletFile + dateTimeStr);
            sourceFile.make_preferred();
            backupFile.make_preferred();
            if (fs::exists(backupFile))
            {
                strBackupWarning = _("Failed to create backup, file already exists! This could happen if you restarted wallet in less than 60 seconds. You can continue if you are ok with this.");
                LogPrintf("%s\n", strBackupWarning);
                return false;
            }
            if(fs::exists(sourceFile)) {
                try {
                    fs::copy_file(sourceFile, backupFile);
                    LogPrintf("Creating backup of %s -> %s\n", sourceFile.string(), backupFile.string());
                } catch(fs::filesystem_error &error) {
                    strBackupWarning = strprintf(_("Failed to create backup, error: %s"), error.what());
                    LogPrintf("%s\n", strBackupWarning);
                    nWalletBackups = -1;
                    return false;
                }
            }
        }

        // Keep only the last 10 backups, including the new one of course
        typedef std::multimap<std::time_t, fs::path> folder_set_t;
        folder_set_t folder_set;
        fs::directory_iterator end_iter;
        backupsDir.make_preferred();
        // Build map of backup files for current(!) wallet sorted by last write time
        fs::path currentFile;
        for (fs::directory_iterator dir_iter(backupsDir); dir_iter != end_iter; ++dir_iter)
        {
            // Only check regular files
            if ( fs::is_regular_file(dir_iter->status()))
            {
                currentFile = dir_iter->path().filename();
                // Only add the backups for the current wallet, e.g. wallet.dat.*
                if(dir_iter->path().stem().string() == strWalletFile)
                {
                    folder_set.insert(folder_set_t::value_type(fs::last_write_time(dir_iter->path()), *dir_iter));
                }
            }
        }

        // Loop backward through backup files and keep the N newest ones (1 <= N <= 10)
        int counter = 0;
        BOOST_REVERSE_FOREACH(PAIRTYPE(const std::time_t, fs::path) file, folder_set)
        {
            counter++;
            if (counter > nWalletBackups)
            {
                // More than nWalletBackups backups: delete oldest one(s)
                try {
                    fs::remove(file.second);
                    LogPrintf("Old backup deleted: %s\n", file.second);
                } catch(fs::filesystem_error &error) {
                    strBackupWarning = strprintf(_("Failed to delete backup, error: %s"), error.what());
                    LogPrintf("%s\n", strBackupWarning);
                    return false;
                }
            }
        }
        return true;
    }

    LogPrintf("Automatic wallet backups are disabled!\n");
    return false;
}

CKeyPool::CKeyPool()
{
    nTime = GetTime();
    fInternal = false;
}

CKeyPool::CKeyPool(const CPubKey& vchPubKeyIn, bool fInternalIn)
{
    nTime = GetTime();
    vchPubKey = vchPubKeyIn;
    fInternal = fInternalIn;
}

CWalletKey::CWalletKey(int64_t nExpires)
{
    nTimeCreated = (nExpires ? GetTime() : 0);
    nTimeExpires = nExpires;
}

int CMerkleTx::SetMerkleBranch(const CBlock& block)
{
    AssertLockHeld(cs_main);

    // Update the tx's hashBlock
    hashBlock = block.GetHash();

    // Locate the transaction
    for (nIndex = 0; nIndex < (int)block.vtx.size(); nIndex++)
        if (block.vtx[nIndex] == *(CTransaction*)this)
            break;
    if (nIndex == (int)block.vtx.size())
    {
        nIndex = -1;
        LogPrintf("ERROR: SetMerkleBranch(): couldn't find tx in block\n");
        return 0;
    }

    // Is the tx in a block that's in the main chain
    BlockMap::iterator mi = mapBlockIndex.find(hashBlock);
    if (mi == mapBlockIndex.end())
        return 0;
    const CBlockIndex* pindex = (*mi).second;
    if (!pindex || !chainActive.Contains(pindex))
        return 0;

    return chainActive.Height() - pindex->nHeight + 1;
}

int CMerkleTx::GetDepthInMainChain(const CBlockIndex* &pindexRet, bool enableIS) const
{
    int nResult;

    if (hashUnset())
        nResult = 0;
    else {
        AssertLockHeld(cs_main);

        // Find the block it claims to be in
        BlockMap::iterator mi = mapBlockIndex.find(hashBlock);
        if (mi == mapBlockIndex.end())
            nResult = 0;
        else {
            CBlockIndex* pindex = (*mi).second;
            if (!pindex || !chainActive.Contains(pindex))
                nResult = 0;
            else {
                pindexRet = pindex;
                nResult = ((nIndex == -1) ? (-1) : 1) * (chainActive.Height() - pindex->nHeight + 1);

                if (nResult == 0 && !mempool.exists(GetHash()))
                    return -1; // Not in chain, not in mempool
            }
        }
    }

    if(enableIS && nResult < 10 && instantsend.IsLockedInstantSendTransaction(GetHash()))
        return nInstantSendDepth + nResult;

    return nResult;
}

int CMerkleTx::GetBlocksToMaturity() const
{
    if (!IsCoinBase())
        return 0;
    return std::max(0, (COINBASE_MATURITY+1) - GetDepthInMainChain());
}


bool CMerkleTx::AcceptToMemoryPool(const CAmount& nAbsurdFee, CValidationState& state)
{
    return ::AcceptToMemoryPool(mempool, state, *this, true, NULL, false, nAbsurdFee);
}

extern CWallet* pwalletMain;<|MERGE_RESOLUTION|>--- conflicted
+++ resolved
@@ -3660,7 +3660,6 @@
                 // Embed the constructed transaction data in wtxNew.
                 *static_cast<CTransaction*>(&wtxNew) = CTransaction(txNew);
 
-<<<<<<< HEAD
                 if (fIsBDAP) {
                     // Check the memory pool for a pending tranaction for the same domain entry
                     CDomainEntry domainEntry(txNew);
@@ -3676,8 +3675,6 @@
                     return false;
                 }
 
-=======
->>>>>>> f85f1df3
                 dPriority = wtxNew.ComputePriority(dPriority, nBytes);
                 // Allow to override the default confirmation target over the CoinControl instance
                 int currentConfirmationTarget = nTxConfirmTarget;
