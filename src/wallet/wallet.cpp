// Copyright (c) 2016-2018 Duality Blockchain Solutions Developers
// Copyright (c) 2014-2018 The Dash Core Developers
// Copyright (c) 2009-2018 The Bitcoin Developers
// Copyright (c) 2009-2018 Satoshi Nakamoto
// Distributed under the MIT/X11 software license, see the accompanying
// file COPYING or http://www.opensource.org/licenses/mit-license.php.

#include "wallet/wallet.h"

#include "base58.h"
#include "bdap/domainentrydb.h"
#include "chain.h"
#include "checkpoints.h"
#include "consensus/consensus.h"
#include "consensus/validation.h"
#include "fluid/fluid.h"
#include "governance.h"
#include "init.h"
#include "instantsend.h"
#include "keepass.h"
#include "key.h"
#include "keystore.h"
#include "net.h"
#include "policy/policy.h"
#include "primitives/block.h"
#include "primitives/transaction.h"
#include "privatesend-client.h"
#include "rpcprotocol.h"
#include "script/script.h"
#include "script/sign.h"
#include "spork.h"
#include "timedata.h"
#include "txmempool.h"
#include "ui_interface.h"
#include "util.h"
#include "utilmoneystr.h"
#include "validation.h" // For CheckTransaction
#include "wallet/coincontrol.h"

#include <assert.h>

#include <boost/algorithm/string/replace.hpp>
#include <boost/filesystem.hpp>
#include <boost/thread.hpp>

CWallet* pwalletMain = NULL;
/** Transaction fee set by the user */
CFeeRate payTxFee(DEFAULT_TRANSACTION_FEE);
unsigned int nTxConfirmTarget = DEFAULT_TX_CONFIRM_TARGET;
bool bSpendZeroConfChange = DEFAULT_SPEND_ZEROCONF_CHANGE;
bool fSendFreeTransactions = DEFAULT_SEND_FREE_TRANSACTIONS;

const char* DEFAULT_WALLET_DAT = "wallet.dat";

/** 
 * Fees smaller than this (in satoshis) are considered zero fee (for transaction creation)
 * Override with -mintxfee
 */
CFeeRate CWallet::minTxFee = CFeeRate(DEFAULT_TRANSACTION_MINFEE);
/**
 * If fee estimation does not have enough data to provide estimates, use this fee instead.
 * Has no effect if not using fee estimation
 * Override with -fallbackfee
 */
CFeeRate CWallet::fallbackFee = CFeeRate(DEFAULT_FALLBACK_FEE);

const uint256 CMerkleTx::ABANDON_HASH(uint256S("0000000000000000000000000000000000000000000000000000000000000001"));

/** @defgroup mapWallet
 *
 * @{
 */

struct CompareValueOnly {
    bool operator()(const std::pair<CAmount, std::pair<const CWalletTx*, unsigned int> >& t1,
        const std::pair<CAmount, std::pair<const CWalletTx*, unsigned int> >& t2) const
    {
        return t1.first < t2.first;
    }
};

std::string COutput::ToString() const
{
    return strprintf("COutput(%s, %d, %d) [%s]", tx->GetHash().ToString(), i, nDepth, FormatMoney(tx->tx->vout[i].nValue));
}

int COutput::Priority() const
{
    for (const auto& d : CPrivateSend::GetStandardDenominations())
        if (tx->tx->vout[i].nValue == d)
            return 10000;
    if (tx->tx->vout[i].nValue < 1 * COIN)
        return 20000;

    //nondenom return largest first
    return -(tx->tx->vout[i].nValue / COIN);
}

const CWalletTx* CWallet::GetWalletTx(const uint256& hash) const
{
    LOCK(cs_wallet);
    std::map<uint256, CWalletTx>::const_iterator it = mapWallet.find(hash);
    if (it == mapWallet.end())
        return NULL;
    return &(it->second);
}

CPubKey CWallet::GenerateNewKey(uint32_t nAccountIndex, bool fInternal)
{
    AssertLockHeld(cs_wallet);                                 // mapKeyMetadata
    bool fCompressed = CanSupportFeature(FEATURE_COMPRPUBKEY); // default to compressed public keys if we want 0.6.0 wallets

    CKey secret;

    // Create new metadata
    int64_t nCreationTime = GetTime();
    CKeyMetadata metadata(nCreationTime);

    CPubKey pubkey;
    // use HD key derivation if HD was enabled during wallet creation
    if (IsHDEnabled()) {
        DeriveNewChildKey(metadata, secret, nAccountIndex, fInternal);
        pubkey = secret.GetPubKey();
    } else {
        secret.MakeNewKey(fCompressed);

        // Compressed public keys were introduced in version 0.6.0
        if (fCompressed)
            SetMinVersion(FEATURE_COMPRPUBKEY);

        pubkey = secret.GetPubKey();
        assert(secret.VerifyPubKey(pubkey));

        // Create new metadata
        mapKeyMetadata[pubkey.GetID()] = metadata;
        UpdateTimeFirstKey(nCreationTime);

        if (!AddKeyPubKey(secret, pubkey))
            throw std::runtime_error(std::string(__func__) + ": AddKey failed");
    }
    return pubkey;
}

void CWallet::DeriveNewChildKey(const CKeyMetadata& metadata, CKey& secretRet, uint32_t nAccountIndex, bool fInternal)
{
    CHDChain hdChainTmp;
    if (!GetHDChain(hdChainTmp)) {
        throw std::runtime_error(std::string(__func__) + ": GetHDChain failed");
    }

    if (!DecryptHDChain(hdChainTmp))
        throw std::runtime_error(std::string(__func__) + ": DecryptHDChainSeed failed");
    // make sure seed matches this chain
    if (hdChainTmp.GetID() != hdChainTmp.GetSeedHash())
        throw std::runtime_error(std::string(__func__) + ": Wrong HD chain!");

    CHDAccount acc;
    if (!hdChainTmp.GetAccount(nAccountIndex, acc))
        throw std::runtime_error(std::string(__func__) + ": Wrong HD account!");

    // derive child key at next index, skip keys already known to the wallet
    CExtKey childKey;
    uint32_t nChildIndex = fInternal ? acc.nInternalChainCounter : acc.nExternalChainCounter;
    do {
        hdChainTmp.DeriveChildExtKey(nAccountIndex, fInternal, nChildIndex, childKey);
        // increment childkey index
        nChildIndex++;
    } while (HaveKey(childKey.key.GetPubKey().GetID()));
    secretRet = childKey.key;

    CPubKey pubkey = secretRet.GetPubKey();
    assert(secretRet.VerifyPubKey(pubkey));

    // store metadata
    mapKeyMetadata[pubkey.GetID()] = metadata;
    UpdateTimeFirstKey(metadata.nCreateTime);

    // update the chain model in the database
    CHDChain hdChainCurrent;
    GetHDChain(hdChainCurrent);

    if (fInternal) {
        acc.nInternalChainCounter = nChildIndex;
    } else {
        acc.nExternalChainCounter = nChildIndex;
    }

    if (!hdChainCurrent.SetAccount(nAccountIndex, acc))
        throw std::runtime_error(std::string(__func__) + ": SetAccount failed");

    if (IsCrypted()) {
        if (!SetCryptedHDChain(hdChainCurrent, false))
            throw std::runtime_error(std::string(__func__) + ": SetCryptedHDChain failed");
    } else {
        if (!SetHDChain(hdChainCurrent, false))
            throw std::runtime_error(std::string(__func__) + ": SetHDChain failed");
    }

    if (!AddHDPubKey(childKey.Neuter(), fInternal))
        throw std::runtime_error(std::string(__func__) + ": AddHDPubKey failed");
}

bool CWallet::GetPubKey(const CKeyID& address, CPubKey& vchPubKeyOut) const
{
    LOCK(cs_wallet);
    std::map<CKeyID, CHDPubKey>::const_iterator mi = mapHdPubKeys.find(address);
    if (mi != mapHdPubKeys.end()) {
        const CHDPubKey& hdPubKey = (*mi).second;
        vchPubKeyOut = hdPubKey.extPubKey.pubkey;
        return true;
    } else
        return CCryptoKeyStore::GetPubKey(address, vchPubKeyOut);
}

bool CWallet::GetKey(const CKeyID& address, CKey& keyOut) const
{
    LOCK(cs_wallet);
    std::map<CKeyID, CHDPubKey>::const_iterator mi = mapHdPubKeys.find(address);
    if (mi != mapHdPubKeys.end()) {
        // if the key has been found in mapHdPubKeys, derive it on the fly
        const CHDPubKey& hdPubKey = (*mi).second;
        CHDChain hdChainCurrent;
        if (!GetHDChain(hdChainCurrent))
            throw std::runtime_error(std::string(__func__) + ": GetHDChain failed");
        if (!DecryptHDChain(hdChainCurrent))
            throw std::runtime_error(std::string(__func__) + ": DecryptHDChainSeed failed");
        // make sure seed matches this chain
        if (hdChainCurrent.GetID() != hdChainCurrent.GetSeedHash())
            throw std::runtime_error(std::string(__func__) + ": Wrong HD chain!");

        CExtKey extkey;
        hdChainCurrent.DeriveChildExtKey(hdPubKey.nAccountIndex, hdPubKey.nChangeIndex != 0, hdPubKey.extPubKey.nChild, extkey);
        keyOut = extkey.key;

        return true;
    } else {
        return CCryptoKeyStore::GetKey(address, keyOut);
    }
}

bool CWallet::GetDHTKey(const CKeyID& address, CKeyEd25519& keyOut) const
{
    LOCK(cs_wallet);
    //TODO: (DHT) Support mapHdPubKeys for keys derived by a common seed
    return CBasicKeyStore::GetDHTKey(address, keyOut);
}

<<<<<<< HEAD
bool CWallet::HaveDHTKey(const CKeyID &address) const
{
    LOCK(cs_wallet);
    if (mapHdPubKeys.count(address) > 0)
        return true;
    return CCryptoKeyStore::HaveDHTKey(address);
}

bool CWallet::HaveKey(const CKeyID &address) const
=======
bool CWallet::HaveKey(const CKeyID& address) const
>>>>>>> 9b1d88c2
{
    LOCK(cs_wallet);
    if (mapHdPubKeys.count(address) > 0)
        return true;
    return CCryptoKeyStore::HaveKey(address);
}

bool CWallet::LoadHDPubKey(const CHDPubKey& hdPubKey)
{
    AssertLockHeld(cs_wallet);

    mapHdPubKeys[hdPubKey.extPubKey.pubkey.GetID()] = hdPubKey;
    return true;
}

bool CWallet::AddHDPubKey(const CExtPubKey& extPubKey, bool fInternal)
{
    AssertLockHeld(cs_wallet);

    CHDChain hdChainCurrent;
    GetHDChain(hdChainCurrent);

    CHDPubKey hdPubKey;
    hdPubKey.extPubKey = extPubKey;
    hdPubKey.hdchainID = hdChainCurrent.GetID();
    hdPubKey.nChangeIndex = fInternal ? 1 : 0;
    mapHdPubKeys[extPubKey.pubkey.GetID()] = hdPubKey;

    // check if we need to remove from watch-only
    CScript script;
    script = GetScriptForDestination(extPubKey.pubkey.GetID());
    if (HaveWatchOnly(script))
        RemoveWatchOnly(script);
    script = GetScriptForRawPubKey(extPubKey.pubkey);
    if (HaveWatchOnly(script))
        RemoveWatchOnly(script);

    if (!fFileBacked)
        return true;

    return CWalletDB(strWalletFile).WriteHDPubKey(hdPubKey, mapKeyMetadata[extPubKey.pubkey.GetID()]);
}

bool CWallet::AddKeyPubKey(const CKey& secret, const CPubKey& pubkey)
{
    AssertLockHeld(cs_wallet); // mapKeyMetadata
    if (!CCryptoKeyStore::AddKeyPubKey(secret, pubkey))
        return false;

    // check if we need to remove from watch-only
    CScript script;
    script = GetScriptForDestination(pubkey.GetID());
    if (HaveWatchOnly(script))
        RemoveWatchOnly(script);
    script = GetScriptForRawPubKey(pubkey);
    if (HaveWatchOnly(script))
        RemoveWatchOnly(script);

    if (!fFileBacked)
        return true;
    if (!IsCrypted()) {
        return CWalletDB(strWalletFile).WriteKey(pubkey, secret.GetPrivKey(), mapKeyMetadata[pubkey.GetID()]);
    }
    return true;
}

bool CWallet::AddDHTKey(const CKeyEd25519& key, const std::vector<unsigned char>& pubkey)
{
    AssertLockHeld(cs_wallet); // mapKeyMetadata

    if (!CCryptoKeyStore::AddDHTKey(key, pubkey)) {
        return false;
    }

    if (!fFileBacked)
        return true;

    if (!IsCrypted()) {
        CKeyID keyID(Hash160(pubkey.begin(), pubkey.end()));
        return CWalletDB(strWalletFile).WriteDHTKey(key, pubkey, mapKeyMetadata[keyID]);
    }
    //LogPrintf("CWallet::AddDHTKey \npubkey = %s, \nprivkey = %s, \nprivseed = %s\n", 
    //                    StringFromVch(pubkey), key.GetPrivKeyString(), key.GetPrivSeedString());
    return true;
}

bool CWallet::AddCryptedKey(const CPubKey& vchPubKey,
    const std::vector<unsigned char>& vchCryptedSecret)

{
    if (!CCryptoKeyStore::AddCryptedKey(vchPubKey, vchCryptedSecret))
        return false;
    if (!fFileBacked)
        return true;
    {
        LOCK(cs_wallet);
        if (pwalletdbEncryption)
            return pwalletdbEncryption->WriteCryptedKey(vchPubKey,
                vchCryptedSecret,
                mapKeyMetadata[vchPubKey.GetID()]);
        else
            return CWalletDB(strWalletFile).WriteCryptedKey(vchPubKey, vchCryptedSecret, mapKeyMetadata[vchPubKey.GetID()]);
    }
    return false;
}

bool CWallet::LoadKeyMetadata(const CTxDestination& keyID, const CKeyMetadata& meta)
{
    AssertLockHeld(cs_wallet); // mapKeyMetadata
    UpdateTimeFirstKey(meta.nCreateTime);
    mapKeyMetadata[keyID] = meta;
    return true;
}

bool CWallet::LoadCryptedKey(const CPubKey& vchPubKey, const std::vector<unsigned char>& vchCryptedSecret)
{
    return CCryptoKeyStore::AddCryptedKey(vchPubKey, vchCryptedSecret);
}

void CWallet::UpdateTimeFirstKey(int64_t nCreateTime)
{
    AssertLockHeld(cs_wallet);
    if (nCreateTime <= 1) {
        // Cannot determine birthday information, so set the wallet birthday to
        // the beginning of time.
        nTimeFirstKey = 1;
    } else if (!nTimeFirstKey || nCreateTime < nTimeFirstKey) {
        nTimeFirstKey = nCreateTime;
    }
}

bool CWallet::AddCScript(const CScript& redeemScript)
{
    if (!CCryptoKeyStore::AddCScript(redeemScript))
        return false;
    if (!fFileBacked)
        return true;
    return CWalletDB(strWalletFile).WriteCScript(Hash160(redeemScript), redeemScript);
}

bool CWallet::LoadCScript(const CScript& redeemScript)
{
    /* A sanity check was added in pull #3843 to avoid adding redeemScripts
     * that never can be redeemed. However, old wallets may still contain
     * these. Do not add them to the wallet and warn. */
    if (redeemScript.size() > MAX_SCRIPT_ELEMENT_SIZE) {
        std::string strAddr = CDynamicAddress(CScriptID(redeemScript)).ToString();
        LogPrintf("%s: Warning: This wallet contains a redeemScript of size %i which exceeds maximum size %i thus can never be redeemed. Do not use address %s.\n",
            __func__, redeemScript.size(), MAX_SCRIPT_ELEMENT_SIZE, strAddr);
        return true;
    }

    return CCryptoKeyStore::AddCScript(redeemScript);
}

bool CWallet::AddWatchOnly(const CScript& dest)
{
    if (!CCryptoKeyStore::AddWatchOnly(dest))
        return false;
    const CKeyMetadata& meta = mapKeyMetadata[CScriptID(dest)];
    UpdateTimeFirstKey(meta.nCreateTime);
    NotifyWatchonlyChanged(true);
    if (!fFileBacked)
        return true;
    return CWalletDB(strWalletFile).WriteWatchOnly(dest, meta);
}

bool CWallet::AddWatchOnly(const CScript& dest, int64_t nCreateTime)
{
    mapKeyMetadata[CScriptID(dest)].nCreateTime = nCreateTime;
    return AddWatchOnly(dest);
}

bool CWallet::RemoveWatchOnly(const CScript& dest)
{
    AssertLockHeld(cs_wallet);
    if (!CCryptoKeyStore::RemoveWatchOnly(dest))
        return false;
    if (!HaveWatchOnly())
        NotifyWatchonlyChanged(false);
    if (fFileBacked)
        if (!CWalletDB(strWalletFile).EraseWatchOnly(dest))
            return false;

    return true;
}

bool CWallet::LoadWatchOnly(const CScript& dest)
{
    return CCryptoKeyStore::AddWatchOnly(dest);
}

bool CWallet::Unlock(const SecureString& strWalletPassphrase, bool fForMixingOnly)
{
    SecureString strWalletPassphraseFinal;

    if (!IsLocked()) // was already fully unlocked, not only for mixing
        return true;

    // Verify KeePassIntegration
    if (strWalletPassphrase == "keepass" && GetBoolArg("-keepass", false)) {
        try {
            strWalletPassphraseFinal = keePassInt.retrievePassphrase();
        } catch (const std::exception& e) {
            LogPrintf("CWallet::Unlock could not retrieve passphrase from KeePass: Error: %s\n", e.what());
            return false;
        }
    } else {
        strWalletPassphraseFinal = strWalletPassphrase;
    }

    CCrypter crypter;
    CKeyingMaterial vMasterKey;

    {
        LOCK(cs_wallet);
        BOOST_FOREACH (const MasterKeyMap::value_type& pMasterKey, mapMasterKeys) {
            if (!crypter.SetKeyFromPassphrase(strWalletPassphraseFinal, pMasterKey.second.vchSalt, pMasterKey.second.nDeriveIterations, pMasterKey.second.nDerivationMethod))
                return false;
            if (!crypter.Decrypt(pMasterKey.second.vchCryptedKey, vMasterKey))
                continue; // try another master key
            if (CCryptoKeyStore::Unlock(vMasterKey, fForMixingOnly)) {
                if (nWalletBackups == -2) {
                    TopUpKeyPool();
                    LogPrintf("Keypool replenished, re-initializing automatic backups.\n");
                    nWalletBackups = GetArg("-createwalletbackups", 10);
                }
                return true;
            }
        }
    }
    return false;
}

bool CWallet::ChangeWalletPassphrase(const SecureString& strOldWalletPassphrase, const SecureString& strNewWalletPassphrase)
{
    bool fWasLocked = IsLocked(true);
    bool bUseKeePass = false;

    SecureString strOldWalletPassphraseFinal;

    // Verify KeePassIntegration
    if (strOldWalletPassphrase == "keepass" && GetBoolArg("-keepass", false)) {
        bUseKeePass = true;
        try {
            strOldWalletPassphraseFinal = keePassInt.retrievePassphrase();
        } catch (const std::exception& e) {
            LogPrintf("CWallet::ChangeWalletPassphrase -- could not retrieve passphrase from KeePass: Error: %s\n", e.what());
            return false;
        }
    } else {
        strOldWalletPassphraseFinal = strOldWalletPassphrase;
    }

    {
        LOCK(cs_wallet);
        Lock();

        CCrypter crypter;
        CKeyingMaterial vMasterKey;
        BOOST_FOREACH (MasterKeyMap::value_type& pMasterKey, mapMasterKeys) {
            if (!crypter.SetKeyFromPassphrase(strOldWalletPassphraseFinal, pMasterKey.second.vchSalt, pMasterKey.second.nDeriveIterations, pMasterKey.second.nDerivationMethod))
                return false;
            if (!crypter.Decrypt(pMasterKey.second.vchCryptedKey, vMasterKey))
                return false;
            if (CCryptoKeyStore::Unlock(vMasterKey)) {
                int64_t nStartTime = GetTimeMillis();
                crypter.SetKeyFromPassphrase(strNewWalletPassphrase, pMasterKey.second.vchSalt, pMasterKey.second.nDeriveIterations, pMasterKey.second.nDerivationMethod);
                pMasterKey.second.nDeriveIterations = pMasterKey.second.nDeriveIterations * (100 / ((double)(GetTimeMillis() - nStartTime)));

                nStartTime = GetTimeMillis();
                crypter.SetKeyFromPassphrase(strNewWalletPassphrase, pMasterKey.second.vchSalt, pMasterKey.second.nDeriveIterations, pMasterKey.second.nDerivationMethod);
                pMasterKey.second.nDeriveIterations = (pMasterKey.second.nDeriveIterations + pMasterKey.second.nDeriveIterations * 100 / ((double)(GetTimeMillis() - nStartTime))) / 2;

                if (pMasterKey.second.nDeriveIterations < 25000)
                    pMasterKey.second.nDeriveIterations = 25000;

                LogPrintf("Wallet passphrase changed to an nDeriveIterations of %i\n", pMasterKey.second.nDeriveIterations);

                if (!crypter.SetKeyFromPassphrase(strNewWalletPassphrase, pMasterKey.second.vchSalt, pMasterKey.second.nDeriveIterations, pMasterKey.second.nDerivationMethod))
                    return false;
                if (!crypter.Encrypt(vMasterKey, pMasterKey.second.vchCryptedKey))
                    return false;
                CWalletDB(strWalletFile).WriteMasterKey(pMasterKey.first, pMasterKey.second);
                if (fWasLocked)
                    Lock();

                // Update KeePass if necessary
                if (bUseKeePass) {
                    LogPrintf("CWallet::ChangeWalletPassphrase -- Updating KeePass with new passphrase");
                    try {
                        keePassInt.updatePassphrase(strNewWalletPassphrase);
                    } catch (const std::exception& e) {
                        LogPrintf("CWallet::ChangeWalletPassphrase -- could not update passphrase in KeePass: Error: %s\n", e.what());
                        return false;
                    }
                }

                return true;
            }
        }
    }

    return false;
}

void CWallet::SetBestChain(const CBlockLocator& loc)
{
    CWalletDB walletdb(strWalletFile);
    walletdb.WriteBestBlock(loc);
}

bool CWallet::SetMinVersion(enum WalletFeature nVersion, CWalletDB* pwalletdbIn, bool fExplicit)
{
    LOCK(cs_wallet); // nWalletVersion
    if (nWalletVersion >= nVersion)
        return true;

    // when doing an explicit upgrade, if we pass the max version permitted, upgrade all the way
    if (fExplicit && nVersion > nWalletMaxVersion)
        nVersion = FEATURE_LATEST;

    nWalletVersion = nVersion;

    if (nVersion > nWalletMaxVersion)
        nWalletMaxVersion = nVersion;

    if (fFileBacked) {
        CWalletDB* pwalletdb = pwalletdbIn ? pwalletdbIn : new CWalletDB(strWalletFile);
        if (nWalletVersion > 40000)
            pwalletdb->WriteMinVersion(nWalletVersion);
        if (!pwalletdbIn)
            delete pwalletdb;
    }

    return true;
}

bool CWallet::SetMaxVersion(int nVersion)
{
    LOCK(cs_wallet); // nWalletVersion, nWalletMaxVersion
    // cannot downgrade below current version
    if (nWalletVersion > nVersion)
        return false;

    nWalletMaxVersion = nVersion;

    return true;
}

std::set<uint256> CWallet::GetConflicts(const uint256& txid) const
{
    std::set<uint256> result;
    AssertLockHeld(cs_wallet);

    std::map<uint256, CWalletTx>::const_iterator it = mapWallet.find(txid);
    if (it == mapWallet.end())
        return result;
    const CWalletTx& wtx = it->second;

    std::pair<TxSpends::const_iterator, TxSpends::const_iterator> range;

    BOOST_FOREACH (const CTxIn& txin, wtx.tx->vin) {
        if (mapTxSpends.count(txin.prevout) <= 1)
            continue; // No conflict if zero or one spends
        range = mapTxSpends.equal_range(txin.prevout);
        for (TxSpends::const_iterator _it = range.first; _it != range.second; ++_it)
            result.insert(_it->second);
    }
    return result;
}

void CWallet::Flush(bool shutdown)
{
    bitdb.Flush(shutdown);
}

bool CWallet::Verify()
{
    if (GetBoolArg("-disablewallet", DEFAULT_DISABLE_WALLET))
        return true;

    LogPrintf("Using BerkeleyDB version %s\n", DbEnv::version(0, 0, 0));
    std::string walletFile = GetArg("-wallet", DEFAULT_WALLET_DAT);

    LogPrintf("Using wallet %s\n", walletFile);
    uiInterface.InitMessage(_("Verifying wallet..."));

    // Wallet file must be a plain filename without a directory
    if (walletFile != boost::filesystem::basename(walletFile) + boost::filesystem::extension(walletFile))
        return InitError(strprintf(_("Wallet %s resides outside data directory %s"), walletFile, GetDataDir().string()));

    if (!bitdb.Open(GetDataDir())) {
        // try moving the database env out of the way
        boost::filesystem::path pathDatabase = GetDataDir() / "database";
        boost::filesystem::path pathDatabaseBak = GetDataDir() / strprintf("database.%d.bak", GetTime());
        try {
            boost::filesystem::rename(pathDatabase, pathDatabaseBak);
            LogPrintf("Moved old %s to %s. Retrying.\n", pathDatabase.string(), pathDatabaseBak.string());
        } catch (const boost::filesystem::filesystem_error&) {
            // failure is ok (well, not really, but it's not worse than what we started with)
        }

        // try again
        if (!bitdb.Open(GetDataDir())) {
            // if it still fails, it probably means we can't even create the database env
            return InitError(strprintf(_("Error initializing wallet database environment %s!"), GetDataDir()));
        }
    }

    if (GetBoolArg("-salvagewallet", false)) {
        // Recover readable keypairs:
        if (!CWalletDB::Recover(bitdb, walletFile, true))
            return false;
    }

    if (boost::filesystem::exists(GetDataDir() / walletFile)) {
        CDBEnv::VerifyResult r = bitdb.Verify(walletFile, CWalletDB::Recover);
        if (r == CDBEnv::RECOVER_OK) {
            InitWarning(strprintf(_("Warning: Wallet file corrupt, data salvaged!"
                                    " Original %s saved as %s in %s; if"
                                    " your balance or transactions are incorrect you should"
                                    " restore from a backup."),
                walletFile, "wallet.{timestamp}.bak", GetDataDir()));
        }
        if (r == CDBEnv::RECOVER_FAIL)
            return InitError(strprintf(_("%s corrupt, salvage failed"), walletFile));
    }

    return true;
}


void CWallet::SyncMetaData(std::pair<TxSpends::iterator, TxSpends::iterator> range)
{
    // We want all the wallet transactions in range to have the same metadata as
    // the oldest (smallest nOrderPos).
    // So: find smallest nOrderPos:

    int nMinOrderPos = std::numeric_limits<int>::max();
    const CWalletTx* copyFrom = NULL;
    for (TxSpends::iterator it = range.first; it != range.second; ++it) {
        const uint256& hash = it->second;
        int n = mapWallet[hash].nOrderPos;
        if (n < nMinOrderPos) {
            nMinOrderPos = n;
            copyFrom = &mapWallet[hash];
        }
    }
    // Now copy data from copyFrom to rest:
    for (TxSpends::iterator it = range.first; it != range.second; ++it) {
        const uint256& hash = it->second;
        CWalletTx* copyTo = &mapWallet[hash];
        if (copyFrom == copyTo)
            continue;
        if (!copyFrom->IsEquivalentTo(*copyTo))
            continue;
        copyTo->mapValue = copyFrom->mapValue;
        copyTo->vOrderForm = copyFrom->vOrderForm;
        // fTimeReceivedIsTxTime not copied on purpose
        // nTimeReceived not copied on purpose
        copyTo->nTimeSmart = copyFrom->nTimeSmart;
        copyTo->fFromMe = copyFrom->fFromMe;
        copyTo->strFromAccount = copyFrom->strFromAccount;
        // nOrderPos not copied on purpose
        // cached members not copied on purpose
    }
}

/**
 * Outpoint is spent if any non-conflicted transaction
 * spends it:
 */
bool CWallet::IsSpent(const uint256& hash, unsigned int n) const
{
    const COutPoint outpoint(hash, n);
    std::pair<TxSpends::const_iterator, TxSpends::const_iterator> range;
    range = mapTxSpends.equal_range(outpoint);

    for (TxSpends::const_iterator it = range.first; it != range.second; ++it) {
        const uint256& wtxid = it->second;
        std::map<uint256, CWalletTx>::const_iterator mit = mapWallet.find(wtxid);
        if (mit != mapWallet.end()) {
            int depth = mit->second.GetDepthInMainChain();
            if (depth > 0 || (depth == 0 && !mit->second.isAbandoned()))
                return true; // Spent
        }
    }
    return false;
}

void CWallet::AddToSpends(const COutPoint& outpoint, const uint256& wtxid)
{
    mapTxSpends.insert(std::make_pair(outpoint, wtxid));
    setWalletUTXO.erase(outpoint);

    std::pair<TxSpends::iterator, TxSpends::iterator> range;
    range = mapTxSpends.equal_range(outpoint);
    SyncMetaData(range);
}


void CWallet::AddToSpends(const uint256& wtxid)
{
    assert(mapWallet.count(wtxid));
    CWalletTx& thisTx = mapWallet[wtxid];
    if (thisTx.IsCoinBase()) // Coinbases don't spend anything!
        return;

    BOOST_FOREACH (const CTxIn& txin, thisTx.tx->vin)
        AddToSpends(txin.prevout, wtxid);
}

bool CWallet::EncryptWallet(const SecureString& strWalletPassphrase)
{
    if (IsCrypted())
        return false;

    CKeyingMaterial vMasterKey;

    vMasterKey.resize(WALLET_CRYPTO_KEY_SIZE);
    GetRandBytes(&vMasterKey[0], WALLET_CRYPTO_KEY_SIZE);

    CMasterKey kMasterKey;
    RandAddSeedPerfmon();

    kMasterKey.vchSalt.resize(WALLET_CRYPTO_SALT_SIZE);
    GetRandBytes(&kMasterKey.vchSalt[0], WALLET_CRYPTO_SALT_SIZE);

    CCrypter crypter;
    int64_t nStartTime = GetTimeMillis();
    crypter.SetKeyFromPassphrase(strWalletPassphrase, kMasterKey.vchSalt, 25000, kMasterKey.nDerivationMethod);
    kMasterKey.nDeriveIterations = 2500000 / ((double)(GetTimeMillis() - nStartTime));

    nStartTime = GetTimeMillis();
    crypter.SetKeyFromPassphrase(strWalletPassphrase, kMasterKey.vchSalt, kMasterKey.nDeriveIterations, kMasterKey.nDerivationMethod);
    kMasterKey.nDeriveIterations = (kMasterKey.nDeriveIterations + kMasterKey.nDeriveIterations * 100 / ((double)(GetTimeMillis() - nStartTime))) / 2;

    if (kMasterKey.nDeriveIterations < 25000)
        kMasterKey.nDeriveIterations = 25000;

    LogPrintf("Encrypting Wallet with an nDeriveIterations of %i\n", kMasterKey.nDeriveIterations);

    if (!crypter.SetKeyFromPassphrase(strWalletPassphrase, kMasterKey.vchSalt, kMasterKey.nDeriveIterations, kMasterKey.nDerivationMethod))
        return false;
    if (!crypter.Encrypt(vMasterKey, kMasterKey.vchCryptedKey))
        return false;

    {
        LOCK(cs_wallet);
        mapMasterKeys[++nMasterKeyMaxID] = kMasterKey;
        if (fFileBacked) {
            assert(!pwalletdbEncryption);
            pwalletdbEncryption = new CWalletDB(strWalletFile);
            if (!pwalletdbEncryption->TxnBegin()) {
                delete pwalletdbEncryption;
                pwalletdbEncryption = NULL;
                return false;
            }
            pwalletdbEncryption->WriteMasterKey(nMasterKeyMaxID, kMasterKey);
        }

        // must get current HD chain before EncryptKeys
        CHDChain hdChainCurrent;
        GetHDChain(hdChainCurrent);

        if (!EncryptKeys(vMasterKey)) {
            if (fFileBacked) {
                pwalletdbEncryption->TxnAbort();
                delete pwalletdbEncryption;
            }
            // We now probably have half of our keys encrypted in memory, and half not...
            // die and let the user reload the unencrypted wallet.
            assert(false);
        }

        if (!hdChainCurrent.IsNull()) {
            assert(EncryptHDChain(vMasterKey));

            CHDChain hdChainCrypted;
            assert(GetHDChain(hdChainCrypted));

            DBG(
                printf("EncryptWallet -- current seed: '%s'\n", HexStr(hdChainCurrent.GetSeed()).c_str());
                printf("EncryptWallet -- crypted seed: '%s'\n", HexStr(hdChainCrypted.GetSeed()).c_str()););

            // ids should match, seed hashes should not
            assert(hdChainCurrent.GetID() == hdChainCrypted.GetID());
            assert(hdChainCurrent.GetSeedHash() != hdChainCrypted.GetSeedHash());

            assert(SetCryptedHDChain(hdChainCrypted, false));
        }

        // Encryption was introduced in version 0.4.0
        SetMinVersion(FEATURE_WALLETCRYPT, pwalletdbEncryption, true);

        if (fFileBacked) {
            if (!pwalletdbEncryption->TxnCommit()) {
                delete pwalletdbEncryption;
                // We now have keys encrypted in memory, but not on disk...
                // die to avoid confusion and let the user reload the unencrypted wallet.
                assert(false);
            }

            delete pwalletdbEncryption;
            pwalletdbEncryption = NULL;
        }

        Lock();
        Unlock(strWalletPassphrase);

        // if we are not using HD, generate new keypool
        if (IsHDEnabled()) {
            TopUpKeyPool();
        } else {
            NewKeyPool();
        }

        Lock();

        // Need to completely rewrite the wallet file; if we don't, bdb might keep
        // bits of the unencrypted private key in slack space in the database file.
        CDB::Rewrite(strWalletFile);

        // Update KeePass if necessary
        if (GetBoolArg("-keepass", false)) {
            LogPrintf("CWallet::EncryptWallet -- Updating KeePass with new passphrase");
            try {
                keePassInt.updatePassphrase(strWalletPassphrase);
            } catch (const std::exception& e) {
                LogPrintf("CWallet::EncryptWallet -- could not update passphrase in KeePass: Error: %s\n", e.what());
            }
        }
    }
    NotifyStatusChanged(this);

    return true;
}

DBErrors CWallet::ReorderTransactions()
{
    LOCK(cs_wallet);
    CWalletDB walletdb(strWalletFile);

    // Old wallets didn't have any defined order for transactions
    // Probably a bad idea to change the output of this

    // First: get all CWalletTx and CAccountingEntry into a sorted-by-time multimap.
    typedef std::pair<CWalletTx*, CAccountingEntry*> TxPair;
    typedef std::multimap<int64_t, TxPair> TxItems;
    TxItems txByTime;

    for (std::map<uint256, CWalletTx>::iterator it = mapWallet.begin(); it != mapWallet.end(); ++it) {
        CWalletTx* wtx = &((*it).second);
        txByTime.insert(make_pair(wtx->nTimeReceived, TxPair(wtx, (CAccountingEntry*)0)));
    }
    std::list<CAccountingEntry> acentries;
    walletdb.ListAccountCreditDebit("", acentries);
    BOOST_FOREACH (CAccountingEntry& entry, acentries) {
        txByTime.insert(make_pair(entry.nTime, TxPair((CWalletTx*)0, &entry)));
    }

    nOrderPosNext = 0;
    std::vector<int64_t> nOrderPosOffsets;
    for (TxItems::iterator it = txByTime.begin(); it != txByTime.end(); ++it) {
        CWalletTx* const pwtx = (*it).second.first;
        CAccountingEntry* const pacentry = (*it).second.second;
        int64_t& nOrderPos = (pwtx != 0) ? pwtx->nOrderPos : pacentry->nOrderPos;

        if (nOrderPos == -1) {
            nOrderPos = nOrderPosNext++;
            nOrderPosOffsets.push_back(nOrderPos);

            if (pwtx) {
                if (!walletdb.WriteTx(*pwtx))
                    return DB_LOAD_FAIL;
            } else if (!walletdb.WriteAccountingEntry(pacentry->nEntryNo, *pacentry))
                return DB_LOAD_FAIL;
        } else {
            int64_t nOrderPosOff = 0;
            BOOST_FOREACH (const int64_t& nOffsetStart, nOrderPosOffsets) {
                if (nOrderPos >= nOffsetStart)
                    ++nOrderPosOff;
            }
            nOrderPos += nOrderPosOff;
            nOrderPosNext = std::max(nOrderPosNext, nOrderPos + 1);

            if (!nOrderPosOff)
                continue;

            // Since we're changing the order, write it back
            if (pwtx) {
                if (!walletdb.WriteTx(*pwtx))
                    return DB_LOAD_FAIL;
            } else if (!walletdb.WriteAccountingEntry(pacentry->nEntryNo, *pacentry))
                return DB_LOAD_FAIL;
        }
    }
    walletdb.WriteOrderPosNext(nOrderPosNext);

    return DB_LOAD_OK;
}

int64_t CWallet::IncOrderPosNext(CWalletDB* pwalletdb)
{
    AssertLockHeld(cs_wallet); // nOrderPosNext
    int64_t nRet = nOrderPosNext++;
    if (pwalletdb) {
        pwalletdb->WriteOrderPosNext(nOrderPosNext);
    } else {
        CWalletDB(strWalletFile).WriteOrderPosNext(nOrderPosNext);
    }
    return nRet;
}

bool CWallet::AccountMove(std::string strFrom, std::string strTo, CAmount nAmount, std::string strComment)
{
    CWalletDB walletdb(strWalletFile);
    if (!walletdb.TxnBegin())
        return false;

    int64_t nNow = GetAdjustedTime();

    // Debit
    CAccountingEntry debit;
    debit.nOrderPos = IncOrderPosNext(&walletdb);
    debit.strAccount = strFrom;
    debit.nCreditDebit = -nAmount;
    debit.nTime = nNow;
    debit.strOtherAccount = strTo;
    debit.strComment = strComment;
    AddAccountingEntry(debit, &walletdb);

    // Credit
    CAccountingEntry credit;
    credit.nOrderPos = IncOrderPosNext(&walletdb);
    credit.strAccount = strTo;
    credit.nCreditDebit = nAmount;
    credit.nTime = nNow;
    credit.strOtherAccount = strFrom;
    credit.strComment = strComment;
    AddAccountingEntry(credit, &walletdb);

    if (!walletdb.TxnCommit())
        return false;

    return true;
}

bool CWallet::GetAccountPubkey(CPubKey& pubKey, std::string strAccount, bool bForceNew)
{
    CWalletDB walletdb(strWalletFile);

    CAccount account;
    walletdb.ReadAccount(strAccount, account);

    if (!bForceNew) {
        if (!account.vchPubKey.IsValid())
            bForceNew = true;
        else {
            // Check if the current key has been used
            CScript scriptPubKey = GetScriptForDestination(account.vchPubKey.GetID());
            for (std::map<uint256, CWalletTx>::iterator it = mapWallet.begin();
                 it != mapWallet.end() && account.vchPubKey.IsValid();
                 ++it)
                BOOST_FOREACH (const CTxOut& txout, (*it).second.tx->vout)
                    if (txout.scriptPubKey == scriptPubKey) {
                        bForceNew = true;
                        break;
                    }
        }
    }

    // Generate a new key
    if (bForceNew) {
        if (!GetKeyFromPool(account.vchPubKey, false))
            return false;

        SetAddressBook(account.vchPubKey.GetID(), strAccount, "receive");
        walletdb.WriteAccount(strAccount, account);
    }

    pubKey = account.vchPubKey;

    return true;
}

void CWallet::MarkDirty()
{
    {
        LOCK(cs_wallet);
        BOOST_FOREACH (PAIRTYPE(const uint256, CWalletTx) & item, mapWallet)
            item.second.MarkDirty();
    }

    fAnonymizableTallyCached = false;
    fAnonymizableTallyCachedNonDenom = false;
}

bool CWallet::AddToWallet(const CWalletTx& wtxIn, bool fFlushOnClose)
{
    LOCK(cs_wallet);

    CWalletDB walletdb(strWalletFile, "r+", fFlushOnClose);

    uint256 hash = wtxIn.GetHash();

    // Inserts only if not already there, returns tx inserted or tx found
    std::pair<std::map<uint256, CWalletTx>::iterator, bool> ret = mapWallet.insert(std::make_pair(hash, wtxIn));
    CWalletTx& wtx = (*ret.first).second;
    wtx.BindWallet(this);
    bool fInsertedNew = ret.second;
    if (fInsertedNew) {
        wtx.nTimeReceived = GetAdjustedTime();
        wtx.nOrderPos = IncOrderPosNext(&walletdb);
        wtxOrdered.insert(std::make_pair(wtx.nOrderPos, TxPair(&wtx, (CAccountingEntry*)0)));

        wtx.nTimeSmart = wtx.nTimeReceived;
        if (!wtxIn.hashUnset()) {
            if (mapBlockIndex.count(wtxIn.hashBlock)) {
                int64_t latestNow = wtx.nTimeReceived;
                int64_t latestEntry = 0;
                {
                    // Tolerate times up to the last timestamp in the wallet not more than 5 minutes into the future
                    int64_t latestTolerated = latestNow + 300;
                    const TxItems& txOrdered = wtxOrdered;
                    for (TxItems::const_reverse_iterator it = txOrdered.rbegin(); it != txOrdered.rend(); ++it) {
                        CWalletTx* const pwtx = (*it).second.first;
                        if (pwtx == &wtx)
                            continue;
                        CAccountingEntry* const pacentry = (*it).second.second;
                        int64_t nSmartTime;
                        if (pwtx) {
                            nSmartTime = pwtx->nTimeSmart;
                            if (!nSmartTime)
                                nSmartTime = pwtx->nTimeReceived;
                        } else
                            nSmartTime = pacentry->nTime;
                        if (nSmartTime <= latestTolerated) {
                            latestEntry = nSmartTime;
                            if (nSmartTime > latestNow)
                                latestNow = nSmartTime;
                            break;
                        }
                    }
                }

                int64_t blocktime = mapBlockIndex[wtxIn.hashBlock]->GetBlockTime();
                wtx.nTimeSmart = std::max(latestEntry, std::min(blocktime, latestNow));
            } else
                LogPrintf("AddToWallet(): found %s in block %s not in index\n",
                    wtxIn.GetHash().ToString(),
                    wtxIn.hashBlock.ToString());
        }
        AddToSpends(hash);
        for (unsigned int i = 0; i < wtx.tx->vout.size(); ++i) {
            if (IsMine(wtx.tx->vout[i]) && !IsSpent(hash, i)) {
                setWalletUTXO.insert(COutPoint(hash, i));
            }
        }
    }

    bool fUpdated = false;
    if (!fInsertedNew) {
        // Merge
        if (!wtxIn.hashUnset() && wtxIn.hashBlock != wtx.hashBlock) {
            wtx.hashBlock = wtxIn.hashBlock;
            fUpdated = true;
        }
        // If no longer abandoned, update
        if (wtxIn.hashBlock.IsNull() && wtx.isAbandoned()) {
            wtx.hashBlock = wtxIn.hashBlock;
            fUpdated = true;
        }
        if (wtxIn.nIndex != -1 && (wtxIn.nIndex != wtx.nIndex)) {
            wtx.nIndex = wtxIn.nIndex;
            fUpdated = true;
        }
        if (wtxIn.fFromMe && wtxIn.fFromMe != wtx.fFromMe) {
            wtx.fFromMe = wtxIn.fFromMe;
            fUpdated = true;
        }
    }

    //// debug print
    LogPrintf("AddToWallet %s  %s%s\n", wtxIn.GetHash().ToString(), (fInsertedNew ? "new" : ""), (fUpdated ? "update" : ""));

    // Write to disk
    if (fInsertedNew || fUpdated)
        if (!walletdb.WriteTx(wtx))
            return false;

    // Break debit/credit balance caches:
    wtx.MarkDirty();

    // Notify UI of new or updated transaction
    NotifyTransactionChanged(this, hash, fInsertedNew ? CT_NEW : CT_UPDATED);

    // notify an external script when a wallet transaction comes in or is updated
    std::string strCmd = GetArg("-walletnotify", "");

    if (!strCmd.empty()) {
        boost::replace_all(strCmd, "%s", wtxIn.GetHash().GetHex());
        boost::thread t(runCommand, strCmd); // thread runs free
    }

    fAnonymizableTallyCached = false;
    fAnonymizableTallyCachedNonDenom = false;

    return true;
}

bool CWallet::LoadToWallet(const CWalletTx& wtxIn)
{
    uint256 hash = wtxIn.GetHash();

    mapWallet[hash] = wtxIn;
    CWalletTx& wtx = mapWallet[hash];
    wtx.BindWallet(this);
    wtxOrdered.insert(make_pair(wtx.nOrderPos, TxPair(&wtx, (CAccountingEntry*)0)));
    AddToSpends(hash);
    BOOST_FOREACH (const CTxIn& txin, wtx.tx->vin) {
        if (mapWallet.count(txin.prevout.hash)) {
            CWalletTx& prevtx = mapWallet[txin.prevout.hash];
            if (prevtx.nIndex == -1 && !prevtx.hashUnset()) {
                MarkConflicted(prevtx.hashBlock, wtx.GetHash());
            }
        }
    }

    return true;
}

/**
 * Add a transaction to the wallet, or update it.  pIndex and posInBlock should
 * be set when the transaction was known to be included in a block.  When
 * posInBlock = SYNC_TRANSACTION_NOT_IN_BLOCK (-1) , then wallet state is not
 * updated in AddToWallet, but notifications happen and cached balances are
 * marked dirty.
 * If fUpdate is true, existing transactions will be updated.
 * TODO: One exception to this is that the abandoned state is cleared under the
 * assumption that any further notification of a transaction that was considered
 * abandoned is an indication that it is not safe to be considered abandoned.
 * Abandoned state should probably be more carefuly tracked via different
 * posInBlock signals or by checking mempool presence when necessary.
 */
bool CWallet::AddToWalletIfInvolvingMe(const CTransaction& tx, const CBlockIndex* pIndex, int posInBlock, bool fUpdate)
{
    {
        AssertLockHeld(cs_wallet);

        if (posInBlock != -1) {
            BOOST_FOREACH (const CTxIn& txin, tx.vin) {
                std::pair<TxSpends::const_iterator, TxSpends::const_iterator> range = mapTxSpends.equal_range(txin.prevout);
                while (range.first != range.second) {
                    if (range.first->second != tx.GetHash()) {
                        LogPrintf("Transaction %s (in block %s) conflicts with wallet transaction %s (both spend %s:%i)\n", tx.GetHash().ToString(), pIndex->GetBlockHash().ToString(), range.first->second.ToString(), range.first->first.hash.ToString(), range.first->first.n);
                        MarkConflicted(pIndex->GetBlockHash(), range.first->second);
                    }
                    range.first++;
                }
            }
        }

        bool fExisted = mapWallet.count(tx.GetHash()) != 0;
        if (fExisted && !fUpdate)
            return false;
        if (fExisted || IsMine(tx) || IsFromMe(tx)) {
            CWalletTx wtx(this, MakeTransactionRef(tx));

            // Get merkle branch if transaction was found in a block
            if (posInBlock != -1)
                wtx.SetMerkleBranch(pIndex, posInBlock);

            return AddToWallet(wtx, false);
        }
    }
    return false;
}

bool CWallet::AbandonTransaction(const uint256& hashTx)
{
    LOCK2(cs_main, cs_wallet);

    // Do not flush the wallet here for performance reasons
    CWalletDB walletdb(strWalletFile, "r+", false);

    std::set<uint256> todo;
    std::set<uint256> done;

    // Can't mark abandoned if confirmed or in mempool
    assert(mapWallet.count(hashTx));
    CWalletTx& origtx = mapWallet[hashTx];
    if (origtx.GetDepthInMainChain() > 0 || origtx.InMempool()) {
        return false;
    }

    todo.insert(hashTx);

    while (!todo.empty()) {
        uint256 now = *todo.begin();
        todo.erase(now);
        done.insert(now);
        assert(mapWallet.count(now));
        CWalletTx& wtx = mapWallet[now];
        int currentconfirm = wtx.GetDepthInMainChain();
        // If the orig tx was not in block, none of its spends can be
        assert(currentconfirm <= 0);
        // if (currentconfirm < 0) {Tx and spends are already conflicted, no need to abandon}
        if (currentconfirm == 0 && !wtx.isAbandoned()) {
            // If the orig tx was not in block/mempool, none of its spends can be in mempool
            assert(!wtx.InMempool());
            wtx.nIndex = -1;
            wtx.setAbandoned();
            wtx.MarkDirty();
            walletdb.WriteTx(wtx);
            NotifyTransactionChanged(this, wtx.GetHash(), CT_UPDATED);
            // Iterate over all its outputs, and mark transactions in the wallet that spend them abandoned too
            TxSpends::const_iterator iter = mapTxSpends.lower_bound(COutPoint(hashTx, 0));
            while (iter != mapTxSpends.end() && iter->first.hash == now) {
                if (!done.count(iter->second)) {
                    todo.insert(iter->second);
                }
                iter++;
            }
            // If a transaction changes 'conflicted' state, that changes the balance
            // available of the outputs it spends. So force those to be recomputed
            BOOST_FOREACH (const CTxIn& txin, wtx.tx->vin) {
                if (mapWallet.count(txin.prevout.hash))
                    mapWallet[txin.prevout.hash].MarkDirty();
            }
        }
    }

    fAnonymizableTallyCached = false;
    fAnonymizableTallyCachedNonDenom = false;

    return true;
}

void CWallet::MarkConflicted(const uint256& hashBlock, const uint256& hashTx)
{
    LOCK2(cs_main, cs_wallet);

    int conflictconfirms = 0;
    if (mapBlockIndex.count(hashBlock)) {
        CBlockIndex* pindex = mapBlockIndex[hashBlock];
        if (chainActive.Contains(pindex)) {
            conflictconfirms = -(chainActive.Height() - pindex->nHeight + 1);
        }
    }
    // If number of conflict confirms cannot be determined, this means
    // that the block is still unknown or not yet part of the main chain,
    // for example when loading the wallet during a reindex. Do nothing in that
    // case.
    if (conflictconfirms >= 0)
        return;

    // Do not flush the wallet here for performance reasons
    CWalletDB walletdb(strWalletFile, "r+", false);

    std::set<uint256> todo;
    std::set<uint256> done;

    todo.insert(hashTx);

    while (!todo.empty()) {
        uint256 now = *todo.begin();
        todo.erase(now);
        done.insert(now);
        assert(mapWallet.count(now));
        CWalletTx& wtx = mapWallet[now];
        int currentconfirm = wtx.GetDepthInMainChain();
        if (conflictconfirms < currentconfirm) {
            // Block is 'more conflicted' than current confirm; update.
            // Mark transaction as conflicted with this block.
            wtx.nIndex = -1;
            wtx.hashBlock = hashBlock;
            wtx.MarkDirty();
            walletdb.WriteTx(wtx);
            // Iterate over all its outputs, and mark transactions in the wallet that spend them conflicted too
            TxSpends::const_iterator iter = mapTxSpends.lower_bound(COutPoint(now, 0));
            while (iter != mapTxSpends.end() && iter->first.hash == now) {
                if (!done.count(iter->second)) {
                    todo.insert(iter->second);
                }
                iter++;
            }
            // If a transaction changes 'conflicted' state, that changes the balance
            // available of the outputs it spends. So force those to be recomputed
            BOOST_FOREACH (const CTxIn& txin, wtx.tx->vin) {
                if (mapWallet.count(txin.prevout.hash))
                    mapWallet[txin.prevout.hash].MarkDirty();
            }
        }
    }

    fAnonymizableTallyCached = false;
    fAnonymizableTallyCachedNonDenom = false;
}

void CWallet::SyncTransaction(const CTransaction& tx, const CBlockIndex* pindex, int posInBlock)
{
    LOCK2(cs_main, cs_wallet);

    if (!AddToWalletIfInvolvingMe(tx, pindex, posInBlock, true))
        return; // Not one of ours

    // If a transaction changes 'conflicted' state, that changes the balance
    // available of the outputs it spends. So force those to be
    // recomputed, also:
    BOOST_FOREACH (const CTxIn& txin, tx.vin) {
        if (mapWallet.count(txin.prevout.hash))
            mapWallet[txin.prevout.hash].MarkDirty();
    }

    fAnonymizableTallyCached = false;
    fAnonymizableTallyCachedNonDenom = false;
}


isminetype CWallet::IsMine(const CTxIn& txin) const
{
    {
        LOCK(cs_wallet);
        std::map<uint256, CWalletTx>::const_iterator mi = mapWallet.find(txin.prevout.hash);
        if (mi != mapWallet.end()) {
            const CWalletTx& prev = (*mi).second;
            if (txin.prevout.n < prev.tx->vout.size())
                return IsMine(prev.tx->vout[txin.prevout.n]);
        }
    }
    return ISMINE_NO;
}

CAmount CWallet::GetDebit(const CTxIn& txin, const isminefilter& filter) const
{
    {
        LOCK(cs_wallet);
        std::map<uint256, CWalletTx>::const_iterator mi = mapWallet.find(txin.prevout.hash);
        if (mi != mapWallet.end()) {
            const CWalletTx& prev = (*mi).second;
            if (txin.prevout.n < prev.tx->vout.size())
                if (IsMine(prev.tx->vout[txin.prevout.n]) & filter)
                    return prev.tx->vout[txin.prevout.n].nValue;
        }
    }
    return 0;
}

// Recursively determine the rounds of a given input (How deep is the PrivateSend chain for a given input)
int CWallet::GetRealOutpointPrivateSendRounds(const COutPoint& outpoint, int nRounds) const
{
    static std::map<uint256, CMutableTransaction> mDenomWtxes;

    if (nRounds >= MAX_PRIVATESEND_ROUNDS) {
        // there can only be MAX_PRIVATESEND_ROUNDS rounds max
        return MAX_PRIVATESEND_ROUNDS - 1;
    }

    uint256 hash = outpoint.hash;
    unsigned int nout = outpoint.n;

    const CWalletTx* wtx = GetWalletTx(hash);
    if (wtx != NULL) {
        std::map<uint256, CMutableTransaction>::const_iterator mdwi = mDenomWtxes.find(hash);
        if (mdwi == mDenomWtxes.end()) {
            // not known yet, let's add it
            LogPrint("privatesend", "GetRealOutpointPrivateSendRounds INSERTING %s\n", hash.ToString());
            mDenomWtxes[hash] = CMutableTransaction(*wtx);
        } else if (mDenomWtxes[hash].vout[nout].nRounds != -10) {
            // found and it's not an initial value, just return it
            return mDenomWtxes[hash].vout[nout].nRounds;
        }


        // bounds check
        if (nout >= wtx->tx->vout.size()) {
            // should never actually hit this
            LogPrint("privatesend", "GetRealOutpointPrivateSendRounds UPDATED   %s %3d %3d\n", hash.ToString(), nout, -4);
            return -4;
        }

        if (CPrivateSend::IsCollateralAmount(wtx->tx->vout[nout].nValue)) {
            mDenomWtxes[hash].vout[nout].nRounds = -3;
            LogPrint("privatesend", "GetRealOutpointPrivateSendRounds UPDATED   %s %3d %3d\n", hash.ToString(), nout, mDenomWtxes[hash].vout[nout].nRounds);
            return mDenomWtxes[hash].vout[nout].nRounds;
        }

        //make sure the final output is non-denominate
        if (!CPrivateSend::IsDenominatedAmount(wtx->tx->vout[nout].nValue)) { //NOT DENOM
            mDenomWtxes[hash].vout[nout].nRounds = -2;
            LogPrint("privatesend", "GetRealOutpointPrivateSendRounds UPDATED   %s %3d %3d\n", hash.ToString(), nout, mDenomWtxes[hash].vout[nout].nRounds);
            return mDenomWtxes[hash].vout[nout].nRounds;
        }

        bool fAllDenoms = true;
        for (const auto& out : wtx->tx->vout) {
            fAllDenoms = fAllDenoms && CPrivateSend::IsDenominatedAmount(out.nValue);
        }

        // this one is denominated but there is another non-denominated output found in the same tx
        if (!fAllDenoms) {
            mDenomWtxes[hash].vout[nout].nRounds = 0;
            LogPrint("privatesend", "GetRealOutpointPrivateSendRounds UPDATED   %s %3d %3d\n", hash.ToString(), nout, mDenomWtxes[hash].vout[nout].nRounds);
            return mDenomWtxes[hash].vout[nout].nRounds;
        }

        int nShortest = -10; // an initial value, should be no way to get this by calculations
        bool fDenomFound = false;
        // only denoms here so let's look up
        for (const auto& txinNext : wtx->tx->vin) {
            if (IsMine(txinNext)) {
                int n = GetRealOutpointPrivateSendRounds(txinNext.prevout, nRounds + 1);
                // denom found, find the shortest chain or initially assign nShortest with the first found value
                if (n >= 0 && (n < nShortest || nShortest == -10)) {
                    nShortest = n;
                    fDenomFound = true;
                }
            }
        }
        mDenomWtxes[hash].vout[nout].nRounds = fDenomFound ? (nShortest >= MAX_PRIVATESEND_ROUNDS - 1 ? MAX_PRIVATESEND_ROUNDS : nShortest + 1) // good, we a +1 to the shortest one but only MAX_PRIVATESEND_ROUNDS rounds max allowed
                                                             :
                                                             0; // too bad, we are the fist one in that chain
        LogPrint("privatesend", "GetRealOutpointPrivateSendRounds UPDATED   %s %3d %3d\n", hash.ToString(), nout, mDenomWtxes[hash].vout[nout].nRounds);
        return mDenomWtxes[hash].vout[nout].nRounds;
    }

    return nRounds - 1;
}

// respect current settings
int CWallet::GetOutpointPrivateSendRounds(const COutPoint& outpoint) const
{
    LOCK(cs_wallet);
    int realPrivateSendRounds = GetRealOutpointPrivateSendRounds(outpoint);
    return realPrivateSendRounds > privateSendClient.nPrivateSendRounds ? privateSendClient.nPrivateSendRounds : realPrivateSendRounds;
}

bool CWallet::IsDenominated(const COutPoint& outpoint) const
{
    LOCK(cs_wallet);

    std::map<uint256, CWalletTx>::const_iterator mi = mapWallet.find(outpoint.hash);
    if (mi != mapWallet.end()) {
        const CWalletTx& prev = (*mi).second;
        if (outpoint.n < prev.tx->vout.size()) {
            return CPrivateSend::IsDenominatedAmount(prev.tx->vout[outpoint.n].nValue);
        }
    }

    return false;
}

isminetype CWallet::IsMine(const CTxOut& txout) const
{
    return ::IsMine(*this, txout.scriptPubKey);
}

CAmount CWallet::GetCredit(const CTxOut& txout, const isminefilter& filter) const
{
    if (!MoneyRange(txout.nValue))
        throw std::runtime_error("CWallet::GetCredit(): value out of range");
    return ((IsMine(txout) & filter) ? txout.nValue : 0);
}

bool CWallet::IsChange(const CTxOut& txout) const
{
    // TODO: fix handling of 'change' outputs. The assumption is that any
    // payment to a script that is ours, but is not in the address book
    // is change. That assumption is likely to break when we implement multisignature
    // wallets that return change back into a multi-signature-protected address;
    // a better way of identifying which outputs are 'the send' and which are
    // 'the change' will need to be implemented (maybe extend CWalletTx to remember
    // which output, if any, was change).
    if (::IsMine(*this, txout.scriptPubKey)) {
        CTxDestination address;
        if (!ExtractDestination(txout.scriptPubKey, address))
            return true;

        LOCK(cs_wallet);
        if (!mapAddressBook.count(address))
            return true;
    }
    return false;
}

CAmount CWallet::GetChange(const CTxOut& txout) const
{
    if (!MoneyRange(txout.nValue))
        throw std::runtime_error("CWallet::GetChange(): value out of range");
    return (IsChange(txout) ? txout.nValue : 0);
}

void CWallet::GenerateNewHDChain()
{
    CHDChain newHdChain;

    std::string strSeed = GetArg("-hdseed", "not hex");

    if (IsArgSet("-hdseed") && IsHex(strSeed)) {
        std::vector<unsigned char> vchSeed = ParseHex(strSeed);
        if (!newHdChain.SetSeed(SecureVector(vchSeed.begin(), vchSeed.end()), true))
            throw std::runtime_error(std::string(__func__) + ": SetSeed failed");
    } else {
        if (IsArgSet("-hdseed") && !IsHex(strSeed))
            LogPrintf("CWallet::GenerateNewHDChain -- Incorrect seed, generating random one instead\n");

        // NOTE: empty mnemonic means "generate a new one for me"
        std::string strMnemonic = GetArg("-mnemonic", "");
        // NOTE: default mnemonic passphrase is an empty string
        std::string strMnemonicPassphrase = GetArg("-mnemonicpassphrase", "");

        SecureVector vchMnemonic(strMnemonic.begin(), strMnemonic.end());
        SecureVector vchMnemonicPassphrase(strMnemonicPassphrase.begin(), strMnemonicPassphrase.end());

        if (!newHdChain.SetMnemonic(vchMnemonic, vchMnemonicPassphrase, true))
            throw std::runtime_error(std::string(__func__) + ": SetMnemonic failed");
    }
    newHdChain.Debug(__func__);

    if (!SetHDChain(newHdChain, false))
        throw std::runtime_error(std::string(__func__) + ": SetHDChain failed");

    // clean up
    ForceRemoveArg("-hdseed");
    ForceRemoveArg("-mnemonic");
    ForceRemoveArg("-mnemonicpassphrase");
}

bool CWallet::SetHDChain(const CHDChain& chain, bool memonly)
{
    LOCK(cs_wallet);

    if (!CCryptoKeyStore::SetHDChain(chain))
        return false;

    if (!memonly && !CWalletDB(strWalletFile).WriteHDChain(chain))
        throw std::runtime_error(std::string(__func__) + ": WriteHDChain failed");

    return true;
}

bool CWallet::SetCryptedHDChain(const CHDChain& chain, bool memonly)
{
    LOCK(cs_wallet);

    if (!CCryptoKeyStore::SetCryptedHDChain(chain))
        return false;

    if (!memonly) {
        if (!fFileBacked)
            return false;
        if (pwalletdbEncryption) {
            if (!pwalletdbEncryption->WriteCryptedHDChain(chain))
                throw std::runtime_error(std::string(__func__) + ": WriteCryptedHDChain failed");
        } else {
            if (!CWalletDB(strWalletFile).WriteCryptedHDChain(chain))
                throw std::runtime_error(std::string(__func__) + ": WriteCryptedHDChain failed");
        }
    }

    return true;
}

bool CWallet::GetDecryptedHDChain(CHDChain& hdChainRet)
{
    LOCK(cs_wallet);

    CHDChain hdChainTmp;
    if (!GetHDChain(hdChainTmp)) {
        return false;
    }

    if (!DecryptHDChain(hdChainTmp))
        return false;

    // make sure seed matches this chain
    if (hdChainTmp.GetID() != hdChainTmp.GetSeedHash())
        return false;

    hdChainRet = hdChainTmp;

    return true;
}

bool CWallet::IsHDEnabled()
{
    CHDChain hdChainCurrent;
    return GetHDChain(hdChainCurrent);
}

bool CWallet::IsMine(const CTransaction& tx) const
{
    BOOST_FOREACH (const CTxOut& txout, tx.vout)
        if (IsMine(txout))
            return true;
    return false;
}

bool CWallet::IsFromMe(const CTransaction& tx) const
{
    return (GetDebit(tx, ISMINE_ALL) > 0);
}

CAmount CWallet::GetDebit(const CTransaction& tx, const isminefilter& filter) const
{
    CAmount nDebit = 0;
    BOOST_FOREACH (const CTxIn& txin, tx.vin) {
        nDebit += GetDebit(txin, filter);
        if (!MoneyRange(nDebit))
            throw std::runtime_error("CWallet::GetDebit(): value out of range");
    }
    return nDebit;
}

bool CWallet::IsAllFromMe(const CTransaction& tx, const isminefilter& filter) const
{
    LOCK(cs_wallet);

    BOOST_FOREACH (const CTxIn& txin, tx.vin) {
        auto mi = mapWallet.find(txin.prevout.hash);
        if (mi == mapWallet.end())
            return false; // any unknown inputs can't be from us

        const CWalletTx& prev = (*mi).second;

        if (txin.prevout.n >= prev.tx->vout.size())
            return false; // invalid input!

        if (!(IsMine(prev.tx->vout[txin.prevout.n]) & filter))
            return false;
    }
    return true;
}

CAmount CWallet::GetCredit(const CTransaction& tx, const isminefilter& filter) const
{
    CAmount nCredit = 0;
    BOOST_FOREACH (const CTxOut& txout, tx.vout) {
        nCredit += GetCredit(txout, filter);
        if (!MoneyRange(nCredit))
            throw std::runtime_error("CWallet::GetCredit(): value out of range");
    }
    return nCredit;
}

CAmount CWallet::GetChange(const CTransaction& tx) const
{
    CAmount nChange = 0;
    BOOST_FOREACH (const CTxOut& txout, tx.vout) {
        nChange += GetChange(txout);
        if (!MoneyRange(nChange))
            throw std::runtime_error("CWallet::GetChange(): value out of range");
    }
    return nChange;
}

int64_t CWalletTx::GetTxTime() const
{
    int64_t n = nTimeSmart;
    return n ? n : nTimeReceived;
}

int CWalletTx::GetRequestCount() const
{
    // Returns -1 if it wasn't being tracked
    int nRequests = -1;
    {
        LOCK(pwallet->cs_wallet);
        if (IsCoinBase()) {
            // Generated block
            if (!hashUnset()) {
                std::map<uint256, int>::const_iterator _mi = pwallet->mapRequestCount.find(hashBlock);
                if (_mi != pwallet->mapRequestCount.end())
                    nRequests = (*_mi).second;
            }
        } else {
            // Did anyone request this transaction?
            std::map<uint256, int>::const_iterator mi = pwallet->mapRequestCount.find(GetHash());
            if (mi != pwallet->mapRequestCount.end()) {
                nRequests = (*mi).second;

                // How about the block it's in?
                if (nRequests == 0 && !hashUnset()) {
                    std::map<uint256, int>::const_iterator mi = pwallet->mapRequestCount.find(hashBlock);
                    if (mi != pwallet->mapRequestCount.end())
                        nRequests = (*mi).second;
                    else
                        nRequests = 1; // If it's in someone else's block it must have got out
                }
            }
        }
    }
    return nRequests;
}

void CWalletTx::GetAmounts(std::list<COutputEntry>& listReceived,
    std::list<COutputEntry>& listSent,
    CAmount& nFee,
    std::string& strSentAccount,
    const isminefilter& filter) const
{
    nFee = 0;
    listReceived.clear();
    listSent.clear();
    strSentAccount = strFromAccount;

    // Compute fee:
    CAmount nDebit = GetDebit(filter);
    if (nDebit > 0) // debit>0 means we signed/sent this transaction
    {
        CAmount nValueOut = tx->GetValueOut();
        nFee = nDebit - nValueOut;
    }

    // Sent/received.
    for (unsigned int i = 0; i < tx->vout.size(); ++i) {
        const CTxOut& txout = tx->vout[i];
        isminetype fIsMine = pwallet->IsMine(txout);
        // Only need to handle txouts if AT LEAST one of these is true:
        //   1) they debit from us (sent)
        //   2) the output is to us (received)
        if (nDebit > 0) {
            // Don't report 'change' txouts
            if (pwallet->IsChange(txout))
                continue;
        } else if (!(fIsMine & filter))
            continue;

        // In either case, we need to get the destination address
        CTxDestination address;

        if (!ExtractDestination(txout.scriptPubKey, address) && !txout.scriptPubKey.IsUnspendable()) {
            LogPrintf("CWalletTx::GetAmounts: Unknown transaction type found, txid %s\n",
                this->GetHash().ToString());
            address = CNoDestination();
        }

        COutputEntry output = {address, txout.nValue, (int)i};

        // If we are debited by the transaction, add the output as a "sent" entry
        if (nDebit > 0)
            listSent.push_back(output);

        // If we are receiving the output, add it as a "received" entry
        if (fIsMine & filter)
            listReceived.push_back(output);
    }
}

void CWalletTx::GetAccountAmounts(const std::string& strAccount, CAmount& nReceived, CAmount& nSent, CAmount& nFee, const isminefilter& filter) const
{
    nReceived = nSent = nFee = 0;

    CAmount allFee;
    std::string strSentAccount;
    std::list<COutputEntry> listReceived;
    std::list<COutputEntry> listSent;
    GetAmounts(listReceived, listSent, allFee, strSentAccount, filter);

    if (strAccount == strSentAccount) {
        BOOST_FOREACH (const COutputEntry& s, listSent)
            nSent += s.amount;
        nFee = allFee;
    }
    {
        LOCK(pwallet->cs_wallet);
        BOOST_FOREACH (const COutputEntry& r, listReceived) {
            if (pwallet->mapAddressBook.count(r.destination)) {
                std::map<CTxDestination, CAddressBookData>::const_iterator mi = pwallet->mapAddressBook.find(r.destination);
                if (mi != pwallet->mapAddressBook.end() && (*mi).second.name == strAccount)
                    nReceived += r.amount;
            } else if (strAccount.empty()) {
                nReceived += r.amount;
            }
        }
    }
}

/**
 * Scan the block chain (starting in pindexStart) for transactions
 * from or to us. If fUpdate is true, found transactions that already
 * exist in the wallet will be updated.
 */
CBlockIndex* CWallet::ScanForWalletTransactions(CBlockIndex* pindexStart, bool fUpdate)
{
    CBlockIndex* ret = nullptr;
    int64_t nNow = GetTime();
    const CChainParams& chainParams = Params();

    CBlockIndex* pindex = pindexStart;
    {
        LOCK2(cs_main, cs_wallet);

        // no need to read and scan block, if block was created before
        // our wallet birthday (as adjusted for block time variability)
        while (pindex && nTimeFirstKey && (pindex->GetBlockTime() < (nTimeFirstKey - 7200)))
            pindex = chainActive.Next(pindex);

        ShowProgress(_("Rescanning..."), 0); // show rescan progress in GUI as dialog or on splashscreen, if -rescan on startup
        double dProgressStart = GuessVerificationProgress(chainParams.TxData(), pindex);
        double dProgressTip = GuessVerificationProgress(chainParams.TxData(), chainActive.Tip());
        while (pindex) {
            if (pindex->nHeight % 100 == 0 && dProgressTip - dProgressStart > 0.0)
                ShowProgress(_("Rescanning..."), std::max(1, std::min(99, (int)((GuessVerificationProgress(chainParams.TxData(), pindex) - dProgressStart) / (dProgressTip - dProgressStart) * 100))));
            if (GetTime() >= nNow + 60) {
                nNow = GetTime();
                LogPrintf("Still rescanning. At block %d. Progress=%f\n", pindex->nHeight, GuessVerificationProgress(chainParams.TxData(), pindex));
            }

            CBlock block;
            if (ReadBlockFromDisk(block, pindex, Params().GetConsensus())) {
                for (size_t posInBlock = 0; posInBlock < block.vtx.size(); ++posInBlock) {
                    AddToWalletIfInvolvingMe(*block.vtx[posInBlock], pindex, posInBlock, fUpdate);
                }
                if (!ret) {
                    ret = pindex;
                }
            } else {
                ret = nullptr;
            }
            pindex = chainActive.Next(pindex);
        }
        ShowProgress(_("Rescanning..."), 100); // hide progress dialog in GUI
    }
    return ret;
}

void CWallet::ReacceptWalletTransactions()
{
    // If transactions aren't being broadcasted, don't let them into local mempool either
    if (!fBroadcastTransactions)
        return;
    LOCK2(cs_main, cs_wallet);
    std::map<int64_t, CWalletTx*> mapSorted;

    // Sort pending wallet transactions based on their initial wallet insertion order
    BOOST_FOREACH (PAIRTYPE(const uint256, CWalletTx) & item, mapWallet) {
        const uint256& wtxid = item.first;
        CWalletTx& wtx = item.second;
        assert(wtx.GetHash() == wtxid);

        int nDepth = wtx.GetDepthInMainChain();

        if (!wtx.IsCoinBase() && (nDepth == 0 && !wtx.isAbandoned())) {
            mapSorted.insert(std::make_pair(wtx.nOrderPos, &wtx));
        }
    }

    // Try to add wallet transactions to memory pool
    BOOST_FOREACH (PAIRTYPE(const int64_t, CWalletTx*) & item, mapSorted) {
        CWalletTx& wtx = *(item.second);

        LOCK(mempool.cs);
        CValidationState state;
        wtx.AcceptToMemoryPool(maxTxFee, state);
    }
}

bool CWalletTx::RelayWalletTransaction(CConnman* connman, const std::string& strCommand)
{
    assert(pwallet->GetBroadcastTransactions());
    if (!IsCoinBase() && !isAbandoned() && GetDepthInMainChain() == 0) {
        CValidationState state;
        /* GetDepthInMainChain already catches known conflicts. */
        if (InMempool() || AcceptToMemoryPool(maxTxFee, state)) {
            uint256 hash = GetHash();
            LogPrintf("Relaying wtx %s\n", hash.ToString());

            if (strCommand == NetMsgType::TXLOCKREQUEST) {
                if (instantsend.ProcessTxLockRequest((CTxLockRequest) * this, *connman)) {
                    instantsend.AcceptLockRequest((CTxLockRequest) * this);
                } else {
                    instantsend.RejectLockRequest((CTxLockRequest) * this);
                }
            }
            if (connman) {
                connman->RelayTransaction((CTransaction) * this);
                return true;
            }
        }
    }
    return false;
}

std::set<uint256> CWalletTx::GetConflicts() const
{
    std::set<uint256> result;
    if (pwallet != NULL) {
        uint256 myHash = GetHash();
        result = pwallet->GetConflicts(myHash);
        result.erase(myHash);
    }
    return result;
}

CAmount CWalletTx::GetDebit(const isminefilter& filter) const
{
    if (tx->vin.empty())
        return 0;

    CAmount debit = 0;
    if (filter & ISMINE_SPENDABLE) {
        if (fDebitCached)
            debit += nDebitCached;
        else {
            nDebitCached = pwallet->GetDebit(*this, ISMINE_SPENDABLE);
            fDebitCached = true;
            debit += nDebitCached;
        }
    }
    if (filter & ISMINE_WATCH_ONLY) {
        if (fWatchDebitCached)
            debit += nWatchDebitCached;
        else {
            nWatchDebitCached = pwallet->GetDebit(*this, ISMINE_WATCH_ONLY);
            fWatchDebitCached = true;
            debit += nWatchDebitCached;
        }
    }
    return debit;
}

CAmount CWalletTx::GetCredit(const isminefilter& filter) const
{
    // Must wait until coinbase is safely deep enough in the chain before valuing it
    if (IsCoinBase() && GetBlocksToMaturity() > 0)
        return 0;

    CAmount credit = 0;
    if (filter & ISMINE_SPENDABLE) {
        // GetBalance can assume transactions in mapWallet won't change
        if (fCreditCached)
            credit += nCreditCached;
        else {
            nCreditCached = pwallet->GetCredit(*this, ISMINE_SPENDABLE);
            fCreditCached = true;
            credit += nCreditCached;
        }
    }
    if (filter & ISMINE_WATCH_ONLY) {
        if (fWatchCreditCached)
            credit += nWatchCreditCached;
        else {
            nWatchCreditCached = pwallet->GetCredit(*this, ISMINE_WATCH_ONLY);
            fWatchCreditCached = true;
            credit += nWatchCreditCached;
        }
    }
    return credit;
}

CAmount CWalletTx::GetImmatureCredit(bool fUseCache) const
{
    if (IsCoinBase() && GetBlocksToMaturity() > 0 && IsInMainChain()) {
        if (fUseCache && fImmatureCreditCached)
            return nImmatureCreditCached;
        nImmatureCreditCached = pwallet->GetCredit(*this, ISMINE_SPENDABLE);
        fImmatureCreditCached = true;
        return nImmatureCreditCached;
    }

    return 0;
}

CAmount CWalletTx::GetAvailableCredit(bool fUseCache) const
{
    if (pwallet == 0)
        return 0;

    // Must wait until coinbase is safely deep enough in the chain before valuing it
    if (IsCoinBase() && GetBlocksToMaturity() > 0)
        return 0;

    if (fUseCache && fAvailableCreditCached)
        return nAvailableCreditCached;

    CAmount nCredit = 0;
    uint256 hashTx = GetHash();
    for (unsigned int i = 0; i < tx->vout.size(); i++) {
        if (!pwallet->IsSpent(hashTx, i)) {
            const CTxOut& txout = tx->vout[i];
            nCredit += pwallet->GetCredit(txout, ISMINE_SPENDABLE);
            if (!MoneyRange(nCredit))
                throw std::runtime_error("CWalletTx::GetAvailableCredit() : value out of range");
        }
    }

    nAvailableCreditCached = nCredit;
    fAvailableCreditCached = true;
    return nCredit;
}

CAmount CWalletTx::GetImmatureWatchOnlyCredit(const bool& fUseCache) const
{
    if (IsCoinBase() && GetBlocksToMaturity() > 0 && IsInMainChain()) {
        if (fUseCache && fImmatureWatchCreditCached)
            return nImmatureWatchCreditCached;
        nImmatureWatchCreditCached = pwallet->GetCredit(*this, ISMINE_WATCH_ONLY);
        fImmatureWatchCreditCached = true;
        return nImmatureWatchCreditCached;
    }

    return 0;
}

CAmount CWalletTx::GetAvailableWatchOnlyCredit(const bool& fUseCache) const
{
    if (pwallet == 0)
        return 0;

    // Must wait until coinbase is safely deep enough in the chain before valuing it
    if (IsCoinBase() && GetBlocksToMaturity() > 0)
        return 0;

    if (fUseCache && fAvailableWatchCreditCached)
        return nAvailableWatchCreditCached;

    CAmount nCredit = 0;
    for (unsigned int i = 0; i < tx->vout.size(); i++) {
        if (!pwallet->IsSpent(GetHash(), i)) {
            const CTxOut& txout = tx->vout[i];
            nCredit += pwallet->GetCredit(txout, ISMINE_WATCH_ONLY);
            if (!MoneyRange(nCredit))
                throw std::runtime_error("CWalletTx::GetAvailableCredit() : value out of range");
        }
    }

    nAvailableWatchCreditCached = nCredit;
    fAvailableWatchCreditCached = true;
    return nCredit;
}

CAmount CWalletTx::GetAnonymizedCredit(bool fUseCache) const
{
    if (pwallet == 0)
        return 0;

    // Must wait until coinbase is safely deep enough in the chain before valuing it
    if (IsCoinBase() && GetBlocksToMaturity() > 0)
        return 0;

    if (fUseCache && fAnonymizedCreditCached)
        return nAnonymizedCreditCached;

    CAmount nCredit = 0;
    uint256 hashTx = GetHash();
    for (unsigned int i = 0; i < tx->vout.size(); i++) {
        const CTxOut& txout = tx->vout[i];
        const COutPoint outpoint = COutPoint(hashTx, i);

        if (pwallet->IsSpent(hashTx, i) || !pwallet->IsDenominated(outpoint))
            continue;

        const int nRounds = pwallet->GetOutpointPrivateSendRounds(outpoint);
        if (nRounds >= privateSendClient.nPrivateSendRounds) {
            nCredit += pwallet->GetCredit(txout, ISMINE_SPENDABLE);
            if (!MoneyRange(nCredit))
                throw std::runtime_error("CWalletTx::GetAnonymizedCredit() : value out of range");
        }
    }

    nAnonymizedCreditCached = nCredit;
    fAnonymizedCreditCached = true;
    return nCredit;
}

CAmount CWalletTx::GetDenominatedCredit(bool unconfirmed, bool fUseCache) const
{
    if (pwallet == 0)
        return 0;

    // Must wait until coinbase is safely deep enough in the chain before valuing it
    if (IsCoinBase() && GetBlocksToMaturity() > 0)
        return 0;

    int nDepth = GetDepthInMainChain(false);
    if (nDepth < 0)
        return 0;

    bool isUnconfirmed = IsTrusted() && nDepth == 0;
    if (unconfirmed != isUnconfirmed)
        return 0;

    if (fUseCache) {
        if (unconfirmed && fDenomUnconfCreditCached)
            return nDenomUnconfCreditCached;
        else if (!unconfirmed && fDenomConfCreditCached)
            return nDenomConfCreditCached;
    }

    CAmount nCredit = 0;
    uint256 hashTx = GetHash();
    for (unsigned int i = 0; i < tx->vout.size(); i++) {
        const CTxOut& txout = tx->vout[i];

        if (pwallet->IsSpent(hashTx, i) || !CPrivateSend::IsDenominatedAmount(tx->vout[i].nValue))
            continue;

        nCredit += pwallet->GetCredit(txout, ISMINE_SPENDABLE);
        if (!MoneyRange(nCredit))
            throw std::runtime_error("CWalletTx::GetDenominatedCredit() : value out of range");
    }

    if (unconfirmed) {
        nDenomUnconfCreditCached = nCredit;
        fDenomUnconfCreditCached = true;
    } else {
        nDenomConfCreditCached = nCredit;
        fDenomConfCreditCached = true;
    }
    return nCredit;
}

CAmount CWalletTx::GetChange() const
{
    if (fChangeCached)
        return nChangeCached;
    nChangeCached = pwallet->GetChange(*this);
    fChangeCached = true;
    return nChangeCached;
}

bool CWalletTx::InMempool() const
{
    LOCK(mempool.cs);
    if (mempool.exists(GetHash())) {
        return true;
    }
    return false;
}

bool CWalletTx::IsTrusted() const
{
    // Quick answer in most cases
    if (!CheckFinalTx(*this))
        return false;
    int nDepth = GetDepthInMainChain();
    if (nDepth >= 1)
        return true;
    if (nDepth < 0)
        return false;
    if (!bSpendZeroConfChange || !IsFromMe(ISMINE_ALL)) // using wtx's cached debit
        return false;

    // Don't trust unconfirmed transactions from us unless they are in the mempool.
    if (!InMempool())
        return false;

    // Trusted if all inputs are from us and are in the mempool:
    BOOST_FOREACH (const CTxIn& txin, tx->vin) {
        // Transactions not sent by us: not trusted
        const CWalletTx* parent = pwallet->GetWalletTx(txin.prevout.hash);
        if (parent == NULL)
            return false;
        const CTxOut& parentOut = parent->tx->vout[txin.prevout.n];
        if (pwallet->IsMine(parentOut) != ISMINE_SPENDABLE)
            return false;
    }
    return true;
}

bool CWalletTx::IsEquivalentTo(const CWalletTx& _tx) const
{
    CMutableTransaction tx1 = *this->tx;
    CMutableTransaction tx2 = *_tx.tx;
    for (unsigned int i = 0; i < tx1.vin.size(); i++)
        tx1.vin[i].scriptSig = CScript();
    for (unsigned int i = 0; i < tx2.vin.size(); i++)
        tx2.vin[i].scriptSig = CScript();
    return CTransaction(tx1) == CTransaction(tx2);
}

std::vector<uint256> CWallet::ResendWalletTransactionsBefore(int64_t nTime, CConnman* connman)
{
    std::vector<uint256> result;

    LOCK(cs_wallet);
    // Sort them in chronological order
    std::multimap<unsigned int, CWalletTx*> mapSorted;
    BOOST_FOREACH (PAIRTYPE(const uint256, CWalletTx) & item, mapWallet) {
        CWalletTx& wtx = item.second;
        // Don't rebroadcast if newer than nTime:
        if (wtx.nTimeReceived > nTime)
            continue;
        mapSorted.insert(std::make_pair(wtx.nTimeReceived, &wtx));
    }
    BOOST_FOREACH (PAIRTYPE(const unsigned int, CWalletTx*) & item, mapSorted) {
        CWalletTx& wtx = *item.second;
        if (wtx.RelayWalletTransaction(connman))
            result.push_back(wtx.GetHash());
    }
    return result;
}

void CWallet::ResendWalletTransactions(int64_t nBestBlockTime, CConnman* connman)
{
    // Do this infrequently and randomly to avoid giving away
    // that these are our transactions.
    if (GetTime() < nNextResend || !fBroadcastTransactions)
        return;
    bool fFirst = (nNextResend == 0);
    nNextResend = GetTime() + GetRand(30 * 60);
    if (fFirst)
        return;

    // Only do it if there's been a new block since last time
    if (nBestBlockTime < nLastResend)
        return;
    nLastResend = GetTime();

    // Rebroadcast unconfirmed txes older than 5 minutes before the last
    // block was found:
    std::vector<uint256> relayed = ResendWalletTransactionsBefore(nBestBlockTime - 5 * 60, connman);
    if (!relayed.empty())
        LogPrintf("%s: rebroadcast %u unconfirmed transactions\n", __func__, relayed.size());
}

/** @} */ // end of mapWallet


/** @defgroup Actions
 *
 * @{
 */


CAmount CWallet::GetBalance() const
{
    CAmount nTotal = 0;
    {
        LOCK2(cs_main, cs_wallet);
        for (std::map<uint256, CWalletTx>::const_iterator it = mapWallet.begin(); it != mapWallet.end(); ++it) {
            const CWalletTx* pcoin = &(*it).second;
            if (pcoin->IsTrusted())
                nTotal += pcoin->GetAvailableCredit();
        }
    }

    return nTotal;
}


CAmount CWallet::GetAnonymizableBalance(bool fSkipDenominated, bool fSkipUnconfirmed) const
{
    if (fLiteMode)
        return 0;

    std::vector<CompactTallyItem> vecTally;
    if (!SelectCoinsGroupedByAddresses(vecTally, fSkipDenominated, true, fSkipUnconfirmed))
        return 0;

    CAmount nTotal = 0;

    const CAmount nSmallestDenom = CPrivateSend::GetSmallestDenomination();
    const CAmount nMixingCollateral = CPrivateSend::GetCollateralAmount();
    BOOST_FOREACH (CompactTallyItem& item, vecTally) {
        bool fIsDenominated = CPrivateSend::IsDenominatedAmount(item.nAmount);
        if (fSkipDenominated && fIsDenominated)
            continue;
        // assume that the fee to create denoms should be mixing collateral at max
        if (item.nAmount >= nSmallestDenom + (fIsDenominated ? 0 : nMixingCollateral))
            nTotal += item.nAmount;
    }

    return nTotal;
}

CAmount CWallet::GetAnonymizedBalance() const
{
    if (fLiteMode)
        return 0;

    CAmount nTotal = 0;

    LOCK2(cs_main, cs_wallet);

    std::set<uint256> setWalletTxesCounted;
    for (auto& outpoint : setWalletUTXO) {
        if (setWalletTxesCounted.find(outpoint.hash) != setWalletTxesCounted.end())
            continue;
        setWalletTxesCounted.insert(outpoint.hash);

        for (std::map<uint256, CWalletTx>::const_iterator it = mapWallet.find(outpoint.hash); it != mapWallet.end() && it->first == outpoint.hash; ++it) {
            if (it->second.IsTrusted())
                nTotal += it->second.GetAnonymizedCredit();
        }
    }

    return nTotal;
}

// Note: calculated including unconfirmed,
// that's ok as long as we use it for informational purposes only
float CWallet::GetAverageAnonymizedRounds() const
{
    if (fLiteMode)
        return 0;

    int nTotal = 0;
    int nCount = 0;

    LOCK2(cs_main, cs_wallet);
    for (auto& outpoint : setWalletUTXO) {
        if (!IsDenominated(outpoint))
            continue;

        nTotal += GetOutpointPrivateSendRounds(outpoint);
        nCount++;
    }

    if (nCount == 0)
        return 0;

    return (float)nTotal / nCount;
}

// Note: calculated including unconfirmed,
// that's ok as long as we use it for informational purposes only
CAmount CWallet::GetNormalizedAnonymizedBalance() const
{
    if (fLiteMode)
        return 0;

    CAmount nTotal = 0;

    LOCK2(cs_main, cs_wallet);
    for (auto& outpoint : setWalletUTXO) {
        std::map<uint256, CWalletTx>::const_iterator it = mapWallet.find(outpoint.hash);
        if (it == mapWallet.end())
            continue;
        if (!IsDenominated(outpoint))
            continue;
        if (it->second.GetDepthInMainChain() < 0)
            continue;

        int nRounds = GetOutpointPrivateSendRounds(outpoint);
        nTotal += it->second.tx->vout[outpoint.n].nValue * nRounds / privateSendClient.nPrivateSendRounds;
    }

    return nTotal;
}

CAmount CWallet::GetNeedsToBeAnonymizedBalance(CAmount nMinBalance) const
{
    if (fLiteMode)
        return 0;

    CAmount nAnonymizedBalance = GetAnonymizedBalance();
    CAmount nNeedsToAnonymizeBalance = privateSendClient.nPrivateSendAmount * COIN - nAnonymizedBalance;

    // try to overshoot target PS balance up to nMinBalance
    nNeedsToAnonymizeBalance += nMinBalance;

    CAmount nAnonymizableBalance = GetAnonymizableBalance();

    // anonymizable balance is way too small
    if (nAnonymizableBalance < nMinBalance)
        return 0;

    // not enough funds to anonymze amount we want, try the max we can
    if (nNeedsToAnonymizeBalance > nAnonymizableBalance)
        nNeedsToAnonymizeBalance = nAnonymizableBalance;

    // we should never exceed the pool max
    if (nNeedsToAnonymizeBalance > CPrivateSend::GetMaxPoolAmount())
        nNeedsToAnonymizeBalance = CPrivateSend::GetMaxPoolAmount();

    return nNeedsToAnonymizeBalance;
}

CAmount CWallet::GetDenominatedBalance(bool unconfirmed) const
{
    if (fLiteMode)
        return 0;

    CAmount nTotal = 0;
    {
        LOCK2(cs_main, cs_wallet);
        for (std::map<uint256, CWalletTx>::const_iterator it = mapWallet.begin(); it != mapWallet.end(); ++it) {
            const CWalletTx* pcoin = &(*it).second;

            nTotal += pcoin->GetDenominatedCredit(unconfirmed);
        }
    }

    return nTotal;
}

CAmount CWallet::GetUnconfirmedBalance() const
{
    CAmount nTotal = 0;
    {
        LOCK2(cs_main, cs_wallet);
        for (std::map<uint256, CWalletTx>::const_iterator it = mapWallet.begin(); it != mapWallet.end(); ++it) {
            const CWalletTx* pcoin = &(*it).second;
            if (!pcoin->IsTrusted() && pcoin->GetDepthInMainChain() == 0 && pcoin->InMempool())
                nTotal += pcoin->GetAvailableCredit();
        }
    }
    return nTotal;
}

CAmount CWallet::GetImmatureBalance() const
{
    CAmount nTotal = 0;
    {
        LOCK2(cs_main, cs_wallet);
        for (std::map<uint256, CWalletTx>::const_iterator it = mapWallet.begin(); it != mapWallet.end(); ++it) {
            const CWalletTx* pcoin = &(*it).second;
            nTotal += pcoin->GetImmatureCredit();
        }
    }
    return nTotal;
}

CAmount CWallet::GetWatchOnlyBalance() const
{
    CAmount nTotal = 0;
    {
        LOCK2(cs_main, cs_wallet);
        for (std::map<uint256, CWalletTx>::const_iterator it = mapWallet.begin(); it != mapWallet.end(); ++it) {
            const CWalletTx* pcoin = &(*it).second;
            if (pcoin->IsTrusted())
                nTotal += pcoin->GetAvailableWatchOnlyCredit();
        }
    }

    return nTotal;
}

CAmount CWallet::GetUnconfirmedWatchOnlyBalance() const
{
    CAmount nTotal = 0;
    {
        LOCK2(cs_main, cs_wallet);
        for (std::map<uint256, CWalletTx>::const_iterator it = mapWallet.begin(); it != mapWallet.end(); ++it) {
            const CWalletTx* pcoin = &(*it).second;
            if (!pcoin->IsTrusted() && pcoin->GetDepthInMainChain() == 0 && pcoin->InMempool())
                nTotal += pcoin->GetAvailableWatchOnlyCredit();
        }
    }
    return nTotal;
}

CAmount CWallet::GetImmatureWatchOnlyBalance() const
{
    CAmount nTotal = 0;
    {
        LOCK2(cs_main, cs_wallet);
        for (std::map<uint256, CWalletTx>::const_iterator it = mapWallet.begin(); it != mapWallet.end(); ++it) {
            const CWalletTx* pcoin = &(*it).second;
            nTotal += pcoin->GetImmatureWatchOnlyCredit();
        }
    }
    return nTotal;
}

void CWallet::GetBDAPCoins(std::vector<COutput>& vCoins, const CScript& prevScriptPubKey) const
{
    CDynamicAddress prevAddress = GetScriptAddress(prevScriptPubKey);
    //LogPrintf("GetBDAPCoins prevAddress =  %s\n", prevAddress.ToString());
    vCoins.clear();
    {
        LOCK2(cs_main, cs_wallet);
        for (std::map<uint256, CWalletTx>::const_iterator it = mapWallet.begin(); it != mapWallet.end(); ++it) {
            const uint256& wtxid = it->first;
            const CWalletTx* pcoin = &(*it).second;

            if (!CheckFinalTx(*pcoin))
                continue;

            if (!pcoin->IsTrusted())
                continue;

            if (pcoin->IsCoinBase() && pcoin->GetBlocksToMaturity() > 0)
                continue;

            int nDepth = pcoin->GetDepthInMainChain(false);

            // We should not consider coins which aren't at least in our mempool
            // It's possible for these to be conflicted via ancestors which we may never be able to detect
            if (nDepth == 0 && !pcoin->InMempool())
                continue;

            for (unsigned int i = 0; i < pcoin->tx->vout.size(); i++) {
                isminetype mine = IsMine(pcoin->tx->vout[i]);
                if (!(IsSpent(wtxid, i)) && mine != ISMINE_NO && (!IsLockedCoin((*it).first, i)) && (pcoin->tx->vout[i].nValue > 0)) {
                    CDynamicAddress address = GetScriptAddress(pcoin->tx->vout[i].scriptPubKey);
                    //LogPrintf("GetBDAPCoins address =  %s\n", address.ToString());
                    if (prevAddress == address) {
                        vCoins.push_back(COutput(pcoin, i, nDepth, true, (mine & (ISMINE_SPENDABLE | ISMINE_WATCH_SOLVABLE)) != ISMINE_NO));
                    }
                }
            }
        }
    }
}

void CWallet::AvailableCoins(std::vector<COutput>& vCoins, bool fOnlyConfirmed, const CCoinControl* coinControl, bool fIncludeZeroValue, AvailableCoinsType nCoinType, bool fUseInstantSend) const
{
    vCoins.clear();

    {
        LOCK2(cs_main, cs_wallet);
        int nInstantSendConfirmationsRequired = Params().GetConsensus().nInstantSendConfirmationsRequired;

        for (std::map<uint256, CWalletTx>::const_iterator it = mapWallet.begin(); it != mapWallet.end(); ++it) {
            const uint256& wtxid = it->first;
            const CWalletTx* pcoin = &(*it).second;

            if (!CheckFinalTx(*pcoin))
                continue;

            if (fOnlyConfirmed && !pcoin->IsTrusted())
                continue;

            if (pcoin->IsCoinBase() && pcoin->GetBlocksToMaturity() > 0)
                continue;

            int nDepth = pcoin->GetDepthInMainChain(false);
            // do not use IX for inputs that have less then nInstantSendConfirmationsRequired blockchain confirmations
            if (fUseInstantSend && nDepth < nInstantSendConfirmationsRequired)
                continue;

            // We should not consider coins which aren't at least in our mempool
            // It's possible for these to be conflicted via ancestors which we may never be able to detect
            if (nDepth == 0 && !pcoin->InMempool())
                continue;

            for (unsigned int i = 0; i < pcoin->tx->vout.size(); i++) {
                bool found = false;
                if (nCoinType == ONLY_DENOMINATED) {
                    found = CPrivateSend::IsDenominatedAmount(pcoin->tx->vout[i].nValue);
                } else if (nCoinType == ONLY_NONDENOMINATED) {
                    if (CPrivateSend::IsCollateralAmount(pcoin->tx->vout[i].nValue))
                        continue; // do not use collateral amounts
                    found = !CPrivateSend::IsDenominatedAmount(pcoin->tx->vout[i].nValue);
                } else if (nCoinType == ONLY_1000) {
                    found = pcoin->tx->vout[i].nValue == 1000 * COIN;
                } else if (nCoinType == ONLY_PRIVATESEND_COLLATERAL) {
                    found = CPrivateSend::IsCollateralAmount(pcoin->tx->vout[i].nValue);
                } else {
                    found = true;
                }
                if (!found)
                    continue;

                isminetype mine = IsMine(pcoin->tx->vout[i]);
                if (!(IsSpent(wtxid, i)) && mine != ISMINE_NO &&
                    (!IsLockedCoin((*it).first, i) || nCoinType == ONLY_1000) &&
                    (pcoin->tx->vout[i].nValue > 0 || fIncludeZeroValue) &&
                    (!coinControl || !coinControl->HasSelected() || coinControl->fAllowOtherInputs || coinControl->IsSelected(COutPoint((*it).first, i))))
                    vCoins.push_back(COutput(pcoin, i, nDepth,
                        ((mine & ISMINE_SPENDABLE) != ISMINE_NO) ||
                            (coinControl && coinControl->fAllowWatchOnly && (mine & ISMINE_WATCH_SOLVABLE) != ISMINE_NO),
                        (mine & (ISMINE_SPENDABLE | ISMINE_WATCH_SOLVABLE)) != ISMINE_NO));
            }
        }
    }
}

static void ApproximateBestSubset(std::vector<std::pair<CAmount, std::pair<const CWalletTx*, unsigned int> > > vValue, const CAmount& nTotalLower, const CAmount& nTargetValue, std::vector<char>& vfBest, CAmount& nBest, bool fUseInstantSend = false, int iterations = 1000)
{
    std::vector<char> vfIncluded;

    vfBest.assign(vValue.size(), true);
    nBest = nTotalLower;

    FastRandomContext insecure_rand;

    for (int nRep = 0; nRep < iterations && nBest != nTargetValue; nRep++) {
        vfIncluded.assign(vValue.size(), false);
        CAmount nTotal = 0;
        bool fReachedTarget = false;
        for (int nPass = 0; nPass < 2 && !fReachedTarget; nPass++) {
            for (unsigned int i = 0; i < vValue.size(); i++) {
                if (fUseInstantSend && nTotal + vValue[i].first > sporkManager.GetSporkValue(SPORK_5_INSTANTSEND_MAX_VALUE) * COIN) {
                    continue;
                }
                //The solver here uses a randomized algorithm,
                //the randomness serves no real security purpose but is just
                //needed to prevent degenerate behavior and it is important
                //that the rng is fast. We do not use a constant random sequence,
                //because there may be some privacy improvement by making
                //the selection random.
                if (nPass == 0 ? insecure_rand.rand32() & 1 : !vfIncluded[i]) {
                    nTotal += vValue[i].first;
                    vfIncluded[i] = true;
                    if (nTotal >= nTargetValue) {
                        fReachedTarget = true;
                        if (nTotal < nBest) {
                            nBest = nTotal;
                            vfBest = vfIncluded;
                        }
                        nTotal -= vValue[i].first;
                        vfIncluded[i] = false;
                    }
                }
            }
        }
    }
}

// move denoms down
bool less_then_denom(const COutput& out1, const COutput& out2)
{
    const CWalletTx* pcoin1 = out1.tx;
    const CWalletTx* pcoin2 = out2.tx;

    bool found1 = false;
    bool found2 = false;
    BOOST_FOREACH (CAmount d, CPrivateSend::GetStandardDenominations()) // loop through predefined denoms
    {
        if (pcoin1->tx->vout[out1.i].nValue == d)
            found1 = true;
        if (pcoin2->tx->vout[out2.i].nValue == d)
            found2 = true;
    }
    return (!found1 && found2);
}

bool CWallet::SelectCoinsMinConf(const CAmount& nTargetValue, const int nConfMine, const int nConfTheirs, const uint64_t nMaxAncestors, std::vector<COutput> vCoins, std::set<std::pair<const CWalletTx*, unsigned int> >& setCoinsRet, CAmount& nValueRet, bool fUseInstantSend) const
{
    setCoinsRet.clear();
    nValueRet = 0;

    // List of values less than target
    std::pair<CAmount, std::pair<const CWalletTx*, unsigned int> > coinLowestLarger;
    coinLowestLarger.first = fUseInstantSend ? sporkManager.GetSporkValue(SPORK_5_INSTANTSEND_MAX_VALUE) * COIN : std::numeric_limits<CAmount>::max();
    coinLowestLarger.second.first = NULL;
    std::vector<std::pair<CAmount, std::pair<const CWalletTx*, unsigned int> > > vValue;
    CAmount nTotalLower = 0;

    random_shuffle(vCoins.begin(), vCoins.end(), GetRandInt);

    // move denoms down on the list
    sort(vCoins.begin(), vCoins.end(), less_then_denom);

    // try to find nondenom first to prevent unneeded spending of mixed coins
    for (unsigned int tryDenom = 0; tryDenom < 2; tryDenom++) {
        LogPrint("selectcoins", "tryDenom: %d\n", tryDenom);
        vValue.clear();
        nTotalLower = 0;
        BOOST_FOREACH (const COutput& output, vCoins) {
            if (!output.fSpendable)
                continue;

            const CWalletTx* pcoin = output.tx;

            //            if (fDebug) LogPrint("selectcoins", "value %s confirms %d\n", FormatMoney(pcoin->vout[output.i].nValue), output.nDepth);
            if (output.nDepth < (pcoin->IsFromMe(ISMINE_ALL) ? nConfMine : nConfTheirs))
                continue;

            int i = output.i;
            CAmount n = pcoin->tx->vout[i].nValue;
            if (tryDenom == 0 && CPrivateSend::IsDenominatedAmount(n))
                continue; // we don't want denom values on first run

            std::pair<CAmount, std::pair<const CWalletTx*, unsigned int> > coin = std::make_pair(n, std::make_pair(pcoin, i));

            if (n == nTargetValue) {
                setCoinsRet.insert(coin.second);
                nValueRet += coin.first;
                return true;
            } else if (n < nTargetValue + MIN_CHANGE) {
                vValue.push_back(coin);
                nTotalLower += n;
            } else if (n < coinLowestLarger.first) {
                coinLowestLarger = coin;
            }
        }

        if (nTotalLower == nTargetValue) {
            for (unsigned int i = 0; i < vValue.size(); ++i) {
                setCoinsRet.insert(vValue[i].second);
                nValueRet += vValue[i].first;
            }
            return true;
        }

        if (nTotalLower < nTargetValue) {
            if (coinLowestLarger.second.first == NULL) // there is no input larger than nTargetValue
            {
                if (tryDenom == 0)
                    // we didn't look at denom yet, let's do it
                    continue;
                else
                    // we looked at everything possible and didn't find anything, no luck
                    return false;
            }
            setCoinsRet.insert(coinLowestLarger.second);
            nValueRet += coinLowestLarger.first;
            return true;
        }

        // nTotalLower > nTargetValue
        break;
    }

    // Solve subset sum by stochastic approximation
    std::sort(vValue.begin(), vValue.end(), CompareValueOnly());
    std::reverse(vValue.begin(), vValue.end());
    std::vector<char> vfBest;
    CAmount nBest;

    ApproximateBestSubset(vValue, nTotalLower, nTargetValue, vfBest, nBest, fUseInstantSend);
    if (nBest != nTargetValue && nTotalLower >= nTargetValue + MIN_CHANGE)
        ApproximateBestSubset(vValue, nTotalLower, nTargetValue + MIN_CHANGE, vfBest, nBest, fUseInstantSend);

    // If we have a bigger coin and (either the stochastic approximation didn't find a good solution,
    //                                   or the next bigger coin is closer), return the bigger coin
    if (coinLowestLarger.second.first &&
        ((nBest != nTargetValue && nBest < nTargetValue + MIN_CHANGE) || coinLowestLarger.first <= nBest)) {
        setCoinsRet.insert(coinLowestLarger.second);
        nValueRet += coinLowestLarger.first;
    } else {
        std::string s = "CWallet::SelectCoinsMinConf best subset: ";
        for (unsigned int i = 0; i < vValue.size(); i++) {
            if (vfBest[i]) {
                setCoinsRet.insert(vValue[i].second);
                nValueRet += vValue[i].first;
                s += FormatMoney(vValue[i].first) + " ";
            }
        }
        LogPrint("selectcoins", "%s - total %s\n", s, FormatMoney(nBest));
    }

    return true;
}

bool CWallet::SelectCoins(const std::vector<COutput>& vAvailableCoins, const CAmount& nTargetValue, std::set<std::pair<const CWalletTx*, unsigned int> >& setCoinsRet, CAmount& nValueRet, const CCoinControl* coinControl, AvailableCoinsType nCoinType, bool fUseInstantSend) const
{
    // Note: this function should never be used for "always free" tx types like pstx

    std::vector<COutput> vCoins(vAvailableCoins);

    // coin control -> return all selected outputs (we want all selected to go into the transaction for sure)
    if (coinControl && coinControl->HasSelected() && !coinControl->fAllowOtherInputs) {
        BOOST_FOREACH (const COutput& out, vCoins) {
            if (!out.fSpendable)
                continue;

            if (nCoinType == ONLY_DENOMINATED) {
                COutPoint outpoint = COutPoint(out.tx->GetHash(), out.i);
                int nRounds = GetOutpointPrivateSendRounds(outpoint);
                // make sure it's actually anonymized
                if (nRounds < privateSendClient.nPrivateSendRounds)
                    continue;
            }
            nValueRet += out.tx->tx->vout[out.i].nValue;
            setCoinsRet.insert(std::make_pair(out.tx, out.i));
        }

        return (nValueRet >= nTargetValue);
    }


    //if we're doing only denominated, we need to round up to the nearest smallest denomination
    if (nCoinType == ONLY_DENOMINATED) {
        std::vector<CAmount> vecPrivateSendDenominations = CPrivateSend::GetStandardDenominations();
        std::vector<CAmount> vecDenominationsAsAFee = vecPrivateSendDenominations;
        std::reverse(vecDenominationsAsAFee.begin(), vecDenominationsAsAFee.end());

        // Try to fit into fee that matches one of denominations, from small to large
        for (const auto& nDenomAsAFee : vecDenominationsAsAFee) {
            CAmount nMaxPSFee = std::min(nDenomAsAFee, maxTxFee);
            // Make outputs by looping through denominations, from large to small
            for (const auto& nDenom : vecPrivateSendDenominations) {
                for (const auto& out : vCoins) {
                    // Make sure it's the denom we're looking for, round the amount up to current max fee
                    if (out.tx->tx->vout[out.i].nValue == nDenom && nValueRet + nDenom < nTargetValue + nMaxPSFee) {
                        COutPoint outpoint = COutPoint(out.tx->GetHash(),out.i);
                        int nRounds = GetRealOutpointPrivateSendRounds(outpoint);
                        // Make sure it's actually anonymized
                        if (nRounds < privateSendClient.nPrivateSendRounds) continue;
                        nValueRet += nDenom;
                        setCoinsRet.insert(std::make_pair(out.tx, out.i));
                        if (nValueRet >= nTargetValue) return true; // Done, no need to look any further
                    }
                }
            }
            // No luck, try next denom as current max fee
            setCoinsRet.clear();
            // but only if current denom doesn't exceed the global max fee already
            if (nDenomAsAFee >= maxTxFee) return false;
        }
        // should never get here, just in case denom vector is empty for some reason
        return false;
    }
    // calculate value from preset inputs and store them
    std::set<std::pair<const CWalletTx*, uint32_t> > setPresetCoins;
    CAmount nValueFromPresetInputs = 0;

    std::vector<COutPoint> vPresetInputs;
    if (coinControl)
        coinControl->ListSelected(vPresetInputs);
    BOOST_FOREACH (const COutPoint& outpoint, vPresetInputs) {
        std::map<uint256, CWalletTx>::const_iterator it = mapWallet.find(outpoint.hash);
        if (it != mapWallet.end()) {
            const CWalletTx* pcoin = &it->second;
            // Clearly invalid input, fail
            if (pcoin->tx->vout.size() <= outpoint.n)
                return false;
            nValueFromPresetInputs += pcoin->tx->vout[outpoint.n].nValue;
            setPresetCoins.insert(std::make_pair(pcoin, outpoint.n));
        } else
            return false; // TODO: Allow non-wallet inputs
    }

    // remove preset inputs from vCoins
    for (std::vector<COutput>::iterator it = vCoins.begin(); it != vCoins.end() && coinControl && coinControl->HasSelected();) {
        if (setPresetCoins.count(std::make_pair(it->tx, it->i)))
            it = vCoins.erase(it);
        else
            ++it;
    }

    size_t nMaxChainLength = std::min(GetArg("-limitancestorcount", DEFAULT_ANCESTOR_LIMIT), GetArg("-limitdescendantcount", DEFAULT_DESCENDANT_LIMIT));
    bool fRejectLongChains = GetBoolArg("-walletrejectlongchains", DEFAULT_WALLET_REJECT_LONG_CHAINS);

    bool res = nTargetValue <= nValueFromPresetInputs ||
               SelectCoinsMinConf(nTargetValue - nValueFromPresetInputs, 1, 6, 0, vCoins, setCoinsRet, nValueRet, fUseInstantSend) ||
               SelectCoinsMinConf(nTargetValue - nValueFromPresetInputs, 1, 1, 0, vCoins, setCoinsRet, nValueRet, fUseInstantSend) ||
               (bSpendZeroConfChange && SelectCoinsMinConf(nTargetValue - nValueFromPresetInputs, 0, 1, 2, vCoins, setCoinsRet, nValueRet, fUseInstantSend)) ||
               (bSpendZeroConfChange && SelectCoinsMinConf(nTargetValue - nValueFromPresetInputs, 0, 1, std::min((size_t)4, nMaxChainLength / 3), vCoins, setCoinsRet, nValueRet, fUseInstantSend)) ||
               (bSpendZeroConfChange && SelectCoinsMinConf(nTargetValue - nValueFromPresetInputs, 0, 1, nMaxChainLength / 2, vCoins, setCoinsRet, nValueRet, fUseInstantSend)) ||
               (bSpendZeroConfChange && SelectCoinsMinConf(nTargetValue - nValueFromPresetInputs, 0, 1, nMaxChainLength, vCoins, setCoinsRet, nValueRet, fUseInstantSend)) ||
               (bSpendZeroConfChange && !fRejectLongChains && SelectCoinsMinConf(nTargetValue - nValueFromPresetInputs, 0, 1, std::numeric_limits<uint64_t>::max(), vCoins, setCoinsRet, nValueRet, fUseInstantSend));

    // because SelectCoinsMinConf clears the setCoinsRet, we now add the possible inputs to the coinset
    setCoinsRet.insert(setPresetCoins.begin(), setPresetCoins.end());

    // add preset inputs to the total value selected
    nValueRet += nValueFromPresetInputs;

    return res;
}

struct CompareByPriority {
    bool operator()(const COutput& t1,
        const COutput& t2) const
    {
        return t1.Priority() > t2.Priority();
    }
};

bool CWallet::FundTransaction(CMutableTransaction& tx, CAmount& nFeeRet, bool overrideEstimatedFeeRate, const CFeeRate& specificFeeRate, int& nChangePosInOut, std::string& strFailReason, bool includeWatching, bool lockUnspents, const std::set<int>& setSubtractFeeFromOutputs, bool keepReserveKey, const CTxDestination& destChange)
{
    std::vector<CRecipient> vecSend;

    // Turn the txout set into a CRecipient vector
    for (size_t idx = 0; idx < tx.vout.size(); idx++) {
        const CTxOut& txOut = tx.vout[idx];
        CRecipient recipient = {txOut.scriptPubKey, txOut.nValue, setSubtractFeeFromOutputs.count(idx) == 1};
        vecSend.push_back(recipient);
    }

    CCoinControl coinControl;
    coinControl.destChange = destChange;
    coinControl.fAllowOtherInputs = true;
    coinControl.fAllowWatchOnly = includeWatching;
    coinControl.fOverrideFeeRate = overrideEstimatedFeeRate;
    coinControl.nFeeRate = specificFeeRate;

    BOOST_FOREACH (const CTxIn& txin, tx.vin)
        coinControl.Select(txin.prevout);

    CReserveKey reservekey(this);
    CWalletTx wtx;
    if (!CreateTransaction(vecSend, wtx, reservekey, nFeeRet, nChangePosInOut, strFailReason, &coinControl, false))
        return false;

    if (nChangePosInOut != -1)
        tx.vout.insert(tx.vout.begin() + nChangePosInOut, wtx.tx->vout[nChangePosInOut]);

    // Copy output sizes from new transaction; they may have had the fee subtracted from them
    for (unsigned int idx = 0; idx < tx.vout.size(); idx++)
        tx.vout[idx].nValue = wtx.tx->vout[idx].nValue;

    // Add new txins (keeping original txin scriptSig/order)
    BOOST_FOREACH (const CTxIn& txin, wtx.tx->vin) {
        if (!coinControl.IsSelected(txin.prevout)) {
            tx.vin.push_back(txin);

            if (lockUnspents) {
                LOCK2(cs_main, cs_wallet);
                LockCoin(txin.prevout);
            }
        }
    }

    // optionally keep the change output key
    if (keepReserveKey)
        reservekey.KeepKey();

    return true;
}

bool CWallet::SelectCoinsByDenominations(int nDenom, CAmount nValueMin, CAmount nValueMax, std::vector<CTxPSIn>& vecTxPSInRet, std::vector<COutput>& vCoinsRet, CAmount& nValueRet, int nPrivateSendRoundsMin, int nPrivateSendRoundsMax, bool fNoDuplicateTxIds)
{
    std::set<uint256> setRecentTxIds;

    vecTxPSInRet.clear();
    vCoinsRet.clear();
    nValueRet = 0;

    std::vector<COutput> vCoins;
    AvailableCoins(vCoins, true, NULL, false, ONLY_DENOMINATED);

    std::random_shuffle(vCoins.rbegin(), vCoins.rend(), GetRandInt);

    // ( bit on if present )
    // bit 0 - 100DYN+1
    // bit 1 - 10DYN+1
    // bit 2 - 1DYN+1
    // bit 3 - .1DYN+1

    std::vector<int> vecBits;
    if (!CPrivateSend::GetDenominationsBits(nDenom, vecBits)) {
        return false;
    }

    int nDenomResult = 0;

    std::vector<CAmount> vecPrivateSendDenominations = CPrivateSend::GetStandardDenominations();
    FastRandomContext insecure_rand;
    BOOST_FOREACH (const COutput& out, vCoins) {
        // dynode-like input should not be selected by AvailableCoins now anyway
        //if(out.tx->vout[out.i].nValue == 1000*COIN) continue;
        if (fNoDuplicateTxIds && setRecentTxIds.find(out.tx->GetHash()) != setRecentTxIds.end())
            continue;
        if (nValueRet + out.tx->tx->vout[out.i].nValue <= nValueMax) {
            CTxIn txin = CTxIn(out.tx->GetHash(), out.i);

            int nRounds = GetOutpointPrivateSendRounds(txin.prevout);
            if (nRounds >= nPrivateSendRoundsMax)
                continue;
            if (nRounds < nPrivateSendRoundsMin)
                continue;

            for (const auto& nBit : vecBits) {
                if (out.tx->tx->vout[out.i].nValue == vecPrivateSendDenominations[nBit]) {
                    nValueRet += out.tx->tx->vout[out.i].nValue;
                    vecTxPSInRet.push_back(CTxPSIn(txin, out.tx->tx->vout[out.i].scriptPubKey));
                    vCoinsRet.push_back(out);
                    nDenomResult |= 1 << nBit;
                    setRecentTxIds.emplace(out.tx->GetHash());
                    LogPrint("privatesend", "CWallet::SelectCoinsByDenominations -- hash %s nValue %d\n", out.tx->GetHash().ToString(), out.tx->tx->vout[out.i].nValue);
                }
            }
        }
    }

    LogPrintf("CWallet::SelectCoinsByDenominations -- setRecentTxIds.size() %d\n", setRecentTxIds.size());

    return nValueRet >= nValueMin && nDenom == nDenomResult;
}

struct CompareByAmount {
    bool operator()(const CompactTallyItem& t1,
        const CompactTallyItem& t2) const
    {
        return t1.nAmount > t2.nAmount;
    }
};

bool CWallet::SelectCoinsGroupedByAddresses(std::vector<CompactTallyItem>& vecTallyRet, bool fSkipDenominated, bool fAnonymizable, bool fSkipUnconfirmed) const
{
    LOCK2(cs_main, cs_wallet);

    isminefilter filter = ISMINE_SPENDABLE;

    // try to use cache
    if (fAnonymizable && fSkipUnconfirmed) {
        if (fSkipDenominated && fAnonymizableTallyCachedNonDenom) {
            vecTallyRet = vecAnonymizableTallyCachedNonDenom;
            LogPrint("selectcoins", "SelectCoinsGroupedByAddresses - using cache for non-denom inputs\n");
            return vecTallyRet.size() > 0;
        }
        if (!fSkipDenominated && fAnonymizableTallyCached) {
            vecTallyRet = vecAnonymizableTallyCached;
            LogPrint("selectcoins", "SelectCoinsGroupedByAddresses - using cache for all inputs\n");
            return vecTallyRet.size() > 0;
        }
    }

    CAmount nSmallestDenom = CPrivateSend::GetSmallestDenomination();

    // Tally
    std::map<CTxDestination, CompactTallyItem> mapTally;
    std::set<uint256> setWalletTxesCounted;
    for (auto& outpoint : setWalletUTXO) {
        if (setWalletTxesCounted.find(outpoint.hash) != setWalletTxesCounted.end())
            continue;
        setWalletTxesCounted.insert(outpoint.hash);

        std::map<uint256, CWalletTx>::const_iterator it = mapWallet.find(outpoint.hash);
        if (it == mapWallet.end())
            continue;

        const CWalletTx& wtx = (*it).second;

        if (wtx.IsCoinBase() && wtx.GetBlocksToMaturity() > 0)
            continue;
        if (fSkipUnconfirmed && !wtx.IsTrusted())
            continue;

        for (unsigned int i = 0; i < wtx.tx->vout.size(); i++) {
            CTxDestination txdest;
            if (!ExtractDestination(wtx.tx->vout[i].scriptPubKey, txdest))
                continue;

            isminefilter mine = ::IsMine(*this, txdest);
            if (!(mine & filter))
                continue;

            if (IsSpent(outpoint.hash, i) || IsLockedCoin(outpoint.hash, i))
                continue;

            if (fSkipDenominated && CPrivateSend::IsDenominatedAmount(wtx.tx->vout[i].nValue))
                continue;

            if (fAnonymizable) {
                // ignore collaterals
                if (CPrivateSend::IsCollateralAmount(wtx.tx->vout[i].nValue))
                    continue;
                if (fDynodeMode && wtx.tx->vout[i].nValue == 1000 * COIN)
                    continue;
                // ignore outputs that are 10 times smaller then the smallest denomination
                // otherwise they will just lead to higher fee / lower priority
                if (wtx.tx->vout[i].nValue <= nSmallestDenom / 10)
                    continue;
                // ignore anonymized
                if (GetOutpointPrivateSendRounds(COutPoint(outpoint.hash, i)) >= privateSendClient.nPrivateSendRounds)
                    continue;
            }

            CompactTallyItem& item = mapTally[txdest];
            item.txdest = txdest;
            item.nAmount += wtx.tx->vout[i].nValue;
            item.vecOutPoints.emplace_back(outpoint.hash, i);
        }
    }

    // construct resulting vector
    vecTallyRet.clear();
    for (const auto& item : mapTally) {
        if (fAnonymizable && item.second.nAmount < nSmallestDenom)
            continue;
        vecTallyRet.push_back(item.second);
    }

    // order by amounts per address, from smallest to largest
    sort(vecTallyRet.rbegin(), vecTallyRet.rend(), CompareByAmount());

    // cache anonymizable for later use
    if (fAnonymizable && fSkipUnconfirmed) {
        if (fSkipDenominated) {
            vecAnonymizableTallyCachedNonDenom = vecTallyRet;
            fAnonymizableTallyCachedNonDenom = true;
        } else {
            vecAnonymizableTallyCached = vecTallyRet;
            fAnonymizableTallyCached = true;
        }
    }

    // debug
    if (LogAcceptCategory("selectcoins")) {
        std::string strMessage = "SelectCoinsGroupedByAddresses - vecTallyRet:\n";
        for (const auto& item : vecTallyRet)
            strMessage += strprintf("  %s %f\n", CDynamicAddress(item.txdest).ToString().c_str(), float(item.nAmount) / COIN);
        LogPrint("selectcoins", "%s", strMessage);
    }
    return vecTallyRet.size() > 0;
}

bool CWallet::SelectCoinsMix(CAmount nValueMin, CAmount nValueMax, std::vector<CTxIn>& vecTxInRet, CAmount& nValueRet, int nPrivateSendRoundsMin, int nPrivateSendRoundsMax) const
{
    CCoinControl* coinControl = NULL;

    vecTxInRet.clear();
    nValueRet = 0;

    std::vector<COutput> vCoins;
    AvailableCoins(vCoins, true, coinControl, false, nPrivateSendRoundsMin < 0 ? ONLY_NONDENOMINATED : ONLY_DENOMINATED);

    //order the array so largest nondenom are first, then denominations, then very small inputs.
    sort(vCoins.rbegin(), vCoins.rend(), CompareByPriority());

    BOOST_FOREACH (const COutput& out, vCoins) {
        //do not allow inputs less than 1/10th of minimum value
        if (out.tx->tx->vout[out.i].nValue < nValueMin / 10)
            continue;
        //do not allow collaterals to be selected
        if (CPrivateSend::IsCollateralAmount(out.tx->tx->vout[out.i].nValue))
            continue;
        if (fDynodeMode && out.tx->tx->vout[out.i].nValue == 1000 * COIN)
            continue; //dynode input

        if (nValueRet + out.tx->tx->vout[out.i].nValue <= nValueMax) {
            CTxIn txin = CTxIn(out.tx->GetHash(), out.i);

            int nRounds = GetOutpointPrivateSendRounds(txin.prevout);
            if (nRounds >= nPrivateSendRoundsMax)
                continue;
            if (nRounds < nPrivateSendRoundsMin)
                continue;

            nValueRet += out.tx->tx->vout[out.i].nValue;
            vecTxInRet.push_back(txin);
        }
    }

    return nValueRet >= nValueMin;
}

bool CWallet::GetCollateralTxPSIn(CTxPSIn& txpsinRet, CAmount& nValueRet) const
{
    std::vector<COutput> vCoins;

    AvailableCoins(vCoins);

    for (const auto& out : vCoins) {
        if (CPrivateSend::IsCollateralAmount(out.tx->tx->vout[out.i].nValue)) {
            txpsinRet = CTxPSIn(CTxIn(out.tx->tx->GetHash(), out.i), out.tx->tx->vout[out.i].scriptPubKey);
            nValueRet = out.tx->tx->vout[out.i].nValue;
            return true;
        }
    }

    return false;
}

bool CWallet::GetDynodeOutpointAndKeys(COutPoint& outpointRet, CPubKey& pubKeyRet, CKey& keyRet, std::string strTxHash, std::string strOutputIndex)
{
    // wait for reindex and/or import to finish
    if (fImporting || fReindex)
        return false;

    // Find possible candidates
    std::vector<COutput> vPossibleCoins;
    AvailableCoins(vPossibleCoins, true, NULL, false, ONLY_1000);
    if (vPossibleCoins.empty()) {
        LogPrintf("CWallet::GetDynodeOutpointAndKeys -- Could not locate any valid dynode vin\n");
        return false;
    }

    if (strTxHash.empty()) // No output specified, select the first one
        return GetOutpointAndKeysFromOutput(vPossibleCoins[0], outpointRet, pubKeyRet, keyRet);

    // Find specific vin
    uint256 txHash = uint256S(strTxHash);
    int nOutputIndex = atoi(strOutputIndex);

    for (const auto& out : vPossibleCoins)
        if (out.tx->GetHash() == txHash && out.i == nOutputIndex) // found it!
            return GetOutpointAndKeysFromOutput(out, outpointRet, pubKeyRet, keyRet);

    LogPrintf("CWallet::GetDynodeOutpointAndKeys -- Could not locate specified dynode vin\n");
    return false;
}

bool CWallet::GetOutpointAndKeysFromOutput(const COutput& out, COutPoint& outpointRet, CPubKey& pubKeyRet, CKey& keyRet)
{
    // wait for reindex and/or import to finish
    if (fImporting || fReindex)
        return false;

    CScript pubScript;

    outpointRet = COutPoint(out.tx->GetHash(), out.i);
    pubScript = out.tx->tx->vout[out.i].scriptPubKey; // the inputs PubKey

    CTxDestination address1;
    ExtractDestination(pubScript, address1);
    CDynamicAddress address2(address1);

    CKeyID keyID;
    if (!address2.GetKeyID(keyID)) {
        LogPrintf("CWallet::GetOutpointAndKeysFromOutput -- Address does not refer to a key\n");
        return false;
    }

    if (!GetKey(keyID, keyRet)) {
        LogPrintf("CWallet::GetOutpointAndKeysFromOutput -- Private key for address is not known\n");
        return false;
    }

    pubKeyRet = keyRet.GetPubKey();
    return true;
}

int CWallet::CountInputsWithAmount(CAmount nInputAmount)
{
    CAmount nTotal = 0;
    {
        LOCK2(cs_main, cs_wallet);
        for (std::map<uint256, CWalletTx>::const_iterator it = mapWallet.begin(); it != mapWallet.end(); ++it) {
            const CWalletTx* pcoin = &(*it).second;
            if (pcoin->IsTrusted()) {
                int nDepth = pcoin->GetDepthInMainChain(false);

                for (unsigned int i = 0; i < pcoin->tx->vout.size(); i++) {
                    COutput out = COutput(pcoin, i, nDepth, true, true);
                    COutPoint outpoint = COutPoint(out.tx->GetHash(), out.i);

                    if (out.tx->tx->vout[out.i].nValue != nInputAmount)
                        continue;
                    if (!CPrivateSend::IsDenominatedAmount(pcoin->tx->vout[i].nValue))
                        continue;
                    if (IsSpent(out.tx->GetHash(), i) || IsMine(pcoin->tx->vout[i]) != ISMINE_SPENDABLE || !IsDenominated(outpoint))
                        continue;

                    nTotal++;
                }
            }
        }
    }

    return nTotal;
}

bool CWallet::HasCollateralInputs(bool fOnlyConfirmed) const
{
    std::vector<COutput> vCoins;
    AvailableCoins(vCoins, fOnlyConfirmed, NULL, false, ONLY_PRIVATESEND_COLLATERAL);

    return !vCoins.empty();
}

bool CWallet::CreateCollateralTransaction(CMutableTransaction& txCollateral, std::string& strReason)
{
    LOCK2(cs_main, cs_wallet);

    txCollateral.vin.clear();
    txCollateral.vout.clear();

    CReserveKey reservekey(this);
    CAmount nValue = 0;
    CTxPSIn txpsinCollateral;

    if (!GetCollateralTxPSIn(txpsinCollateral, nValue)) {
        strReason = "PrivateSend requires a collateral transaction and could not locate an acceptable input!";
        return false;
    }

    txCollateral.vin.push_back(txpsinCollateral);

    // pay collateral charge in fees
    // NOTE: no need for protobump patch here,
    // CPrivateSend::IsCollateralAmount in GetCollateralTxDSIn should already take care of this
    if (nValue >= CPrivateSend::GetCollateralAmount() * 2) {
        // make our change address
        CScript scriptChange;
        CPubKey vchPubKey;
        bool success = reservekey.GetReservedKey(vchPubKey, true);
        assert(success); // should never fail, as we just unlocked
        scriptChange = GetScriptForDestination(vchPubKey.GetID());
        reservekey.KeepKey();
        // return change
        txCollateral.vout.push_back(CTxOut(nValue - CPrivateSend::GetCollateralAmount(), scriptChange));
    } else { // nValue < CPrivateSend::GetCollateralAmount() * 2
        // create dummy data output only and pay everything as a fee
        txCollateral.vout.push_back(CTxOut(0, CScript() << OP_RETURN));
    }

    if (!SignSignature(*this, txpsinCollateral.prevPubKey, txCollateral, 0)) {
        strReason = "Unable to sign collateral transaction!";
        return false;
    }

    return true;
}

bool CWallet::GetBudgetSystemCollateralTX(CTransactionRef& tx, uint256 hash, CAmount amount, bool fUseInstantSend)
{
    CWalletTx wtx;
    if (GetBudgetSystemCollateralTX(wtx, hash, amount, fUseInstantSend)) {
        tx = wtx.tx;
        return true;
    }
    return false;
}

bool CWallet::GetBudgetSystemCollateralTX(CWalletTx& tx, uint256 hash, CAmount amount, bool fUseInstantSend)
{
    // make our change address
    CReserveKey reservekey(this);

    CScript scriptChange;
    scriptChange << OP_RETURN << ToByteVector(hash);

    CAmount nFeeRet = 0;
    int nChangePosRet = -1;
    std::string strFail = "";
    std::vector<CRecipient> vecSend;
    vecSend.push_back((CRecipient){scriptChange, amount, false});

    CCoinControl* coinControl = NULL;
    bool success = CreateTransaction(vecSend, tx, reservekey, nFeeRet, nChangePosRet, strFail, coinControl, true, ALL_COINS, fUseInstantSend);
    if (!success) {
        LogPrintf("CWallet::GetBudgetSystemCollateralTX -- Error: %s\n", strFail);
        return false;
    }

    return true;
}


bool CWallet::ConvertList(std::vector<CTxIn> vecTxIn, std::vector<CAmount>& vecAmounts)
{
    for (const auto& txin : vecTxIn) {
        if (mapWallet.count(txin.prevout.hash)) {
            CWalletTx& wtx = mapWallet[txin.prevout.hash];
            if (txin.prevout.n < wtx.tx->vout.size()) {
                vecAmounts.push_back(wtx.tx->vout[txin.prevout.n].nValue);
            }
        } else {
            LogPrintf("CWallet::ConvertList -- Couldn't find transaction\n");
        }
    }
    return true;
}

bool CWallet::CreateTransaction(const std::vector<CRecipient>& vecSend, CWalletTx& wtxNew, CReserveKey& reservekey, CAmount& nFeeRet, int& nChangePosInOut, std::string& strFailReason, const CCoinControl* coinControl, bool sign, AvailableCoinsType nCoinType, bool fUseInstantSend, bool fIsBDAP)
{
    CAmount nFeePay = fUseInstantSend ? CTxLockRequest().GetMinFee() : 0;

    CAmount nValue = 0;
    int nChangePosRequest = nChangePosInOut;
    unsigned int nSubtractFeeFromAmount = 0;
    for (const auto& recipient : vecSend) {
        if (nValue < 0 || recipient.nAmount < 0) {
            strFailReason = _("Transaction amounts must not be negative");
            return false;
        }
        nValue += recipient.nAmount;

        if (recipient.fSubtractFeeFromAmount)
            nSubtractFeeFromAmount++;
    }
    if (vecSend.empty()) {
        strFailReason = _("Transaction must have at least one recipient");
        return false;
    }

    wtxNew.fTimeReceivedIsTxTime = true;
    wtxNew.BindWallet(this);
    CMutableTransaction txNew;

    // Use special version number when creating a BDAP transaction
    if (fIsBDAP)
        txNew.nVersion = BDAP_TX_VERSION;

    // Discourage fee sniping.
    //
    // For a large miner the value of the transactions in the best block and
    // the mempool can exceed the cost of deliberately attempting to mine two
    // blocks to orphan the current best block. By setting nLockTime such that
    // only the next block can include the transaction, we discourage this
    // practice as the height restricted and limited blocksize gives miners
    // considering fee sniping fewer options for pulling off this attack.
    //
    // A simple way to think about this is from the wallet's point of view we
    // always want the blockchain to move forward. By setting nLockTime this
    // way we're basically making the statement that we only want this
    // transaction to appear in the next block; we don't want to potentially
    // encourage reorgs by allowing transactions to appear at lower heights
    // than the next block in forks of the best chain.
    //
    // Of course, the subsidy is high enough, and transaction volume low
    // enough, that fee sniping isn't a problem yet, but by implementing a fix
    // now we ensure code won't be written that makes assumptions about
    // nLockTime that preclude a fix later.

    txNew.nLockTime = chainActive.Height();

    // Secondly occasionally randomly pick a nLockTime even further back, so
    // that transactions that are delayed after signing for whatever reason,
    // e.g. high-latency mix networks and some CoinJoin implementations, have
    // better privacy.
    if (GetRandInt(10) == 0)
        txNew.nLockTime = std::max(0, (int)txNew.nLockTime - GetRandInt(100));

    assert(txNew.nLockTime <= (unsigned int)chainActive.Height());
    assert(txNew.nLockTime < LOCKTIME_THRESHOLD);

    {
        std::set<std::pair<const CWalletTx*, unsigned int> > setCoins;
        std::vector<CTxPSIn> vecTxPSInTmp;
        LOCK2(cs_main, cs_wallet);
        {
            std::vector<COutput> vAvailableCoins;
            AvailableCoins(vAvailableCoins, true, coinControl, false, nCoinType, fUseInstantSend);
            int nInstantSendConfirmationsRequired = Params().GetConsensus().nInstantSendConfirmationsRequired;

            if (fIsBDAP) {
                CDomainEntry entry;
                CDomainEntry prevEntry;
                std::string strOpType;
                if (!GetDomainEntryFromRecipient(vecSend, entry, strOpType)) {
                    strFailReason = _("GetDomainEntryFromRecipient failed to find BDAP scripts in the recipient array.");
                    return false;
                }
                if (strOpType == "bdap_new") {
                    AvailableCoins(vAvailableCoins, true, coinControl, false, nCoinType, fUseInstantSend);
                } else if (strOpType == "bdap_update" || strOpType == "bdap_delete") {
                    //LogPrintf("CreateTransaction for BDAP entry %s , operation type = %s\n", entry.GetFullObjectPath(), strOpType);
                    if (CheckDomainEntryDB()) {
                        if (!pDomainEntryDB->GetDomainEntryInfo(entry.vchFullObjectPath(), prevEntry)) {
                            strFailReason = _("GetDomainEntryInfo failed to find previous domanin entry.");
                            return false;
                        }
                    }
                    CTransactionRef prevTx;
                    uint256 hashBlock;
                    if (!GetTransaction(prevEntry.txHash, prevTx, Params().GetConsensus(), hashBlock, true)) {
                        strFailReason = _("GetDomainEntryInfo failed to find previous domanin entry transaction.");
                        return false;
                    }
                    CScript prevScriptPubKey;
                    GetBDAPOpScript(prevTx, prevScriptPubKey);
                    GetBDAPCoins(vAvailableCoins, prevScriptPubKey);
                }
            } else {
                AvailableCoins(vAvailableCoins, true, coinControl, false, nCoinType, fUseInstantSend);
            }

            nFeeRet = 0;
            if (nFeePay > 0)
                nFeeRet = nFeePay;
            // Start with no fee and loop until there is enough fee
            while (true) {
                nChangePosInOut = nChangePosRequest;
                txNew.vin.clear();
                txNew.vout.clear();
                wtxNew.fFromMe = true;
                bool fFirst = true;

                CAmount nValueToSelect = nValue;
                if (nSubtractFeeFromAmount == 0)
                    nValueToSelect += nFeeRet;
                double dPriority = 0;
                // vouts to the payees
                for (const auto& recipient : vecSend) {
                    CTxOut txout(recipient.nAmount, recipient.scriptPubKey);

                    if (IsTransactionFluid(recipient.scriptPubKey)) {
                        // Check if fluid transaction is already in the mempool
                        if (fluid.CheckIfExistsInMemPool(mempool, recipient.scriptPubKey, strFailReason)) {
                            // fluid transaction is already in the mempool.  Invalid transaction.
                            return false;
                        }
                        // Check the validity of the fluid transaction's public script.
                        if (!fluid.CheckFluidOperationScript(recipient.scriptPubKey, GetTime(), strFailReason)) {
                            return false;
                        }
                    }

                    if (recipient.fSubtractFeeFromAmount) {
                        txout.nValue -= nFeeRet / nSubtractFeeFromAmount; // Subtract fee equally from each selected recipient

                        if (fFirst) // first receiver pays the remainder not divisible by output count
                        {
                            fFirst = false;
                            txout.nValue -= nFeeRet % nSubtractFeeFromAmount;
                        }
                    }

                    if (txout.IsDust(dustRelayFee)) {
                        if (recipient.fSubtractFeeFromAmount && nFeeRet > 0) {
                            if (txout.nValue < 0)
                                strFailReason = _("The transaction amount is too small to pay the fee");
                            else
                                strFailReason = _("The transaction amount is too small to send after the fee has been deducted");
                        } else
                            strFailReason = _("Transaction amount too small");
                        return false;
                    }
                    txNew.vout.push_back(txout);
                }

                // Choose coins to use
                CAmount nValueIn = 0;
                setCoins.clear();
                if (!SelectCoins(vAvailableCoins, nValueToSelect, setCoins, nValueIn, coinControl, nCoinType, fUseInstantSend)) {
                    if (nCoinType == ONLY_NONDENOMINATED) {
                        strFailReason = _("Unable to locate enough PrivateSend non-denominated funds for this transaction.");
                    } else if (nCoinType == ONLY_DENOMINATED) {
                        strFailReason = _("Unable to locate enough PrivateSend denominated funds for this transaction.");
                        strFailReason += " " + _("PrivateSend uses exact denominated amounts to send funds, you might simply need to anonymize some more coins.");
                    } else if (nValueIn < nValueToSelect) {
                        strFailReason = _("Insufficient funds.");
                        if (fUseInstantSend) {
                            // could be not true but most likely that's the reason
                            strFailReason += " " + strprintf(_("InstantSend requires inputs with at least %d confirmations, you might need to wait a few minutes and try again."), nInstantSendConfirmationsRequired);
                        }
                    }

                    return false;
                }
                if (fUseInstantSend && nValueIn > sporkManager.GetSporkValue(SPORK_5_INSTANTSEND_MAX_VALUE) * COIN) {
                    strFailReason += " " + strprintf(_("InstantSend doesn't support sending values that high yet. Transactions are currently limited to %1 DYN."), sporkManager.GetSporkValue(SPORK_5_INSTANTSEND_MAX_VALUE));
                    return false;
                }


                for (const auto& pcoin : setCoins) {
                    CAmount nCredit = pcoin.first->tx->vout[pcoin.second].nValue;
                    //The coin age after the next block (depth+1) is used instead of the current,
                    //reflecting an assumption the user would accept a bit more delay for
                    //a chance at a free transaction.
                    //But mempool inputs might still be in the mempool, so their age stays 0
                    int age = pcoin.first->GetDepthInMainChain();
                    assert(age >= 0);
                    if (age != 0)
                        age += 1;
                    dPriority += (double)nCredit * age;
                }

                const CAmount nChange = nValueIn - nValueToSelect;
                CTxOut newTxOut;

                if (nChange > 0) {
                    //over pay for denominated transactions
                    if (nCoinType == ONLY_DENOMINATED) {
                        nFeeRet += nChange;
                        wtxNew.mapValue["SS"] = "1";
                        // recheck skipped denominations during next mixing
                        privateSendClient.ClearSkippedDenominations();
                    } else {
                        // Fill a vout to ourself
                        // TODO: pass in scriptChange instead of reservekey so
                        // change transaction isn't always pay-to-dynamic-address
                        CScript scriptChange;

                        // coin control: send change to custom address
                        if (coinControl && !boost::get<CNoDestination>(&coinControl->destChange))
                            scriptChange = GetScriptForDestination(coinControl->destChange);

                        // no coin control: send change to newly generated address
                        else {
                            // Note: We use a new key here to keep it from being obvious which side is the change.
                            //  The drawback is that by not reusing a previous key, the change may be lost if a
                            //  backup is restored, if the backup doesn't have the new private key for the change.
                            //  If we reused the old key, it would be possible to add code to look for and
                            //  rediscover unknown transactions that were written with keys of ours to recover
                            //  post-backup change.

                            // Reserve a new key pair from key pool
                            CPubKey vchPubKey;
                            if (!reservekey.GetReservedKey(vchPubKey, true)) {
                                strFailReason = _("Keypool ran out, please call keypoolrefill first");
                                return false;
                            }
                            scriptChange = GetScriptForDestination(vchPubKey.GetID());
                        }

                        newTxOut = CTxOut(nChange, scriptChange);

                        // We do not move dust-change to fees, because the sender would end up paying more than requested.
                        // This would be against the purpose of the all-inclusive feature.
                        // So instead we raise the change and deduct from the recipient.
                        if (nSubtractFeeFromAmount > 0 && newTxOut.IsDust(dustRelayFee)) {
                            CAmount nDust = newTxOut.GetDustThreshold(dustRelayFee) - newTxOut.nValue;
                            newTxOut.nValue += nDust;                         // raise change until no more dust
                            for (unsigned int i = 0; i < vecSend.size(); i++) // subtract from first recipient
                            {
                                if (vecSend[i].fSubtractFeeFromAmount) {
                                    txNew.vout[i].nValue -= nDust;
                                    if (txNew.vout[i].IsDust(dustRelayFee)) {
                                        strFailReason = _("The transaction amount is too small to send after the fee has been deducted");
                                        return false;
                                    }
                                    break;
                                }
                            }
                        }

                        // Never create dust outputs; if we would, just
                        // add the dust to the fee.
                        if (newTxOut.IsDust(dustRelayFee)) {
                            nChangePosInOut = -1;
                            nFeeRet += nChange;
                            reservekey.ReturnKey();
                        } else {
                            if (nChangePosInOut == -1) {
                                // Insert change txn at random position:
                                nChangePosInOut = GetRandInt(txNew.vout.size() + 1);
                            } else if ((unsigned int)nChangePosInOut > txNew.vout.size()) {
                                strFailReason = _("Change index out of range");
                                return false;
                            }

                            std::vector<CTxOut>::iterator position = txNew.vout.begin() + nChangePosInOut;
                            txNew.vout.insert(position, newTxOut);
                        }
                    }
                } else {
                    reservekey.ReturnKey();
                    nChangePosInOut = -1;
                }

                // Fill vin
                //
                // Note how the sequence number is set to max()-1 so that the
                // nLockTime set above actually works.
                vecTxPSInTmp.clear();
                for (const auto& coin : setCoins) {
                    CTxIn txin = CTxIn(coin.first->GetHash(), coin.second, CScript(),
                        std::numeric_limits<unsigned int>::max() - 1);
                    vecTxPSInTmp.push_back(CTxPSIn(txin, coin.first->tx->vout[coin.second].scriptPubKey));
                    txNew.vin.push_back(txin);
                }

                sort(txNew.vin.begin(), txNew.vin.end(), CompareInputBIP69());
                sort(vecTxPSInTmp.begin(), vecTxPSInTmp.end(), CompareInputBIP69());
                sort(txNew.vout.begin(), txNew.vout.end(), CompareOutputBIP69());

                // If there was change output added before, we must update its position now
                if (nChangePosInOut != -1) {
                    int i = 0;
                    BOOST_FOREACH (const CTxOut& txOut, txNew.vout) {
                        if (txOut == newTxOut) {
                            nChangePosInOut = i;
                            break;
                        }
                        i++;
                    }
                }

                // Fill in dummy signatures for fee calculation.
                int nIn = 0;
                for (const auto& txpsin : vecTxPSInTmp) {
                    const CScript& scriptPubKey = txpsin.prevPubKey;
                    CScript& scriptSigRes = txNew.vin[nIn].scriptSig;
                    if (!ProduceSignature(DummySignatureCreator(this), scriptPubKey, scriptSigRes)) {
                        strFailReason = _("Signing transaction failed");
                        return false;
                    }
                    nIn++;
                }

                unsigned int nBytes = ::GetSerializeSize(txNew, SER_NETWORK, PROTOCOL_VERSION);

                if (nBytes > MAX_STANDARD_TX_SIZE) {
                    // Do not create oversized transactions (bad-txns-oversize).
                    strFailReason = _("Transaction too large");
                    return false;
                }

                CTransaction txNewConst(txNew);
                dPriority = txNewConst.ComputePriority(dPriority, nBytes);

                // Remove scriptSigs to eliminate the fee calculation dummy signatures
                for (auto& txin : txNew.vin) {
                    txin.scriptSig = CScript();
                }

                if (fIsBDAP) {
                    // Check the memory pool for a pending tranaction for the same domain entry
                    CTransactionRef pTxNew = MakeTransactionRef(txNew);
                    CDomainEntry domainEntry(pTxNew);
                    if (domainEntry.CheckIfExistsInMemPool(mempool, strFailReason)) {
                        return false;
                    }
                }

                // Allow to override the default confirmation target over the CoinControl instance
                int currentConfirmationTarget = nTxConfirmTarget;
                if (coinControl && coinControl->nConfirmTarget > 0)
                    currentConfirmationTarget = coinControl->nConfirmTarget;

                // Can we complete this as a free transaction?
                // Note: InstantSend transaction can't be a free one
                if (!fUseInstantSend && fSendFreeTransactions && nBytes <= MAX_FREE_TRANSACTION_CREATE_SIZE) {
                    // Not enough fee: enough priority?
                    double dPriorityNeeded = mempool.estimateSmartPriority(currentConfirmationTarget);
                    // Require at least hard-coded AllowFree.
                    if (dPriority >= dPriorityNeeded && AllowFree(dPriority))
                        break;

                    // Small enough, and priority high enough, to send for free
                    //                    if (dPriorityNeeded > 0 && dPriority >= dPriorityNeeded)
                    //                        break;
                }
                CAmount nFeeNeeded = std::max(nFeePay, GetMinimumFee(nBytes, currentConfirmationTarget, mempool));
                if (coinControl && nFeeNeeded > 0 && coinControl->nMinimumTotalFee > nFeeNeeded) {
                    nFeeNeeded = coinControl->nMinimumTotalFee;
                }

                if (fUseInstantSend) {
                    nFeeNeeded = std::max(nFeeNeeded, CTxLockRequest(txNew).GetMinFee());
                }

                if (coinControl && coinControl->fOverrideFeeRate)
                    nFeeNeeded = coinControl->nFeeRate.GetFee(nBytes);

                // If we made it here and we aren't even able to meet the relay fee on the next pass, give up
                // because we must be at the maximum allowed fee.
                if (nFeeNeeded < ::minRelayTxFee.GetFee(nBytes)) {
                    strFailReason = _("Transaction too large for fee policy");
                    return false;
                }

                if (nFeeRet >= nFeeNeeded) {
                    // Reduce fee to only the needed amount if we have change
                    // output to increase.  This prevents potential overpayment
                    // in fees if the coins selected to meet nFeeNeeded result
                    // in a transaction that requires less fee than the prior
                    // iteration.
                    // TODO: The case where nSubtractFeeFromAmount > 0 remains
                    // to be addressed because it requires returning the fee to
                    // the payees and not the change output.
                    // TODO: The case where there is no change output remains
                    // to be addressed so we avoid creating too small an output.
                    if (nFeeRet > nFeeNeeded && nChangePosInOut != -1 && nSubtractFeeFromAmount == 0) {
                        CAmount extraFeePaid = nFeeRet - nFeeNeeded;
                        std::vector<CTxOut>::iterator change_position = txNew.vout.begin() + nChangePosInOut;
                        change_position->nValue += extraFeePaid;
                        nFeeRet -= extraFeePaid;
                    }
                    break; // Done, enough fee included.
                }

                // Try to reduce change to include necessary fee
                if (nChangePosInOut != -1 && nSubtractFeeFromAmount == 0) {
                    CAmount additionalFeeNeeded = nFeeNeeded - nFeeRet;
                    std::vector<CTxOut>::iterator change_position = txNew.vout.begin() + nChangePosInOut;
                    // Only reduce change if remaining amount is still a large enough output.
                    if (change_position->nValue >= MIN_FINAL_CHANGE + additionalFeeNeeded) {
                        change_position->nValue -= additionalFeeNeeded;
                        nFeeRet += additionalFeeNeeded;
                        break; // Done, able to increase fee from change
                    }
                }

                // Include more fee and try again.
                nFeeRet = nFeeNeeded;
                continue;
            }
        }

        if (sign) {
            CTransaction txNewConst(txNew);
            int nIn = 0;
            for (const auto& txpsin : vecTxPSInTmp) {
                const CScript& scriptPubKey = txpsin.prevPubKey;
                CScript& scriptSigRes = txNew.vin[nIn].scriptSig;

                if (!ProduceSignature(TransactionSignatureCreator(this, &txNewConst, nIn, SIGHASH_ALL), scriptPubKey, scriptSigRes)) {
                    strFailReason = _("Signing transaction failed");
                    return false;
                }

                nIn++;
            }
        }

        // Embed the constructed transaction data in wtxNew.
        wtxNew.SetTx(MakeTransactionRef(std::move(txNew)));
    }

    if (GetBoolArg("-walletrejectlongchains", DEFAULT_WALLET_REJECT_LONG_CHAINS)) {
        // Lastly, ensure this tx will pass the mempool's chain limits
        LockPoints lp;
        CTxMemPoolEntry entry(wtxNew.tx, 0, 0, 0, 0, 0, false, 0, lp);
        CTxMemPool::setEntries setAncestors;
        size_t nLimitAncestors = GetArg("-limitancestorcount", DEFAULT_ANCESTOR_LIMIT);
        size_t nLimitAncestorSize = GetArg("-limitancestorsize", DEFAULT_ANCESTOR_SIZE_LIMIT) * 1000;
        size_t nLimitDescendants = GetArg("-limitdescendantcount", DEFAULT_DESCENDANT_LIMIT);
        size_t nLimitDescendantSize = GetArg("-limitdescendantsize", DEFAULT_DESCENDANT_SIZE_LIMIT) * 1000;
        std::string errString;
        if (!mempool.CalculateMemPoolAncestors(entry, setAncestors, nLimitAncestors, nLimitAncestorSize, nLimitDescendants, nLimitDescendantSize, errString)) {
            strFailReason = _("Transaction has too long of a mempool chain");
            return false;
        }
    }
    return true;
}

/**
 * Call after CreateTransaction unless you want to abort
 */
bool CWallet::CommitTransaction(CWalletTx& wtxNew, CReserveKey& reservekey, CConnman* connman, CValidationState& state, const std::string& strCommand)
{
    {
        LOCK2(cs_main, cs_wallet);
        LogPrintf("CommitTransaction:\n%s", wtxNew.tx->ToString());
        {
            // Take key pair from key pool so it won't be used again
            reservekey.KeepKey();

            // Add tx to wallet, because if it has change it's also ours,
            // otherwise just for transaction history.
            AddToWallet(wtxNew);

            // Notify that old coins are spent
            std::set<uint256> updated_hahes;
            BOOST_FOREACH (const CTxIn& txin, wtxNew.tx->vin) {
                // notify only once
                if (updated_hahes.find(txin.prevout.hash) != updated_hahes.end())
                    continue;

                CWalletTx& coin = mapWallet[txin.prevout.hash];
                coin.BindWallet(this);
                NotifyTransactionChanged(this, txin.prevout.hash, CT_UPDATED);
                updated_hahes.insert(txin.prevout.hash);
            }
        }

        // Track how many getdata requests our transaction gets
        mapRequestCount[wtxNew.GetHash()] = 0;

        if (fBroadcastTransactions) {
            // Broadcast
            if (!wtxNew.AcceptToMemoryPool(maxTxFee, state)) {
                LogPrintf("CommitTransaction(): Transaction cannot be broadcast immediately, %s\n", state.GetRejectReason());
                // TODO: if we expect the failure to be long term or permanent, instead delete wtx from the wallet and return failure.
            } else {
                wtxNew.RelayWalletTransaction(connman, strCommand);
            }
        }
    }
    return true;
}

void CWallet::ListAccountCreditDebit(const std::string& strAccount, std::list<CAccountingEntry>& entries)
{
    CWalletDB walletdb(strWalletFile);
    return walletdb.ListAccountCreditDebit(strAccount, entries);
}

bool CWallet::AddAccountingEntry(const CAccountingEntry& acentry)
{
    CWalletDB walletdb(strWalletFile);

    return AddAccountingEntry(acentry, &walletdb);
}

bool CWallet::AddAccountingEntry(const CAccountingEntry& acentry, CWalletDB* pwalletdb)
{
    if (!pwalletdb->WriteAccountingEntry_Backend(acentry))
        return false;

    laccentries.push_back(acentry);
    CAccountingEntry& entry = laccentries.back();
    wtxOrdered.insert(make_pair(entry.nOrderPos, TxPair((CWalletTx*)0, &entry)));

    return true;
}

CAmount CWallet::GetRequiredFee(unsigned int nTxBytes)
{
    return std::max(minTxFee.GetFee(nTxBytes), ::minRelayTxFee.GetFee(nTxBytes));
}

CAmount CWallet::GetMinimumFee(unsigned int nTxBytes, unsigned int nConfirmTarget, const CTxMemPool& pool)
{
    // payTxFee is the user-set global for desired feerate
    return GetMinimumFee(nTxBytes, nConfirmTarget, pool, payTxFee.GetFee(nTxBytes));
}

CAmount CWallet::GetMinimumFee(unsigned int nTxBytes, unsigned int nConfirmTarget, const CTxMemPool& pool, CAmount targetFee)
{
    CAmount nFeeNeeded = targetFee;
    // User didn't set: use -txconfirmtarget to estimate...
    if (nFeeNeeded == 0) {
        int estimateFoundTarget = nConfirmTarget;
        nFeeNeeded = pool.estimateSmartFee(nConfirmTarget, &estimateFoundTarget).GetFee(nTxBytes);
        // ... unless we don't have enough mempool data for estimatefee, then use fallbackFee
        if (nFeeNeeded == 0)
            nFeeNeeded = fallbackFee.GetFee(nTxBytes);
    }
    // prevent user from paying a fee below minRelayTxFee or minTxFee
    nFeeNeeded = std::max(nFeeNeeded, GetRequiredFee(nTxBytes));
    // But always obey the maximum
    if (nFeeNeeded > maxTxFee)
        nFeeNeeded = maxTxFee;
    return nFeeNeeded;
}

DBErrors CWallet::LoadWallet(bool& fFirstRunRet)
{
    if (!fFileBacked)
        return DB_LOAD_OK;
    fFirstRunRet = false;
    DBErrors nLoadWalletRet = CWalletDB(strWalletFile, "cr+").LoadWallet(this);
    if (nLoadWalletRet == DB_NEED_REWRITE) {
        if (CDB::Rewrite(strWalletFile, "\x04pool")) {
            LOCK(cs_wallet);
            setInternalKeyPool.clear();
            setExternalKeyPool.clear();
            nKeysLeftSinceAutoBackup = 0;
            // Note: can't top-up keypool here, because wallet is locked.
            // User will be prompted to unlock wallet the next operation
            // that requires a new key.
        }
    }

    {
        LOCK2(cs_main, cs_wallet);
        for (auto& pair : mapWallet) {
            for (unsigned int i = 0; i < pair.second.tx->vout.size(); ++i) {
                if (IsMine(pair.second.tx->vout[i]) && !IsSpent(pair.first, i)) {
                    setWalletUTXO.insert(COutPoint(pair.first, i));
                }
            }
        }
    }

    if (nLoadWalletRet != DB_LOAD_OK)
        return nLoadWalletRet;
    fFirstRunRet = !vchDefaultKey.IsValid();

    uiInterface.LoadWallet(this);

    return DB_LOAD_OK;
}

DBErrors CWallet::ZapSelectTx(std::vector<uint256>& vHashIn, std::vector<uint256>& vHashOut)
{
    if (!fFileBacked)
        return DB_LOAD_OK;
    DBErrors nZapSelectTxRet = CWalletDB(strWalletFile, "cr+").ZapSelectTx(this, vHashIn, vHashOut);
    if (nZapSelectTxRet == DB_NEED_REWRITE) {
        if (CDB::Rewrite(strWalletFile, "\x04pool")) {
            LOCK(cs_wallet);
            setInternalKeyPool.clear();
            setExternalKeyPool.clear();
            // Note: can't top-up keypool here, because wallet is locked.
            // User will be prompted to unlock wallet the next operation
            // that requires a new key.
        }
    }

    if (nZapSelectTxRet != DB_LOAD_OK)
        return nZapSelectTxRet;

    MarkDirty();

    return DB_LOAD_OK;
}

DBErrors CWallet::ZapWalletTx(std::vector<CWalletTx>& vWtx)
{
    if (!fFileBacked)
        return DB_LOAD_OK;
    DBErrors nZapWalletTxRet = CWalletDB(strWalletFile, "cr+").ZapWalletTx(this, vWtx);
    if (nZapWalletTxRet == DB_NEED_REWRITE) {
        if (CDB::Rewrite(strWalletFile, "\x04pool")) {
            LOCK(cs_wallet);
            setInternalKeyPool.clear();
            setExternalKeyPool.clear();
            nKeysLeftSinceAutoBackup = 0;
            // Note: can't top-up keypool here, because wallet is locked.
            // User will be prompted to unlock wallet the next operation
            // that requires a new key.
        }
    }

    if (nZapWalletTxRet != DB_LOAD_OK)
        return nZapWalletTxRet;

    return DB_LOAD_OK;
}


bool CWallet::SetAddressBook(const CTxDestination& address, const std::string& strName, const std::string& strPurpose)
{
    bool fUpdated = false;
    {
        LOCK(cs_wallet); // mapAddressBook
        std::map<CTxDestination, CAddressBookData>::iterator mi = mapAddressBook.find(address);
        fUpdated = mi != mapAddressBook.end();
        mapAddressBook[address].name = strName;
        if (!strPurpose.empty()) /* update purpose only if requested */
            mapAddressBook[address].purpose = strPurpose;
    }
    NotifyAddressBookChanged(this, address, strName, ::IsMine(*this, address) != ISMINE_NO,
        strPurpose, (fUpdated ? CT_UPDATED : CT_NEW));
    if (!fFileBacked)
        return false;
    if (!strPurpose.empty() && !CWalletDB(strWalletFile).WritePurpose(CDynamicAddress(address).ToString(), strPurpose))
        return false;
    return CWalletDB(strWalletFile).WriteName(CDynamicAddress(address).ToString(), strName);
}

bool CWallet::DelAddressBook(const CTxDestination& address)
{
    {
        LOCK(cs_wallet); // mapAddressBook

        if (fFileBacked) {
            // Delete destdata tuples associated with address
            std::string strAddress = CDynamicAddress(address).ToString();
            BOOST_FOREACH (const PAIRTYPE(std::string, std::string) & item, mapAddressBook[address].destdata) {
                CWalletDB(strWalletFile).EraseDestData(strAddress, item.first);
            }
        }
        mapAddressBook.erase(address);
    }

    NotifyAddressBookChanged(this, address, "", ::IsMine(*this, address) != ISMINE_NO, "", CT_DELETED);

    if (!fFileBacked)
        return false;
    CWalletDB(strWalletFile).ErasePurpose(CDynamicAddress(address).ToString());
    return CWalletDB(strWalletFile).EraseName(CDynamicAddress(address).ToString());
}

bool CWallet::SetDefaultKey(const CPubKey& vchPubKey)
{
    if (fFileBacked) {
        if (!CWalletDB(strWalletFile).WriteDefaultKey(vchPubKey))
            return false;
    }
    vchDefaultKey = vchPubKey;
    return true;
}

/**
 * Mark old keypool keys as used,
 * and generate all new keys 
 */
bool CWallet::NewKeyPool()
{
    {
        LOCK(cs_wallet);
        CWalletDB walletdb(strWalletFile);
        BOOST_FOREACH (int64_t nIndex, setInternalKeyPool) {
            walletdb.ErasePool(nIndex);
        }
        setInternalKeyPool.clear();
        BOOST_FOREACH (int64_t nIndex, setExternalKeyPool) {
            walletdb.ErasePool(nIndex);
        }
        setExternalKeyPool.clear();
        privateSendClient.fEnablePrivateSend = false;
        nKeysLeftSinceAutoBackup = 0;

        if (!TopUpKeyPool())
            return false;

        LogPrintf("CWallet::NewKeyPool rewrote keypool\n");
    }
    return true;
}

size_t CWallet::KeypoolCountExternalKeys()
{
    AssertLockHeld(cs_wallet); // setExternalKeyPool
    return setExternalKeyPool.size();
}

size_t CWallet::KeypoolCountInternalKeys()
{
    AssertLockHeld(cs_wallet); // setInternalKeyPool
    return setInternalKeyPool.size();
}

bool CWallet::TopUpKeyPool(unsigned int kpSize)
{
    {
        LOCK(cs_wallet);

        if (IsLocked(true))
            return false;

        // Top up key pool
        unsigned int nTargetSize;
        if (kpSize > 0)
            nTargetSize = kpSize;
        else
            nTargetSize = std::max(GetArg("-keypool", DEFAULT_KEYPOOL_SIZE), (int64_t)0);

        // count amount of available keys (internal, external)
        // make sure the keypool of external and internal keys fits the user selected target (-keypool)
        int64_t amountExternal = setExternalKeyPool.size();
        int64_t amountInternal = setInternalKeyPool.size();
        int64_t missingExternal = std::max(std::max((int64_t)nTargetSize, (int64_t)1) - amountExternal, (int64_t)0);
        int64_t missingInternal = std::max(std::max((int64_t)nTargetSize, (int64_t)1) - amountInternal, (int64_t)0);

        if (!IsHDEnabled()) {
            // don't create extra internal keys
            missingInternal = 0;
        } else {
            nTargetSize *= 2;
        }
        bool fInternal = false;
        CWalletDB walletdb(strWalletFile);
        for (int64_t i = missingInternal + missingExternal; i--;) {
            int64_t nEnd = 1;
            if (i < missingInternal) {
                fInternal = true;
            }
            if (!setInternalKeyPool.empty()) {
                nEnd = *(--setInternalKeyPool.end()) + 1;
            }
            if (!setExternalKeyPool.empty()) {
                nEnd = std::max(nEnd, *(--setExternalKeyPool.end()) + 1);
            }
            // TODO: implement keypools for all accounts?
            if (!walletdb.WritePool(nEnd, CKeyPool(GenerateNewKey(0, fInternal), fInternal)))
                throw std::runtime_error("TopUpKeyPool(): writing generated key failed");

            if (fInternal) {
                setInternalKeyPool.insert(nEnd);
            } else {
                setExternalKeyPool.insert(nEnd);
            }
            LogPrintf("keypool added key %d, size=%u, internal=%d\n", nEnd, setInternalKeyPool.size() + setExternalKeyPool.size(), fInternal);

            double dProgress = 100.f * nEnd / (nTargetSize + 1);
            std::string strMsg = strprintf(_("Loading wallet... (%3.2f %%)"), dProgress);
            uiInterface.InitMessage(strMsg);
        }
    }
    return true;
}

void CWallet::ReserveKeyFromKeyPool(int64_t& nIndex, CKeyPool& keypool, bool fInternal)
{
    nIndex = -1;
    keypool.vchPubKey = CPubKey();
    {
        LOCK(cs_wallet);

        if (!IsLocked(true))
            TopUpKeyPool();

        fInternal = fInternal && IsHDEnabled();
        std::set<int64_t>& setKeyPool = fInternal ? setInternalKeyPool : setExternalKeyPool;

        // Get the oldest key
        if (setKeyPool.empty())
            return;

        CWalletDB walletdb(strWalletFile);

        nIndex = *setKeyPool.begin();
        setKeyPool.erase(nIndex);
        if (!walletdb.ReadPool(nIndex, keypool)) {
            throw std::runtime_error(std::string(__func__) + ": read failed");
        }
        if (!HaveKey(keypool.vchPubKey.GetID())) {
            throw std::runtime_error(std::string(__func__) + ": unknown key in key pool");
        }
        if (keypool.fInternal != fInternal) {
            throw std::runtime_error(std::string(__func__) + ": keypool entry misclassified");
        }

        assert(keypool.vchPubKey.IsValid());
        LogPrintf("keypool reserve %d\n", nIndex);
    }
}

void CWallet::KeepKey(int64_t nIndex)
{
    // Remove from key pool
    if (fFileBacked) {
        CWalletDB walletdb(strWalletFile);
        walletdb.ErasePool(nIndex);
        nKeysLeftSinceAutoBackup = nWalletBackups ? nKeysLeftSinceAutoBackup - 1 : 0;
    }
    LogPrintf("keypool keep %d\n", nIndex);
}

void CWallet::ReturnKey(int64_t nIndex, bool fInternal)
{
    // Return to key pool
    {
        LOCK(cs_wallet);
        if (fInternal) {
            setInternalKeyPool.insert(nIndex);
        } else {
            setExternalKeyPool.insert(nIndex);
        }
    }
    LogPrintf("keypool return %d\n", nIndex);
}

bool CWallet::GetKeyFromPool(CPubKey& result, bool fInternal)
{
    int64_t nIndex = 0;
    CKeyPool keypool;
    {
        LOCK(cs_wallet);
        ReserveKeyFromKeyPool(nIndex, keypool, fInternal);
        if (nIndex == -1) {
            if (IsLocked(true))
                return false;
            // TODO: implement keypool for all accouts?
            result = GenerateNewKey(0, fInternal);
            return true;
        }
        KeepKey(nIndex);
        result = keypool.vchPubKey;
    }
    return true;
}

static int64_t GetOldestKeyInPool(const std::set<int64_t>& setKeyPool, CWalletDB& walletdb)
{
    CKeyPool keypool;
    int64_t nIndex = *(setKeyPool.begin());
    if (!walletdb.ReadPool(nIndex, keypool)) {
        throw std::runtime_error(std::string(__func__) + ": read oldest key in keypool failed");
    }
    assert(keypool.vchPubKey.IsValid());
    return keypool.nTime;
}

int64_t CWallet::GetOldestKeyPoolTime()
{
    LOCK(cs_wallet);

    // if the keypool is empty, return <NOW>
    if (setExternalKeyPool.empty() && setInternalKeyPool.empty())
        return GetTime();

    CWalletDB walletdb(strWalletFile);
    int64_t oldestKey = -1;

    // load oldest key from keypool, get time and return
    if (!setInternalKeyPool.empty()) {
        oldestKey = std::max(GetOldestKeyInPool(setInternalKeyPool, walletdb), oldestKey);
    }
    if (!setExternalKeyPool.empty()) {
        oldestKey = std::max(GetOldestKeyInPool(setExternalKeyPool, walletdb), oldestKey);
    }
    return oldestKey;
}

std::map<CTxDestination, CAmount> CWallet::GetAddressBalances()
{
    std::map<CTxDestination, CAmount> balances;

    {
        LOCK(cs_wallet);
        BOOST_FOREACH (PAIRTYPE(uint256, CWalletTx) walletEntry, mapWallet) {
            CWalletTx* pcoin = &walletEntry.second;

            if (!pcoin->IsTrusted())
                continue;

            if (pcoin->IsCoinBase() && pcoin->GetBlocksToMaturity() > 0)
                continue;

            int nDepth = pcoin->GetDepthInMainChain();
            if (nDepth < (pcoin->IsFromMe(ISMINE_ALL) ? 0 : 1))
                continue;

            for (unsigned int i = 0; i < pcoin->tx->vout.size(); i++) {
                CTxDestination addr;
                if (!IsMine(pcoin->tx->vout[i]))
                    continue;
                if (!ExtractDestination(pcoin->tx->vout[i].scriptPubKey, addr))
                    continue;

                CAmount n = IsSpent(walletEntry.first, i) ? 0 : pcoin->tx->vout[i].nValue;

                if (!balances.count(addr))
                    balances[addr] = 0;
                balances[addr] += n;
            }
        }
    }

    return balances;
}

std::set<std::set<CTxDestination> > CWallet::GetAddressGroupings()
{
    AssertLockHeld(cs_wallet); // mapWallet
    std::set<std::set<CTxDestination> > groupings;
    std::set<CTxDestination> grouping;

    BOOST_FOREACH (PAIRTYPE(uint256, CWalletTx) walletEntry, mapWallet) {
        CWalletTx* pcoin = &walletEntry.second;

        if (pcoin->tx->vin.size() > 0) {
            bool any_mine = false;
            // group all input addresses with each other
            BOOST_FOREACH (CTxIn txin, pcoin->tx->vin) {
                CTxDestination address;
                if (!IsMine(txin)) /* If this input isn't mine, ignore it */
                    continue;
                if (!ExtractDestination(mapWallet[txin.prevout.hash].tx->vout[txin.prevout.n].scriptPubKey, address))
                    continue;
                grouping.insert(address);
                any_mine = true;
            }

            // group change with input addresses
            if (any_mine) {
                BOOST_FOREACH (CTxOut txout, pcoin->tx->vout)
                    if (IsChange(txout)) {
                        CTxDestination txoutAddr;
                        if (!ExtractDestination(txout.scriptPubKey, txoutAddr))
                            continue;
                        grouping.insert(txoutAddr);
                    }
            }
            if (grouping.size() > 0) {
                groupings.insert(grouping);
                grouping.clear();
            }
        }

        // group lone addrs by themselves
        for (unsigned int i = 0; i < pcoin->tx->vout.size(); i++)
            if (IsMine(pcoin->tx->vout[i])) {
                CTxDestination address;
                if (!ExtractDestination(pcoin->tx->vout[i].scriptPubKey, address))
                    continue;
                grouping.insert(address);
                groupings.insert(grouping);
                grouping.clear();
            }
    }

    std::set<std::set<CTxDestination>*> uniqueGroupings;        // a set of pointers to groups of addresses
    std::map<CTxDestination, std::set<CTxDestination>*> setmap; // map addresses to the unique group containing it
    BOOST_FOREACH (std::set<CTxDestination> _grouping, groupings) {
        // make a set of all the groups hit by this new group
        std::set<std::set<CTxDestination>*> hits;
        std::map<CTxDestination, std::set<CTxDestination>*>::iterator it;
        BOOST_FOREACH (CTxDestination address, _grouping)
            if ((it = setmap.find(address)) != setmap.end())
                hits.insert((*it).second);

        // merge all hit groups into a new single group and delete old groups
        std::set<CTxDestination>* merged = new std::set<CTxDestination>(_grouping);
        BOOST_FOREACH (std::set<CTxDestination>* hit, hits) {
            merged->insert(hit->begin(), hit->end());
            uniqueGroupings.erase(hit);
            delete hit;
        }
        uniqueGroupings.insert(merged);

        // update setmap
        BOOST_FOREACH (CTxDestination element, *merged)
            setmap[element] = merged;
    }

    std::set<std::set<CTxDestination> > ret;
    BOOST_FOREACH (std::set<CTxDestination>* uniqueGrouping, uniqueGroupings) {
        ret.insert(*uniqueGrouping);
        delete uniqueGrouping;
    }

    return ret;
}

CAmount CWallet::GetAccountBalance(const std::string& strAccount, int nMinDepth, const isminefilter& filter, bool fAddLockConf)
{
    CWalletDB walletdb(strWalletFile);
    return GetAccountBalance(walletdb, strAccount, nMinDepth, filter, fAddLockConf);
}

CAmount CWallet::GetAccountBalance(CWalletDB& walletdb, const std::string& strAccount, int nMinDepth, const isminefilter& filter, bool fAddLockConf)
{
    CAmount nBalance = 0;

    // Tally wallet transactions
    for (std::map<uint256, CWalletTx>::iterator it = mapWallet.begin(); it != mapWallet.end(); ++it) {
        const CWalletTx& wtx = (*it).second;
        if (!CheckFinalTx(wtx) || wtx.GetBlocksToMaturity() > 0 || wtx.GetDepthInMainChain(fAddLockConf) < 0)
            continue;

        CAmount nReceived, nSent, nFee;
        wtx.GetAccountAmounts(strAccount, nReceived, nSent, nFee, filter);

        if (nReceived != 0 && wtx.GetDepthInMainChain(fAddLockConf) >= nMinDepth)
            nBalance += nReceived;
        nBalance -= nSent + nFee;
    }

    // Tally internal accounting entries
    nBalance += walletdb.GetAccountCreditDebit(strAccount);

    return nBalance;
}

std::set<CTxDestination> CWallet::GetAccountAddresses(const std::string& strAccount) const
{
    LOCK(cs_wallet);
    std::set<CTxDestination> result;
    BOOST_FOREACH (const PAIRTYPE(CTxDestination, CAddressBookData) & item, mapAddressBook) {
        const CTxDestination& address = item.first;
        const std::string& strName = item.second.name;
        if (strName == strAccount)
            result.insert(address);
    }
    return result;
}

bool CReserveKey::GetReservedKey(CPubKey& pubkey, bool fInternalIn)
{
    if (nIndex == -1) {
        CKeyPool keypool;
        pwallet->ReserveKeyFromKeyPool(nIndex, keypool, fInternalIn);
        if (nIndex != -1) {
            vchPubKey = keypool.vchPubKey;
        } else {
            return false;
        }
        fInternal = keypool.fInternal;
    }
    assert(vchPubKey.IsValid());
    pubkey = vchPubKey;
    return true;
}

void CReserveKey::KeepKey()
{
    if (nIndex != -1) {
        pwallet->KeepKey(nIndex);
    }
    nIndex = -1;
    vchPubKey = CPubKey();
}

void CReserveKey::ReturnKey()
{
    if (nIndex != -1) {
        pwallet->ReturnKey(nIndex, fInternal);
    }
    nIndex = -1;
    vchPubKey = CPubKey();
}

static void LoadReserveKeysToSet(std::set<CKeyID>& setAddress, const std::set<int64_t>& setKeyPool, CWalletDB& walletdb)
{
    BOOST_FOREACH (const int64_t& id, setKeyPool) {
        CKeyPool keypool;
        if (!walletdb.ReadPool(id, keypool))
            throw std::runtime_error(std::string(__func__) + ": read failed");
        assert(keypool.vchPubKey.IsValid());
        CKeyID keyID = keypool.vchPubKey.GetID();
        setAddress.insert(keyID);
    }
}

void CWallet::GetAllReserveKeys(std::set<CKeyID>& setAddress) const
{
    setAddress.clear();

    CWalletDB walletdb(strWalletFile);

    LOCK2(cs_main, cs_wallet);
    LoadReserveKeysToSet(setAddress, setInternalKeyPool, walletdb);
    LoadReserveKeysToSet(setAddress, setExternalKeyPool, walletdb);

    BOOST_FOREACH (const CKeyID& keyID, setAddress) {
        if (!HaveKey(keyID)) {
            throw std::runtime_error(std::string(__func__) + ": unknown key in key pool");
        }
    }
}

bool CWallet::UpdatedTransaction(const uint256& hashTx)
{
    {
        LOCK(cs_wallet);
        // Only notify UI if this transaction is in this wallet
        std::map<uint256, CWalletTx>::const_iterator mi = mapWallet.find(hashTx);
        if (mi != mapWallet.end()) {
            NotifyTransactionChanged(this, hashTx, CT_UPDATED);
            return true;
        }
    }
    return false;
}

void CWallet::GetScriptForMining(boost::shared_ptr<CReserveScript>& script)
{
    boost::shared_ptr<CReserveKey> rKey(new CReserveKey(this));
    CPubKey pubkey;
    if (!rKey->GetReservedKey(pubkey, false))
        return;

    script = rKey;
    script->reserveScript = CScript() << ToByteVector(pubkey) << OP_CHECKSIG;
}

void CWallet::LockCoin(const COutPoint& output)
{
    AssertLockHeld(cs_wallet); // setLockedCoins
    setLockedCoins.insert(output);
    std::map<uint256, CWalletTx>::iterator it = mapWallet.find(output.hash);
    if (it != mapWallet.end())
        it->second.MarkDirty(); // recalculate all credits for this tx

    fAnonymizableTallyCached = false;
    fAnonymizableTallyCachedNonDenom = false;
}

void CWallet::UnlockCoin(const COutPoint& output)
{
    AssertLockHeld(cs_wallet); // setLockedCoins
    setLockedCoins.erase(output);
    std::map<uint256, CWalletTx>::iterator it = mapWallet.find(output.hash);
    if (it != mapWallet.end())
        it->second.MarkDirty(); // recalculate all credits for this tx

    fAnonymizableTallyCached = false;
    fAnonymizableTallyCachedNonDenom = false;
}

void CWallet::UnlockAllCoins()
{
    AssertLockHeld(cs_wallet); // setLockedCoins
    setLockedCoins.clear();
}

bool CWallet::IsLockedCoin(uint256 hash, unsigned int n) const
{
    AssertLockHeld(cs_wallet); // setLockedCoins
    COutPoint outpt(hash, n);

    return (setLockedCoins.count(outpt) > 0);
}

void CWallet::ListLockedCoins(std::vector<COutPoint>& vOutpts)
{
    AssertLockHeld(cs_wallet); // setLockedCoins
    for (std::set<COutPoint>::iterator it = setLockedCoins.begin();
         it != setLockedCoins.end(); it++) {
        COutPoint outpt = (*it);
        vOutpts.push_back(outpt);
    }
}

/** @} */ // end of Actions

class CAffectedKeysVisitor : public boost::static_visitor<void>
{
private:
    const CKeyStore& keystore;
    std::vector<CKeyID>& vKeys;

public:
    CAffectedKeysVisitor(const CKeyStore& keystoreIn, std::vector<CKeyID>& vKeysIn) : keystore(keystoreIn), vKeys(vKeysIn) {}

    void Process(const CScript& script)
    {
        txnouttype type;
        std::vector<CTxDestination> vDest;
        int nRequired;
        if (ExtractDestinations(script, type, vDest, nRequired)) {
            BOOST_FOREACH (const CTxDestination& dest, vDest)
                boost::apply_visitor(*this, dest);
        }
    }

    void operator()(const CKeyID& keyId)
    {
        if (keystore.HaveKey(keyId))
            vKeys.push_back(keyId);
    }

    void operator()(const CScriptID& scriptId)
    {
        CScript script;
        if (keystore.GetCScript(scriptId, script))
            Process(script);
    }

    void operator()(const CNoDestination& none) {}
};

void CWallet::GetKeyBirthTimes(std::map<CTxDestination, int64_t>& mapKeyBirth) const
{
    AssertLockHeld(cs_wallet); // mapKeyMetadata
    mapKeyBirth.clear();

    // get birth times for keys with metadata
    for (const auto& entry : mapKeyMetadata) {
        if (entry.second.nCreateTime) {
            mapKeyBirth[entry.first] = entry.second.nCreateTime;
        }
    }

    // map in which we'll infer heights of other keys
    CBlockIndex* pindexMax = chainActive[std::max(0, chainActive.Height() - 144)]; // the tip can be reorganised; use a 144-block safety margin
    std::map<CKeyID, CBlockIndex*> mapKeyFirstBlock;
    std::set<CKeyID> setKeys;
    GetKeys(setKeys);
    BOOST_FOREACH (const CKeyID& keyid, setKeys) {
        if (mapKeyBirth.count(keyid) == 0)
            mapKeyFirstBlock[keyid] = pindexMax;
    }
    setKeys.clear();

    // if there are no such keys, we're done
    if (mapKeyFirstBlock.empty())
        return;

    // find first block that affects those keys, if there are any left
    std::vector<CKeyID> vAffected;
    for (std::map<uint256, CWalletTx>::const_iterator it = mapWallet.begin(); it != mapWallet.end(); it++) {
        // iterate over all wallet transactions...
        const CWalletTx& wtx = (*it).second;
        BlockMap::const_iterator blit = mapBlockIndex.find(wtx.hashBlock);
        if (blit != mapBlockIndex.end() && chainActive.Contains(blit->second)) {
            // ... which are already in a block
            int nHeight = blit->second->nHeight;
            BOOST_FOREACH (const CTxOut& txout, wtx.tx->vout) {
                // iterate over all their outputs
                CAffectedKeysVisitor(*this, vAffected).Process(txout.scriptPubKey);
                BOOST_FOREACH (const CKeyID& keyid, vAffected) {
                    // ... and all their affected keys
                    std::map<CKeyID, CBlockIndex*>::iterator rit = mapKeyFirstBlock.find(keyid);
                    if (rit != mapKeyFirstBlock.end() && nHeight < rit->second->nHeight)
                        rit->second = blit->second;
                }
                vAffected.clear();
            }
        }
    }

    // Extract block timestamps for those keys
    for (std::map<CKeyID, CBlockIndex*>::const_iterator it = mapKeyFirstBlock.begin(); it != mapKeyFirstBlock.end(); it++)
        mapKeyBirth[it->first] = it->second->GetBlockTime() - 7200; // block times can be 2h off
}

bool CWallet::AddDestData(const CTxDestination& dest, const std::string& key, const std::string& value)
{
    if (boost::get<CNoDestination>(&dest))
        return false;

    mapAddressBook[dest].destdata.insert(std::make_pair(key, value));
    if (!fFileBacked)
        return true;
    return CWalletDB(strWalletFile).WriteDestData(CDynamicAddress(dest).ToString(), key, value);
}

bool CWallet::EraseDestData(const CTxDestination& dest, const std::string& key)
{
    if (!mapAddressBook[dest].destdata.erase(key))
        return false;
    if (!fFileBacked)
        return true;
    return CWalletDB(strWalletFile).EraseDestData(CDynamicAddress(dest).ToString(), key);
}

bool CWallet::LoadDestData(const CTxDestination& dest, const std::string& key, const std::string& value)
{
    mapAddressBook[dest].destdata.insert(std::make_pair(key, value));
    return true;
}

bool CWallet::GetDestData(const CTxDestination& dest, const std::string& key, std::string* value) const
{
    std::map<CTxDestination, CAddressBookData>::const_iterator i = mapAddressBook.find(dest);
    if (i != mapAddressBook.end()) {
        CAddressBookData::StringMap::const_iterator j = i->second.destdata.find(key);
        if (j != i->second.destdata.end()) {
            if (value)
                *value = j->second;
            return true;
        }
    }
    return false;
}

std::string CWallet::GetWalletHelpString(bool showDebug)
{
    std::string strUsage = HelpMessageGroup(_("Wallet options:"));
    strUsage += HelpMessageOpt("-disablewallet", _("Do not load the wallet and disable wallet RPC calls"));
    strUsage += HelpMessageOpt("-keypool=<n>", strprintf(_("Set key pool size to <n> (default: %u)"), DEFAULT_KEYPOOL_SIZE));
    strUsage += HelpMessageOpt("-fallbackfee=<amt>", strprintf(_("A fee rate (in %s/kB) that will be used when fee estimation has insufficient data (default: %s)"),
                                                         CURRENCY_UNIT, FormatMoney(DEFAULT_FALLBACK_FEE)));
    strUsage += HelpMessageOpt("-mintxfee=<amt>", strprintf(_("Fees (in %s/kB) smaller than this are considered zero fee for transaction creation (default: %s)"),
                                                      CURRENCY_UNIT, FormatMoney(DEFAULT_TRANSACTION_MINFEE)));
    strUsage += HelpMessageOpt("-paytxfee=<amt>", strprintf(_("Fee (in %s/kB) to add to transactions you send (default: %s)"),
                                                      CURRENCY_UNIT, FormatMoney(payTxFee.GetFeePerK())));
    strUsage += HelpMessageOpt("-rescan", _("Rescan the block chain for missing wallet transactions on startup"));
    strUsage += HelpMessageOpt("-salvagewallet", _("Attempt to recover private keys from a corrupt wallet on startup"));
    if (showDebug)
        strUsage += HelpMessageOpt("-sendfreetransactions", strprintf(_("Send transactions as zero-fee transactions if possible (default: %u)"), DEFAULT_SEND_FREE_TRANSACTIONS));
    strUsage += HelpMessageOpt("-spendzeroconfchange", strprintf(_("Spend unconfirmed change when sending transactions (default: %u)"), DEFAULT_SPEND_ZEROCONF_CHANGE));
    strUsage += HelpMessageOpt("-txconfirmtarget=<n>", strprintf(_("If paytxfee is not set, include enough fee so transactions begin confirmation on average within n blocks (default: %u)"), DEFAULT_TX_CONFIRM_TARGET));
    strUsage += HelpMessageOpt("-usehd", _("Use hierarchical deterministic key generation (HD) after BIP39/BIP44. Only has effect during wallet creation/first start") + " " + strprintf(_("(default: %u)"), DEFAULT_USE_HD_WALLET));
    strUsage += HelpMessageOpt("-mnemonic", _("User defined mnemonic for HD wallet (bip39). Only has effect during wallet creation/first start (default: randomly generated)"));
    strUsage += HelpMessageOpt("-mnemonicpassphrase", _("User defined mnemonic passphrase for HD wallet (BIP39). Only has effect during wallet creation/first start (default: empty string)"));
    strUsage += HelpMessageOpt("-hdseed", _("User defined seed for HD wallet (should be in hex). Only has effect during wallet creation/first start (default: randomly generated)"));
    strUsage += HelpMessageOpt("-upgradewallet", _("Upgrade wallet to latest format on startup"));
    strUsage += HelpMessageOpt("-wallet=<file>", _("Specify wallet file (within data directory)") + " " + strprintf(_("(default: %s)"), DEFAULT_WALLET_DAT));
    strUsage += HelpMessageOpt("-walletbroadcast", _("Make the wallet broadcast transactions") + " " + strprintf(_("(default: %u)"), DEFAULT_WALLETBROADCAST));
    strUsage += HelpMessageOpt("-walletnotify=<cmd>", _("Execute command when a wallet transaction changes (%s in cmd is replaced by TxID)"));
    strUsage += HelpMessageOpt("-zapwallettxes=<mode>", _("Delete all wallet transactions and only recover those parts of the blockchain through -rescan on startup") +
                                                            " " + _("(1 = keep tx meta data e.g. account owner and payment request information, 2 = drop tx meta data)"));
    strUsage += HelpMessageOpt("-createwalletbackups=<n>", strprintf(_("Number of automatic wallet backups (default: %u)"), nWalletBackups));
    strUsage += HelpMessageOpt("-walletbackupsdir=<dir>", _("Specify full path to directory for automatic wallet backups (must exist)"));
    strUsage += HelpMessageOpt("-keepass", strprintf(_("Use KeePass 2 integration using KeePassHttp plugin (default: %u)"), 0));
    strUsage += HelpMessageOpt("-keepassport=<port>", strprintf(_("Connect to KeePassHttp on port <port> (default: %u)"), DEFAULT_KEEPASS_HTTP_PORT));
    strUsage += HelpMessageOpt("-keepasskey=<key>", _("KeePassHttp key for AES encrypted communication with KeePass"));
    strUsage += HelpMessageOpt("-keepassid=<name>", _("KeePassHttp id for the established association"));
    strUsage += HelpMessageOpt("-keepassname=<name>", _("Name to construct url for KeePass entry that stores the wallet passphrase"));

    if (showDebug) {
        strUsage += HelpMessageGroup(_("Wallet debugging/testing options:"));

        strUsage += HelpMessageOpt("-dblogsize=<n>", strprintf("Flush wallet database activity from memory to disk log every <n> megabytes (default: %u)", DEFAULT_WALLET_DBLOGSIZE));
        strUsage += HelpMessageOpt("-flushwallet", strprintf("Run a thread to flush wallet periodically (default: %u)", DEFAULT_FLUSHWALLET));
        strUsage += HelpMessageOpt("-privdb", strprintf("Sets the DB_PRIVATE flag in the wallet db environment (default: %u)", DEFAULT_WALLET_PRIVDB));
        strUsage += HelpMessageOpt("-walletrejectlongchains", strprintf(_("Wallet will not create transactions that violate mempool chain limits (default: %u)"), DEFAULT_WALLET_REJECT_LONG_CHAINS));
    }

    return strUsage;
}

CWallet* CWallet::CreateWalletFromFile(const std::string walletFile)
{
    // needed to restore wallet transaction meta data after -zapwallettxes
    std::vector<CWalletTx> vWtx;

    if (GetBoolArg("-zapwallettxes", false)) {
        uiInterface.InitMessage(_("Zapping all transactions from wallet..."));

        CWallet* tempWallet = new CWallet(walletFile);
        DBErrors nZapWalletRet = tempWallet->ZapWalletTx(vWtx);
        if (nZapWalletRet != DB_LOAD_OK) {
            InitError(strprintf(_("Error loading %s: Wallet corrupted"), walletFile));
            return NULL;
        }

        delete tempWallet;
        tempWallet = NULL;
    }

    uiInterface.InitMessage(_("Loading wallet..."));

    int64_t nStart = GetTimeMillis();
    bool fFirstRun = true;
    CWallet* walletInstance = new CWallet(walletFile);
    DBErrors nLoadWalletRet = walletInstance->LoadWallet(fFirstRun);
    if (nLoadWalletRet != DB_LOAD_OK) {
        if (nLoadWalletRet == DB_CORRUPT) {
            InitError(strprintf(_("Error loading %s: Wallet corrupted"), walletFile));
            return NULL;
        } else if (nLoadWalletRet == DB_NONCRITICAL_ERROR) {
            InitWarning(strprintf(_("Error reading %s! All keys read correctly, but transaction data"
                                    " or address book entries might be missing or incorrect."),
                walletFile));
        } else if (nLoadWalletRet == DB_TOO_NEW) {
            InitError(strprintf(_("Error loading %s: Wallet requires newer version of %s"), walletFile, _(PACKAGE_NAME)));
            return NULL;
        } else if (nLoadWalletRet == DB_NEED_REWRITE) {
            InitError(strprintf(_("Wallet needed to be rewritten: restart %s to complete"), _(PACKAGE_NAME)));
            return NULL;
        } else {
            InitError(strprintf(_("Error loading %s"), walletFile));
            return NULL;
        }
    }

    if (GetBoolArg("-upgradewallet", fFirstRun)) {
        int nMaxVersion = GetArg("-upgradewallet", 0);
        if (nMaxVersion == 0) // the -upgradewallet without argument case
        {
            LogPrintf("Performing wallet upgrade to %i\n", FEATURE_LATEST);
            nMaxVersion = CLIENT_VERSION;
            walletInstance->SetMinVersion(FEATURE_LATEST); // permanently upgrade the wallet immediately
        } else
            LogPrintf("Allowing wallet upgrade up to %i\n", nMaxVersion);
        if (nMaxVersion < walletInstance->GetVersion()) {
            InitError(_("Cannot downgrade wallet"));
            return NULL;
        }
        walletInstance->SetMaxVersion(nMaxVersion);
    }

    if (fFirstRun) {
        // Create new keyUser and set as default key
        if (GetBoolArg("-usehd", DEFAULT_USE_HD_WALLET) && !walletInstance->IsHDEnabled()) {
            if (GetArg("-mnemonicpassphrase", "").size() > 256) {
                InitError(_("Mnemonic passphrase is too long, must be at most 256 characters"));
                return NULL;
            }
            // generate a new master key
            walletInstance->GenerateNewHDChain();

            // ensure this wallet.dat can only be opened by clients supporting HD
            walletInstance->SetMinVersion(FEATURE_HD);
        }

        CPubKey newDefaultKey;
        if (walletInstance->GetKeyFromPool(newDefaultKey, false)) {
            walletInstance->SetDefaultKey(newDefaultKey);
            if (!walletInstance->SetAddressBook(walletInstance->vchDefaultKey.GetID(), "", "receive")) {
                InitError(_("Cannot write default address") += "\n");
                return NULL;
            }
        }

        walletInstance->SetBestChain(chainActive.GetLocator());

        // Try to create wallet backup right after new wallet was created
        std::string strBackupWarning;
        std::string strBackupError;
        if (!AutoBackupWallet(walletInstance, "", strBackupWarning, strBackupError)) {
            if (!strBackupWarning.empty()) {
                InitWarning(strBackupWarning);
            }
            if (!strBackupError.empty()) {
                InitError(strBackupError);
                return NULL;
            }
        }

    } else if (IsArgSet("-usehd")) {
        bool useHD = GetBoolArg("-usehd", DEFAULT_USE_HD_WALLET);
        if (walletInstance->IsHDEnabled() && !useHD) {
            InitError(strprintf(_("Error loading %s: You can't disable HD on a already existing HD wallet"),
                walletInstance->strWalletFile));
            return NULL;
        }
        if (!walletInstance->IsHDEnabled() && useHD) {
            InitError(strprintf(_("Error loading %s: You can't enable HD on a already existing non-HD wallet"),
                walletInstance->strWalletFile));
            return NULL;
        }
    }

    // Warn user every time he starts non-encrypted HD wallet
    if (GetBoolArg("-usehd", DEFAULT_USE_HD_WALLET) && !walletInstance->IsLocked()) {
        InitWarning(_("Make sure to encrypt your wallet and delete all non-encrypted backups after you verified that wallet works!"));
    }

    LogPrintf(" wallet      %15dms\n", GetTimeMillis() - nStart);

    RegisterValidationInterface(walletInstance);

    CBlockIndex* pindexRescan = chainActive.Tip();
    if (GetBoolArg("-rescan", false))
        pindexRescan = chainActive.Genesis();
    else {
        CWalletDB walletdb(walletFile);
        CBlockLocator locator;
        if (walletdb.ReadBestBlock(locator))
            pindexRescan = FindForkInGlobalIndex(chainActive, locator);
        else
            pindexRescan = chainActive.Genesis();
    }
    if (chainActive.Tip() && chainActive.Tip() != pindexRescan) {
        //We can't rescan beyond non-pruned blocks, stop and throw an error
        //this might happen if a user uses a old wallet within a pruned node
        // or if he ran -disablewallet for a longer time, then decided to re-enable
        if (fPruneMode) {
            CBlockIndex* block = chainActive.Tip();
            while (block && block->pprev && (block->pprev->nStatus & BLOCK_HAVE_DATA) && block->pprev->nTx > 0 && pindexRescan != block)
                block = block->pprev;

            if (pindexRescan != block) {
                InitError(_("Prune: last wallet synchronisation goes beyond pruned data. You need to -reindex (download the whole blockchain again in case of pruned node)"));
                return NULL;
            }
        }

        uiInterface.InitMessage(_("Rescanning..."));
        LogPrintf("Rescanning last %i blocks (from block %i)...\n", chainActive.Height() - pindexRescan->nHeight, pindexRescan->nHeight);
        nStart = GetTimeMillis();
        walletInstance->ScanForWalletTransactions(pindexRescan, true);
        LogPrintf(" rescan      %15dms\n", GetTimeMillis() - nStart);
        walletInstance->SetBestChain(chainActive.GetLocator());
        CWalletDB::IncrementUpdateCounter();

        // Restore wallet transaction metadata after -zapwallettxes=1
        if (GetBoolArg("-zapwallettxes", false) && GetArg("-zapwallettxes", "1") != "2") {
            CWalletDB walletdb(walletFile);

            BOOST_FOREACH (const CWalletTx& wtxOld, vWtx) {
                uint256 hash = wtxOld.GetHash();
                std::map<uint256, CWalletTx>::iterator mi = walletInstance->mapWallet.find(hash);
                if (mi != walletInstance->mapWallet.end()) {
                    const CWalletTx* copyFrom = &wtxOld;
                    CWalletTx* copyTo = &mi->second;
                    copyTo->mapValue = copyFrom->mapValue;
                    copyTo->vOrderForm = copyFrom->vOrderForm;
                    copyTo->nTimeReceived = copyFrom->nTimeReceived;
                    copyTo->nTimeSmart = copyFrom->nTimeSmart;
                    copyTo->fFromMe = copyFrom->fFromMe;
                    copyTo->strFromAccount = copyFrom->strFromAccount;
                    copyTo->nOrderPos = copyFrom->nOrderPos;
                    walletdb.WriteTx(*copyTo);
                }
            }
        }
    }
    walletInstance->SetBroadcastTransactions(GetBoolArg("-walletbroadcast", DEFAULT_WALLETBROADCAST));

    {
        LOCK(walletInstance->cs_wallet);
        LogPrintf("setExternalKeyPool.size() = %u\n", walletInstance->KeypoolCountExternalKeys());
        LogPrintf("setInternalKeyPool.size() = %u\n", walletInstance->KeypoolCountInternalKeys());
        LogPrintf("mapWallet.size() = %u\n", walletInstance->mapWallet.size());
        LogPrintf("mapAddressBook.size() = %u\n", walletInstance->mapAddressBook.size());
    }

    return walletInstance;
}

bool CWallet::InitLoadWallet()
{
    if (GetBoolArg("-disablewallet", DEFAULT_DISABLE_WALLET)) {
        pwalletMain = NULL;
        LogPrintf("Wallet disabled!\n");
        return true;
    }

    std::string walletFile = GetArg("-wallet", DEFAULT_WALLET_DAT);

    CWallet* const pwallet = CreateWalletFromFile(walletFile);
    if (!pwallet) {
        return false;
    }
    pwalletMain = pwallet;

    return true;
}

std::atomic<bool> CWallet::fFlushThreadRunning(false);

void CWallet::postInitProcess(boost::thread_group& threadGroup)
{
    // Add wallet transactions that aren't already in a block to mempool
    // Do this here as mempool requires genesis block to be loaded
    ReacceptWalletTransactions();

    // Run a thread to flush wallet periodically
    if (!CWallet::fFlushThreadRunning.exchange(true)) {
        threadGroup.create_thread(ThreadFlushWalletDB);
    }
}

bool CWallet::ParameterInteraction()
{
    if (GetBoolArg("-disablewallet", DEFAULT_DISABLE_WALLET))
        return true;

    if (GetBoolArg("-blocksonly", DEFAULT_BLOCKSONLY) && SoftSetBoolArg("-walletbroadcast", false)) {
        LogPrintf("%s: parameter interaction: -blocksonly=1 -> setting -walletbroadcast=0\n", __func__);
    }

    if (GetBoolArg("-salvagewallet", false) && SoftSetBoolArg("-rescan", true)) {
        // Rewrite just private keys: rescan to find transactions
        LogPrintf("%s: parameter interaction: -salvagewallet=1 -> setting -rescan=1\n", __func__);
    }

    // -zapwallettx implies a rescan
    if (GetBoolArg("-zapwallettxes", false) && SoftSetBoolArg("-rescan", true)) {
        LogPrintf("%s: parameter interaction: -zapwallettxes=<mode> -> setting -rescan=1\n", __func__);
    }

    if (GetBoolArg("-sysperms", false))
        return InitError("-sysperms is not allowed in combination with enabled wallet functionality");
    if (GetArg("-prune", 0) && GetBoolArg("-rescan", false))
        return InitError(_("Rescans are not possible in pruned mode. You will need to use -reindex which will download the whole blockchain again."));

    if (::minRelayTxFee.GetFeePerK() > HIGH_TX_FEE_PER_KB)
        InitWarning(AmountHighWarn("-minrelaytxfee") + " " +
                    _("The wallet will avoid paying less than the minimum relay fee."));

    if (IsArgSet("-mintxfee")) {
        CAmount n = 0;
        if (!ParseMoney(GetArg("-mintxfee", ""), n) || 0 == n)
            return InitError(AmountErrMsg("mintxfee", GetArg("-mintxfee", "")));
        if (n > HIGH_TX_FEE_PER_KB)
            InitWarning(AmountHighWarn("-mintxfee") + " " +
                        _("This is the minimum transaction fee you pay on every transaction."));
        CWallet::minTxFee = CFeeRate(n);
    }
    if (IsArgSet("-fallbackfee")) {
        CAmount nFeePerK = 0;
        if (!ParseMoney(GetArg("-fallbackfee", ""), nFeePerK))
            return InitError(strprintf(_("Invalid amount for -fallbackfee=<amount>: '%s'"), GetArg("-fallbackfee", "")));
        if (nFeePerK > HIGH_TX_FEE_PER_KB)
            InitWarning(AmountHighWarn("-fallbackfee is set very high! This is the transaction fee you may pay when fee estimates are not available."));
        CWallet::fallbackFee = CFeeRate(nFeePerK);
    }
    if (IsArgSet("-paytxfee")) {
        CAmount nFeePerK = 0;
        if (!ParseMoney(GetArg("-paytxfee", ""), nFeePerK))
            return InitError(AmountErrMsg("paytxfee", GetArg("-paytxfee", "")));
        if (nFeePerK > HIGH_TX_FEE_PER_KB)
            InitWarning(AmountHighWarn("-paytxfee is set very high! This is the transaction fee you will pay if you send a transaction."));
        payTxFee = CFeeRate(nFeePerK, 1000);
        if (payTxFee < ::minRelayTxFee) {
            return InitError(strprintf(_("Invalid amount for -paytxfee=<amount>: '%s' (must be at least %s)"),
                GetArg("-paytxfee", ""), ::minRelayTxFee.ToString()));
        }
    }
    if (IsArgSet("-maxtxfee")) {
        CAmount nMaxFee = 0;
        if (!ParseMoney(GetArg("-maxtxfee", ""), nMaxFee))
            return InitError(AmountErrMsg("maxtxfee", GetArg("-maxtxfee", "")));
        if (nMaxFee > HIGH_MAX_TX_FEE)
            InitWarning(_("-maxtxfee is set very high! Fees this large could be paid on a single transaction."));
        maxTxFee = nMaxFee;
        if (CFeeRate(maxTxFee, 1000) < ::minRelayTxFee) {
            return InitError(strprintf(_("Invalid amount for -maxtxfee=<amount>: '%s' (must be at least the minrelay fee of %s to prevent stuck transactions)"),
                GetArg("-maxtxfee", ""), ::minRelayTxFee.ToString()));
        }
    }
    nTxConfirmTarget = GetArg("-txconfirmtarget", DEFAULT_TX_CONFIRM_TARGET);
    bSpendZeroConfChange = GetBoolArg("-spendzeroconfchange", DEFAULT_SPEND_ZEROCONF_CHANGE);
    fSendFreeTransactions = GetBoolArg("-sendfreetransactions", DEFAULT_SEND_FREE_TRANSACTIONS);

    if (fSendFreeTransactions && GetArg("-limitfreerelay", DEFAULT_LIMITFREERELAY) <= 0)
        return InitError("Creation of free transactions with their relay disabled is not supported.");

    if (IsArgSet("-walletbackupsdir")) {
        if (!boost::filesystem::is_directory(GetArg("-walletbackupsdir", ""))) {
            LogPrintf("%s: Warning: incorrect parameter -walletbackupsdir, path must exist! Using default path.\n", __func__);
            InitWarning("Warning: incorrect parameter -walletbackupsdir, path must exist! Using default path.\n");

            ForceRemoveArg("-walletbackupsdir");
        }
    }

    return true;
}

bool CWallet::InitAutoBackup()
{
    if (GetBoolArg("-disablewallet", DEFAULT_DISABLE_WALLET))
        return true;

    std::string strWarning;
    std::string strError;

    nWalletBackups = GetArg("-createwalletbackups", 10);
    nWalletBackups = std::max(0, std::min(10, nWalletBackups));

    std::string strWalletFile = GetArg("-wallet", DEFAULT_WALLET_DAT);

    if (!AutoBackupWallet(NULL, strWalletFile, strWarning, strError)) {
        if (!strWarning.empty())
            InitWarning(strWarning);
        if (!strError.empty())
            return InitError(strError);
    }

    return true;
}

bool CWallet::BackupWallet(const std::string& strDest)
{
    if (!fFileBacked)
        return false;
    while (true) {
        {
            LOCK(bitdb.cs_db);
            if (!bitdb.mapFileUseCount.count(strWalletFile) || bitdb.mapFileUseCount[strWalletFile] == 0) {
                // Flush log data to the dat file
                bitdb.CloseDb(strWalletFile);
                bitdb.CheckpointLSN(strWalletFile);
                bitdb.mapFileUseCount.erase(strWalletFile);

                // Copy wallet file
                boost::filesystem::path pathSrc = GetDataDir() / strWalletFile;
                boost::filesystem::path pathDest(strDest);
                if (boost::filesystem::is_directory(pathDest))
                    pathDest /= strWalletFile;

                try {
#if BOOST_VERSION >= 104000
                    boost::filesystem::copy_file(pathSrc, pathDest, boost::filesystem::copy_option::overwrite_if_exists);
#else
                    boost::filesystem::copy_file(pathSrc, pathDest);
#endif
                    LogPrintf("copied %s to %s\n", strWalletFile, pathDest.string());
                    return true;
                } catch (const boost::filesystem::filesystem_error& e) {
                    LogPrintf("error copying %s to %s - %s\n", strWalletFile, pathDest.string(), e.what());
                    return false;
                }
            }
        }
        MilliSleep(100);
    }
    return false;
}

// This should be called carefully:
// either supply "wallet" (if already loaded) or "strWalletFile" (if wallet wasn't loaded yet)
bool AutoBackupWallet(CWallet* wallet, std::string strWalletFile, std::string& strBackupWarning, std::string& strBackupError)
{
    namespace fs = boost::filesystem;

    strBackupWarning = strBackupError = "";

    if (nWalletBackups > 0) {
        fs::path backupsDir = GetBackupsDir();

        if (!fs::exists(backupsDir)) {
            // Always create backup folder to not confuse the operating system's file browser
            LogPrintf("Creating backup folder %s\n", backupsDir.string());
            if (!fs::create_directories(backupsDir)) {
                // smth is wrong, we shouldn't continue until it's resolved
                strBackupError = strprintf(_("Wasn't able to create wallet backup folder %s!"), backupsDir.string());
                LogPrintf("%s\n", strBackupError);
                nWalletBackups = -1;
                return false;
            }
        } else if (!fs::is_directory(backupsDir)) {
            // smth is wrong, we shouldn't continue until it's resolved
            strBackupError = strprintf(_("%s is not a valid backup folder!"), backupsDir.string());
            LogPrintf("%s\n", strBackupError);
            nWalletBackups = -1;
            return false;
        }

        // Create backup of the ...
        std::string dateTimeStr = DateTimeStrFormat(".%Y-%m-%d-%H-%M", GetTime());
        if (wallet) {
            // ... opened wallet
            LOCK2(cs_main, wallet->cs_wallet);
            strWalletFile = wallet->strWalletFile;
            fs::path backupFile = backupsDir / (strWalletFile + dateTimeStr);
            if (!wallet->BackupWallet(backupFile.string())) {
                strBackupWarning = strprintf(_("Failed to create backup %s!"), backupFile.string());
                LogPrintf("%s\n", strBackupWarning);
                nWalletBackups = -1;
                return false;
            }
            // Update nKeysLeftSinceAutoBackup using current external keypool size
            wallet->nKeysLeftSinceAutoBackup = wallet->KeypoolCountExternalKeys();
            LogPrintf("nKeysLeftSinceAutoBackup: %d\n", wallet->nKeysLeftSinceAutoBackup);
            if (wallet->IsLocked(true)) {
                strBackupWarning = _("Wallet is locked, can't replenish keypool! Automatic backups and mixing are disabled, please unlock your wallet to replenish keypool.");
                LogPrintf("%s\n", strBackupWarning);
                nWalletBackups = -2;
                return false;
            }
        } else {
            // ... strWalletFile file
            fs::path sourceFile = GetDataDir() / strWalletFile;
            fs::path backupFile = backupsDir / (strWalletFile + dateTimeStr);
            sourceFile.make_preferred();
            backupFile.make_preferred();
            if (fs::exists(backupFile)) {
                strBackupWarning = _("Failed to create backup, file already exists! This could happen if you restarted wallet in less than 60 seconds. You can continue if you are ok with this.");
                LogPrintf("%s\n", strBackupWarning);
                return false;
            }
            if (fs::exists(sourceFile)) {
                try {
                    fs::copy_file(sourceFile, backupFile);
                    LogPrintf("Creating backup of %s -> %s\n", sourceFile.string(), backupFile.string());
                } catch (fs::filesystem_error& error) {
                    strBackupWarning = strprintf(_("Failed to create backup, error: %s"), error.what());
                    LogPrintf("%s\n", strBackupWarning);
                    nWalletBackups = -1;
                    return false;
                }
            }
        }

        // Keep only the last 10 backups, including the new one of course
        typedef std::multimap<std::time_t, fs::path> folder_set_t;
        folder_set_t folder_set;
        fs::directory_iterator end_iter;
        backupsDir.make_preferred();
        // Build map of backup files for current(!) wallet sorted by last write time
        fs::path currentFile;
        for (fs::directory_iterator dir_iter(backupsDir); dir_iter != end_iter; ++dir_iter) {
            // Only check regular files
            if (fs::is_regular_file(dir_iter->status())) {
                currentFile = dir_iter->path().filename();
                // Only add the backups for the current wallet, e.g. wallet.dat.*
                if (dir_iter->path().stem().string() == strWalletFile) {
                    folder_set.insert(folder_set_t::value_type(fs::last_write_time(dir_iter->path()), *dir_iter));
                }
            }
        }

        // Loop backward through backup files and keep the N newest ones (1 <= N <= 10)
        int counter = 0;
        BOOST_REVERSE_FOREACH (PAIRTYPE(const std::time_t, fs::path) file, folder_set) {
            counter++;
            if (counter > nWalletBackups) {
                // More than nWalletBackups backups: delete oldest one(s)
                try {
                    fs::remove(file.second);
                    LogPrintf("Old backup deleted: %s\n", file.second);
                } catch (fs::filesystem_error& error) {
                    strBackupWarning = strprintf(_("Failed to delete backup, error: %s"), error.what());
                    LogPrintf("%s\n", strBackupWarning);
                    return false;
                }
            }
        }
        return true;
    }

    LogPrintf("Automatic wallet backups are disabled!\n");
    return false;
}

CKeyPool::CKeyPool()
{
    nTime = GetTime();
    fInternal = false;
}

CKeyPool::CKeyPool(const CPubKey& vchPubKeyIn, bool fInternalIn)
{
    nTime = GetTime();
    vchPubKey = vchPubKeyIn;
    fInternal = fInternalIn;
}

CWalletKey::CWalletKey(int64_t nExpires)
{
    nTimeCreated = (nExpires ? GetTime() : 0);
    nTimeExpires = nExpires;
}

void CMerkleTx::SetMerkleBranch(const CBlockIndex* pindex, int posInBlock)
{
    // Update the tx's hashBlock
    hashBlock = pindex->GetBlockHash();

    // set the position of the transaction in the block
    nIndex = posInBlock;
}

int CMerkleTx::GetDepthInMainChain(const CBlockIndex*& pindexRet, bool enableIS) const
{
    int nResult;

    if (hashUnset())
        nResult = 0;
    else {
        AssertLockHeld(cs_main);

        // Find the block it claims to be in
        BlockMap::iterator mi = mapBlockIndex.find(hashBlock);
        if (mi == mapBlockIndex.end())
            nResult = 0;
        else {
            CBlockIndex* pindex = (*mi).second;
            if (!pindex || !chainActive.Contains(pindex))
                nResult = 0;
            else {
                pindexRet = pindex;
                nResult = ((nIndex == -1) ? (-1) : 1) * (chainActive.Height() - pindex->nHeight + 1);

                if (nResult == 0 && !mempool.exists(GetHash()))
                    return -1; // Not in chain, not in mempool
            }
        }
    }

    if (enableIS && nResult < 10 && instantsend.IsLockedInstantSendTransaction(GetHash()))
        return nInstantSendDepth + nResult;

    return nResult;
}

int CMerkleTx::GetBlocksToMaturity() const
{
    if (!IsCoinBase())
        return 0;
    return std::max(0, (COINBASE_MATURITY + 1) - GetDepthInMainChain());
}


bool CMerkleTx::AcceptToMemoryPool(const CAmount& nAbsurdFee, CValidationState& state)
{
    return ::AcceptToMemoryPool(mempool, state, tx, true, NULL, NULL, false, nAbsurdFee);
}<|MERGE_RESOLUTION|>--- conflicted
+++ resolved
@@ -245,7 +245,6 @@
     return CBasicKeyStore::GetDHTKey(address, keyOut);
 }
 
-<<<<<<< HEAD
 bool CWallet::HaveDHTKey(const CKeyID &address) const
 {
     LOCK(cs_wallet);
@@ -255,9 +254,6 @@
 }
 
 bool CWallet::HaveKey(const CKeyID &address) const
-=======
-bool CWallet::HaveKey(const CKeyID& address) const
->>>>>>> 9b1d88c2
 {
     LOCK(cs_wallet);
     if (mapHdPubKeys.count(address) > 0)
