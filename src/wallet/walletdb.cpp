// Copyright (c) 2016-2018 Duality Blockchain Solutions Developers
// Copyright (c) 2014-2018 The Dash Core Developers
// Copyright (c) 2009-2018 The Bitcoin Developers
// Copyright (c) 2009-2018 Satoshi Nakamoto
// Distributed under the MIT/X11 software license, see the accompanying
// file COPYING or http://www.opensource.org/licenses/mit-license.php.

#include "wallet/walletdb.h"

#include "base58.h"
<<<<<<< HEAD
#include "bdap/domainentry.h"
#include "dht/ed25519.h"
#include "validation.h" // For CheckTransaction
=======
#include "consensus/validation.h"
>>>>>>> d9a50852
#include "protocol.h"
#include "serialize.h"
#include "sync.h"
#include "util.h"
#include "utiltime.h"
#include "validation.h" // For CheckTransaction
#include "wallet/wallet.h"

#include <atomic>

#include <boost/filesystem.hpp>
#include <boost/foreach.hpp>
#include <boost/thread.hpp>

static uint64_t nAccountingEntryNumber = 0;

static std::atomic<unsigned int> nWalletDBUpdateCounter;

//
// CWalletDB
//

bool CWalletDB::WriteName(const std::string& strAddress, const std::string& strName)
{
    nWalletDBUpdateCounter++;
    return Write(make_pair(std::string("name"), strAddress), strName);
}

bool CWalletDB::EraseName(const std::string& strAddress)
{
    // This should only be used for sending addresses, never for receiving addresses,
    // receiving addresses must always have an address book entry if they're not change return.
    nWalletDBUpdateCounter++;
    return Erase(make_pair(std::string("name"), strAddress));
}

bool CWalletDB::WritePurpose(const std::string& strAddress, const std::string& strPurpose)
{
    nWalletDBUpdateCounter++;
    return Write(make_pair(std::string("purpose"), strAddress), strPurpose);
}

bool CWalletDB::ErasePurpose(const std::string& strPurpose)
{
    nWalletDBUpdateCounter++;
    return Erase(make_pair(std::string("purpose"), strPurpose));
}

bool CWalletDB::WriteTx(const CWalletTx& wtx)
{
    nWalletDBUpdateCounter++;
    return Write(std::make_pair(std::string("tx"), wtx.GetHash()), wtx);
}

bool CWalletDB::EraseTx(uint256 hash)
{
    nWalletDBUpdateCounter++;
    return Erase(std::make_pair(std::string("tx"), hash));
}

bool CWalletDB::WriteDHTKey(const CKeyEd25519& key, const std::vector<unsigned char>& vchPubKey, const CKeyMetadata& keyMeta)
{
    CKeyID keyID(Hash160(vchPubKey.begin(), vchPubKey.end()));

    if (!Write(std::make_pair(std::string("keymeta"), keyID), keyMeta, false))
        return false;

    nWalletDBUpdated++;
    std::vector<unsigned char> vchPrivKeySeed = key.GetPrivSeed();
    // hash pubkey/privkey to accelerate wallet load
    std::vector<unsigned char> vchKey;
    vchKey.reserve(vchPubKey.size() + vchPrivKeySeed.size());
    vchKey.insert(vchKey.end(), vchPubKey.begin(), vchPubKey.end());
    vchKey.insert(vchKey.end(), vchPrivKeySeed.begin(), vchPrivKeySeed.end());

    //LogPrintf("CWalletDB::WriteDHTKey \nvchKey = %s, \nkeyID = %s, \npubkey = %s, \nprivkey = %s, \nprivseed = %s\n", 
    //                    StringFromVch(vchKey), keyID.ToString(), 
    //                    StringFromVch(vchPubKey), StringFromVch(key.GetPrivKey()), StringFromVch(key.GetPrivSeed()));

    return Write(std::make_pair(std::string("dhtkey"), vchPubKey), std::make_pair(vchPrivKeySeed, Hash(vchKey.begin(), vchKey.end())), false);
}

bool CWalletDB::WriteKey(const CPubKey& vchPubKey, const CPrivKey& vchPrivKey, const CKeyMetadata& keyMeta)
{
    nWalletDBUpdateCounter++;

    if (!Write(std::make_pair(std::string("keymeta"), vchPubKey),
            keyMeta, false))
        return false;

    // hash pubkey/privkey to accelerate wallet load
    std::vector<unsigned char> vchKey;
    vchKey.reserve(vchPubKey.size() + vchPrivKey.size());
    vchKey.insert(vchKey.end(), vchPubKey.begin(), vchPubKey.end());
    vchKey.insert(vchKey.end(), vchPrivKey.begin(), vchPrivKey.end());

    return Write(std::make_pair(std::string("key"), vchPubKey), std::make_pair(vchPrivKey, Hash(vchKey.begin(), vchKey.end())), false);
}

bool CWalletDB::WriteCryptedKey(const CPubKey& vchPubKey,
    const std::vector<unsigned char>& vchCryptedSecret,
    const CKeyMetadata& keyMeta)
{
    const bool fEraseUnencryptedKey = true;
    nWalletDBUpdateCounter++;

    if (!Write(std::make_pair(std::string("keymeta"), vchPubKey),
            keyMeta))
        return false;

    if (!Write(std::make_pair(std::string("ckey"), vchPubKey), vchCryptedSecret, false))
        return false;
    if (fEraseUnencryptedKey) {
        Erase(std::make_pair(std::string("key"), vchPubKey));
        Erase(std::make_pair(std::string("wkey"), vchPubKey));
    }
    return true;
}

bool CWalletDB::WriteMasterKey(unsigned int nID, const CMasterKey& kMasterKey)
{
    nWalletDBUpdateCounter++;
    return Write(std::make_pair(std::string("mkey"), nID), kMasterKey, true);
}

bool CWalletDB::WriteCScript(const uint160& hash, const CScript& redeemScript)
{
    nWalletDBUpdateCounter++;
    return Write(std::make_pair(std::string("cscript"), hash), *(const CScriptBase*)(&redeemScript), false);
}

bool CWalletDB::WriteWatchOnly(const CScript& dest, const CKeyMetadata& keyMeta)
{
    nWalletDBUpdateCounter++;
    if (!Write(std::make_pair(std::string("watchmeta"), *(const CScriptBase*)(&dest)), keyMeta))
        return false;
    return Write(std::make_pair(std::string("watchs"), *(const CScriptBase*)(&dest)), '1');
}

bool CWalletDB::EraseWatchOnly(const CScript& dest)
{
    nWalletDBUpdateCounter++;
    if (!Erase(std::make_pair(std::string("watchmeta"), *(const CScriptBase*)(&dest))))
        return false;
    return Erase(std::make_pair(std::string("watchs"), *(const CScriptBase*)(&dest)));
}

bool CWalletDB::WriteBestBlock(const CBlockLocator& locator)
{
    nWalletDBUpdateCounter++;
    Write(std::string("bestblock"), CBlockLocator()); // Write empty block locator so versions that require a merkle branch automatically rescan
    return Write(std::string("bestblock_nomerkle"), locator);
}

bool CWalletDB::ReadBestBlock(CBlockLocator& locator)
{
    if (Read(std::string("bestblock"), locator) && !locator.vHave.empty())
        return true;
    return Read(std::string("bestblock_nomerkle"), locator);
}

bool CWalletDB::WriteOrderPosNext(int64_t nOrderPosNext)
{
    nWalletDBUpdateCounter++;
    return Write(std::string("orderposnext"), nOrderPosNext);
}

bool CWalletDB::WriteDefaultKey(const CPubKey& vchPubKey)
{
    nWalletDBUpdateCounter++;
    return Write(std::string("defaultkey"), vchPubKey);
}

bool CWalletDB::ReadPool(int64_t nPool, CKeyPool& keypool)
{
    return Read(std::make_pair(std::string("pool"), nPool), keypool);
}

bool CWalletDB::WritePool(int64_t nPool, const CKeyPool& keypool)
{
    nWalletDBUpdateCounter++;
    return Write(std::make_pair(std::string("pool"), nPool), keypool);
}

bool CWalletDB::ErasePool(int64_t nPool)
{
    nWalletDBUpdateCounter++;
    return Erase(std::make_pair(std::string("pool"), nPool));
}

bool CWalletDB::WriteMinVersion(int nVersion)
{
    return Write(std::string("minversion"), nVersion);
}

bool CWalletDB::ReadAccount(const std::string& strAccount, CAccount& account)
{
    account.SetNull();
    return Read(make_pair(std::string("acc"), strAccount), account);
}

bool CWalletDB::WriteAccount(const std::string& strAccount, const CAccount& account)
{
    return Write(make_pair(std::string("acc"), strAccount), account);
}

bool CWalletDB::WriteAccountingEntry(const uint64_t nAccEntryNum, const CAccountingEntry& acentry)
{
    return Write(std::make_pair(std::string("acentry"), std::make_pair(acentry.strAccount, nAccEntryNum)), acentry);
}

bool CWalletDB::WriteAccountingEntry_Backend(const CAccountingEntry& acentry)
{
    return WriteAccountingEntry(++nAccountingEntryNumber, acentry);
}

CAmount CWalletDB::GetAccountCreditDebit(const std::string& strAccount)
{
    std::list<CAccountingEntry> entries;
    ListAccountCreditDebit(strAccount, entries);

    CAmount nCreditDebit = 0;
    BOOST_FOREACH (const CAccountingEntry& entry, entries)
        nCreditDebit += entry.nCreditDebit;

    return nCreditDebit;
}

void CWalletDB::ListAccountCreditDebit(const std::string& strAccount, std::list<CAccountingEntry>& entries)
{
    bool fAllAccounts = (strAccount == "*");

    Dbc* pcursor = GetCursor();
    if (!pcursor)
        throw std::runtime_error(std::string(__func__) + ": cannot create DB cursor");
    bool setRange = true;
    while (true) {
        // Read next record
        CDataStream ssKey(SER_DISK, CLIENT_VERSION);
        if (setRange)
            ssKey << std::make_pair(std::string("acentry"), std::make_pair((fAllAccounts ? std::string("") : strAccount), uint64_t(0)));
        CDataStream ssValue(SER_DISK, CLIENT_VERSION);
        int ret = ReadAtCursor(pcursor, ssKey, ssValue, setRange);
        setRange = false;
        if (ret == DB_NOTFOUND)
            break;
        else if (ret != 0) {
            pcursor->close();
            throw std::runtime_error(std::string(__func__) + ": error scanning DB");
        }

        // Unserialize
        std::string strType;
        ssKey >> strType;
        if (strType != "acentry")
            break;
        CAccountingEntry acentry;
        ssKey >> acentry.strAccount;
        if (!fAllAccounts && acentry.strAccount != strAccount)
            break;

        ssValue >> acentry;
        ssKey >> acentry.nEntryNo;
        entries.push_back(acentry);
    }

    pcursor->close();
}

class CWalletScanState
{
public:
    unsigned int nKeys;
    unsigned int nCKeys;
    unsigned int nWatchKeys;
    unsigned int nKeyMeta;
    bool fIsEncrypted;
    bool fAnyUnordered;
    int nFileVersion;
    std::vector<uint256> vWalletUpgrade;

    CWalletScanState()
    {
        nKeys = nCKeys = nWatchKeys = nKeyMeta = 0;
        fIsEncrypted = false;
        fAnyUnordered = false;
        nFileVersion = 0;
    }
};

bool ReadKeyValue(CWallet* pwallet, CDataStream& ssKey, CDataStream& ssValue, CWalletScanState& wss, std::string& strType, std::string& strErr)
{
    try {
        // Unserialize
        // Taking advantage of the fact that pair serialization
        // is just the two items serialized one after the other
        ssKey >> strType;
        if (strType == "name") {
            std::string strAddress;
            ssKey >> strAddress;
            ssValue >> pwallet->mapAddressBook[CDynamicAddress(strAddress).Get()].name;
        } else if (strType == "purpose") {
            std::string strAddress;
            ssKey >> strAddress;
            ssValue >> pwallet->mapAddressBook[CDynamicAddress(strAddress).Get()].purpose;
        } else if (strType == "tx") {
            uint256 hash;
            ssKey >> hash;
            CWalletTx wtx;
            ssValue >> wtx;
            CValidationState state;
            if (!(CheckTransaction(wtx, state) && (wtx.GetHash() == hash) && state.IsValid()))
                return false;

            // Undo serialize changes in 31600
            if (31404 <= wtx.fTimeReceivedIsTxTime && wtx.fTimeReceivedIsTxTime <= 31703) {
                if (!ssValue.empty()) {
                    char fTmp;
                    char fUnused;
                    ssValue >> fTmp >> fUnused >> wtx.strFromAccount;
                    strErr = strprintf("LoadWallet() upgrading tx ver=%d %d '%s' %s",
                        wtx.fTimeReceivedIsTxTime, fTmp, wtx.strFromAccount, hash.ToString());
                    wtx.fTimeReceivedIsTxTime = fTmp;
                } else {
                    strErr = strprintf("LoadWallet() repairing tx ver=%d %s", wtx.fTimeReceivedIsTxTime, hash.ToString());
                    wtx.fTimeReceivedIsTxTime = 0;
                }
                wss.vWalletUpgrade.push_back(hash);
            }

            if (wtx.nOrderPos == -1)
                wss.fAnyUnordered = true;

            pwallet->LoadToWallet(wtx);
        } else if (strType == "acentry") {
            std::string strAccount;
            ssKey >> strAccount;
            uint64_t nNumber;
            ssKey >> nNumber;
            if (nNumber > nAccountingEntryNumber)
                nAccountingEntryNumber = nNumber;

            if (!wss.fAnyUnordered) {
                CAccountingEntry acentry;
                ssValue >> acentry;
                if (acentry.nOrderPos == -1)
                    wss.fAnyUnordered = true;
            }
        } else if (strType == "watchs") {
            wss.nWatchKeys++;
            CScript script;
            ssKey >> *(CScriptBase*)(&script);
            char fYes;
            ssValue >> fYes;
            if (fYes == '1')
                pwallet->LoadWatchOnly(script);
        } else if (strType == "key" || strType == "wkey") {
            CPubKey vchPubKey;
            ssKey >> vchPubKey;
            if (!vchPubKey.IsValid()) {
                strErr = "Error reading wallet database: CPubKey corrupt";
                return false;
            }
            CKey key;
            CPrivKey pkey;
            uint256 hash;

            if (strType == "key") {
                wss.nKeys++;
                ssValue >> pkey;
            } else {
                CWalletKey wkey;
                ssValue >> wkey;
                pkey = wkey.vchPrivKey;
            }

            // Old wallets store keys as "key" [pubkey] => [privkey]
            // ... which was slow for wallets with lots of keys, because the public key is re-derived from the private key
            // using EC operations as a checksum.
            // Newer wallets store keys as "key"[pubkey] => [privkey][hash(pubkey,privkey)], which is much faster while
            // remaining backwards-compatible.
            try {
                ssValue >> hash;
            } catch (...) {
            }

            bool fSkipCheck = false;

            if (!hash.IsNull()) {
                // hash pubkey/privkey to accelerate wallet load
                std::vector<unsigned char> vchKey;
                vchKey.reserve(vchPubKey.size() + pkey.size());
                vchKey.insert(vchKey.end(), vchPubKey.begin(), vchPubKey.end());
                vchKey.insert(vchKey.end(), pkey.begin(), pkey.end());

                if (Hash(vchKey.begin(), vchKey.end()) != hash) {
                    strErr = "Error reading wallet database: CPubKey/CPrivKey corrupt";
                    return false;
                }

                fSkipCheck = true;
            }

            if (!key.Load(pkey, vchPubKey, fSkipCheck)) {
                strErr = "Error reading wallet database: CPrivKey corrupt";
                return false;
            }
            if (!pwallet->LoadKey(key, vchPubKey)) {
                strErr = "Error reading wallet database: LoadKey failed";
                return false;
            }
<<<<<<< HEAD
        }
        else if (strType == "dhtkey")
        {
            std::vector<unsigned char> vchPubKey;
            ssKey >> vchPubKey;
            std::vector<unsigned char> vchPrivKeySeed;
            ssValue >> vchPrivKeySeed;
            CKeyEd25519 key(vchPrivKeySeed);
            uint256 hash;
            std::string strPubKey = stringFromVch(vchPubKey);
            
            try
            {
                ssValue >> hash;
            }
            catch (...) {}

            if (!hash.IsNull()) {
                std::vector<unsigned char> vchKey;
                vchKey.reserve(vchPubKey.size() + vchPrivKeySeed.size());
                vchKey.insert(vchKey.end(), vchPubKey.begin(), vchPubKey.end());
                vchKey.insert(vchKey.end(), vchPrivKeySeed.begin(), vchPrivKeySeed.end());
                uint256 hash2 = Hash(vchKey.begin(), vchKey.end());
                
                if (hash2 != hash)
                {
                    //LogPrintf("CReadKeyValue hash mismatch error: \nvchKey = %s, \nhash = %s\n, \nhash2 = %s\n", 
                    //                          stringFromVch(vchKey), hash2.ToString(), hash.ToString());
                    strErr = "Error reading wallet database: DHT Ed25519 CPubKey/CPrivKey corrupt";
                    return false;
                }
            }
            //LogPrintf("CReadKeyValue, \nvchPubKey = %s, \nprivkey = %s, \nprivseed = %s,\nhash = %s\n", 
            //                          strPubKey, key.GetPrivKeyString(), key.GetPrivSeedString(), hash.ToString());

            if (!pwallet->LoadDHTKey(key, vchPubKey))
            {
                strErr = "Error reading wallet database: LoadDHTKey failed";
                return false;
            }
        }
        else if (strType == "mkey")
        {
=======
        } else if (strType == "mkey") {
>>>>>>> d9a50852
            unsigned int nID;
            ssKey >> nID;
            CMasterKey kMasterKey;
            ssValue >> kMasterKey;
            if (pwallet->mapMasterKeys.count(nID) != 0) {
                strErr = strprintf("Error reading wallet database: duplicate CMasterKey id %u", nID);
                return false;
            }
            pwallet->mapMasterKeys[nID] = kMasterKey;
            if (pwallet->nMasterKeyMaxID < nID)
                pwallet->nMasterKeyMaxID = nID;
        } else if (strType == "ckey") {
            CPubKey vchPubKey;
            ssKey >> vchPubKey;
            if (!vchPubKey.IsValid()) {
                strErr = "Error reading wallet database: CPubKey corrupt";
                return false;
            }
            std::vector<unsigned char> vchPrivKey;
            ssValue >> vchPrivKey;
            wss.nCKeys++;

            if (!pwallet->LoadCryptedKey(vchPubKey, vchPrivKey)) {
                strErr = "Error reading wallet database: LoadCryptedKey failed";
                return false;
            }
            wss.fIsEncrypted = true;
        } else if (strType == "keymeta" || strType == "watchmeta") {
            CTxDestination keyID;
            if (strType == "keymeta") {
                CPubKey vchPubKey;
                ssKey >> vchPubKey;
                keyID = vchPubKey.GetID();
            } else if (strType == "watchmeta") {
                CScript script;
                ssKey >> *(CScriptBase*)(&script);
                keyID = CScriptID(script);
            }

            CKeyMetadata keyMeta;
            ssValue >> keyMeta;
            wss.nKeyMeta++;

            pwallet->LoadKeyMetadata(keyID, keyMeta);
        } else if (strType == "defaultkey") {
            ssValue >> pwallet->vchDefaultKey;
        } else if (strType == "pool") {
            int64_t nIndex;
            ssKey >> nIndex;
            CKeyPool keypool;
            ssValue >> keypool;
            pwallet->LoadKeyPool(nIndex, keypool);
        } else if (strType == "version") {
            ssValue >> wss.nFileVersion;
            if (wss.nFileVersion == 10300)
                wss.nFileVersion = 300;
        } else if (strType == "cscript") {
            uint160 hash;
            ssKey >> hash;
            CScript script;
            ssValue >> *(CScriptBase*)(&script);
            if (!pwallet->LoadCScript(script)) {
                strErr = "Error reading wallet database: LoadCScript failed";
                return false;
            }
        } else if (strType == "orderposnext") {
            ssValue >> pwallet->nOrderPosNext;
        } else if (strType == "destdata") {
            std::string strAddress, strKey, strValue;
            ssKey >> strAddress;
            ssKey >> strKey;
            ssValue >> strValue;
            if (!pwallet->LoadDestData(CDynamicAddress(strAddress).Get(), strKey, strValue)) {
                strErr = "Error reading wallet database: LoadDestData failed";
                return false;
            }
        } else if (strType == "hdchain") {
            CHDChain chain;
            ssValue >> chain;
            if (!pwallet->SetHDChain(chain, true)) {
                strErr = "Error reading wallet database: SetHDChain failed";
                return false;
            }
        } else if (strType == "chdchain") {
            CHDChain chain;
            ssValue >> chain;
            if (!pwallet->SetCryptedHDChain(chain, true)) {
                strErr = "Error reading wallet database: SetHDCryptedChain failed";
                return false;
            }
        } else if (strType == "hdpubkey") {
            CPubKey vchPubKey;
            ssKey >> vchPubKey;

            CHDPubKey hdPubKey;
            ssValue >> hdPubKey;

            if (vchPubKey != hdPubKey.extPubKey.pubkey) {
                strErr = "Error reading wallet database: CHDPubKey corrupt";
                return false;
            }
            if (!pwallet->LoadHDPubKey(hdPubKey)) {
                strErr = "Error reading wallet database: LoadHDPubKey failed";
                return false;
            }
        }
    } catch (...) {
        return false;
    }
    return true;
}

static bool IsKeyType(std::string strType)
{
    return (strType == "key" || strType == "wkey" ||
            strType == "mkey" || strType == "ckey" ||
            strType == "hdchain" || strType == "chdchain");
}

DBErrors CWalletDB::LoadWallet(CWallet* pwallet)
{
    pwallet->vchDefaultKey = CPubKey();
    CWalletScanState wss;
    bool fNoncriticalErrors = false;
    DBErrors result = DB_LOAD_OK;

    LOCK(pwallet->cs_wallet);
    try {
        int nMinVersion = 0;
        if (Read((std::string) "minversion", nMinVersion)) {
            if (nMinVersion > CLIENT_VERSION)
                return DB_TOO_NEW;
            pwallet->LoadMinVersion(nMinVersion);
        }

        // Get cursor
        Dbc* pcursor = GetCursor();
        if (!pcursor) {
            LogPrintf("Error getting wallet database cursor\n");
            return DB_CORRUPT;
        }

        while (true) {
            // Read next record
            CDataStream ssKey(SER_DISK, CLIENT_VERSION);
            CDataStream ssValue(SER_DISK, CLIENT_VERSION);
            int ret = ReadAtCursor(pcursor, ssKey, ssValue);
            if (ret == DB_NOTFOUND)
                break;
            else if (ret != 0) {
                LogPrintf("Error reading next record from wallet database\n");
                return DB_CORRUPT;
            }

            // Try to be tolerant of single corrupt records:
            std::string strType, strErr;
            if (!ReadKeyValue(pwallet, ssKey, ssValue, wss, strType, strErr)) {
                // losing keys is considered a catastrophic error, anything else
                // we assume the user can live with:
                if (IsKeyType(strType))
                    result = DB_CORRUPT;
                else {
                    // Leave other errors alone, if we try to fix them we might make things worse.
                    fNoncriticalErrors = true; // ... but do warn the user there is something wrong.
                    if (strType == "tx")
                        // Rescan if there is a bad transaction record:
                        SoftSetBoolArg("-rescan", true);
                }
            }
            if (!strErr.empty())
                LogPrintf("%s\n", strErr);
        }
        pcursor->close();

        // Store initial external keypool size since we mostly use external keys in mixing
        pwallet->nKeysLeftSinceAutoBackup = pwallet->KeypoolCountExternalKeys();
        LogPrintf("nKeysLeftSinceAutoBackup: %d\n", pwallet->nKeysLeftSinceAutoBackup);
    } catch (const boost::thread_interrupted&) {
        throw;
    } catch (...) {
        result = DB_CORRUPT;
    }

    if (fNoncriticalErrors && result == DB_LOAD_OK)
        result = DB_NONCRITICAL_ERROR;

    // Any wallet corruption at all: skip any rewriting or
    // upgrading, we don't want to make it worse.
    if (result != DB_LOAD_OK)
        return result;

    LogPrintf("nFileVersion = %d\n", wss.nFileVersion);

    LogPrintf("Keys: %u plaintext, %u encrypted, %u w/ metadata, %u total\n",
        wss.nKeys, wss.nCKeys, wss.nKeyMeta, wss.nKeys + wss.nCKeys);

    // nTimeFirstKey is only reliable if all keys have metadata
    if ((wss.nKeys + wss.nCKeys + wss.nWatchKeys) != wss.nKeyMeta)
        pwallet->UpdateTimeFirstKey(1);

    BOOST_FOREACH (uint256 hash, wss.vWalletUpgrade)
        WriteTx(pwallet->mapWallet[hash]);

    // Rewrite encrypted wallets of versions 0.4.0 and 0.5.0rc:
    if (wss.fIsEncrypted && (wss.nFileVersion == 40000 || wss.nFileVersion == 50000))
        return DB_NEED_REWRITE;

    if (wss.nFileVersion < CLIENT_VERSION) // Update
        WriteVersion(CLIENT_VERSION);

    if (wss.fAnyUnordered)
        result = pwallet->ReorderTransactions();

    pwallet->laccentries.clear();
    ListAccountCreditDebit("*", pwallet->laccentries);
    BOOST_FOREACH (CAccountingEntry& entry, pwallet->laccentries) {
        pwallet->wtxOrdered.insert(make_pair(entry.nOrderPos, CWallet::TxPair((CWalletTx*)0, &entry)));
    }

    return result;
}

DBErrors CWalletDB::FindWalletTx(CWallet* pwallet, std::vector<uint256>& vTxHash, std::vector<CWalletTx>& vWtx)
{
    pwallet->vchDefaultKey = CPubKey();
    bool fNoncriticalErrors = false;
    DBErrors result = DB_LOAD_OK;

    try {
        LOCK(pwallet->cs_wallet);
        int nMinVersion = 0;
        if (Read((std::string) "minversion", nMinVersion)) {
            if (nMinVersion > CLIENT_VERSION)
                return DB_TOO_NEW;
            pwallet->LoadMinVersion(nMinVersion);
        }

        // Get cursor
        Dbc* pcursor = GetCursor();
        if (!pcursor) {
            LogPrintf("Error getting wallet database cursor\n");
            return DB_CORRUPT;
        }

        while (true) {
            // Read next record
            CDataStream ssKey(SER_DISK, CLIENT_VERSION);
            CDataStream ssValue(SER_DISK, CLIENT_VERSION);
            int ret = ReadAtCursor(pcursor, ssKey, ssValue);
            if (ret == DB_NOTFOUND)
                break;
            else if (ret != 0) {
                LogPrintf("Error reading next record from wallet database\n");
                return DB_CORRUPT;
            }

            std::string strType;
            ssKey >> strType;
            if (strType == "tx") {
                uint256 hash;
                ssKey >> hash;

                CWalletTx wtx;
                ssValue >> wtx;

                vTxHash.push_back(hash);
                vWtx.push_back(wtx);
            }
        }
        pcursor->close();
    } catch (const boost::thread_interrupted&) {
        throw;
    } catch (...) {
        result = DB_CORRUPT;
    }

    if (fNoncriticalErrors && result == DB_LOAD_OK)
        result = DB_NONCRITICAL_ERROR;

    return result;
}

DBErrors CWalletDB::ZapSelectTx(CWallet* pwallet, std::vector<uint256>& vTxHashIn, std::vector<uint256>& vTxHashOut)
{
    // build list of wallet TXs and hashes
    std::vector<uint256> vTxHash;
    std::vector<CWalletTx> vWtx;
    DBErrors err = FindWalletTx(pwallet, vTxHash, vWtx);
    if (err != DB_LOAD_OK) {
        return err;
    }

    std::sort(vTxHash.begin(), vTxHash.end());
    std::sort(vTxHashIn.begin(), vTxHashIn.end());

    // erase each matching wallet TX
    bool delerror = false;
    std::vector<uint256>::iterator it = vTxHashIn.begin();
    BOOST_FOREACH (uint256 hash, vTxHash) {
        while (it < vTxHashIn.end() && (*it) < hash) {
            it++;
        }
        if (it == vTxHashIn.end()) {
            break;
        } else if ((*it) == hash) {
            pwallet->mapWallet.erase(hash);
            if (!EraseTx(hash)) {
                LogPrint("db", "Transaction was found for deletion but returned database error: %s\n", hash.GetHex());
                delerror = true;
            }
            vTxHashOut.push_back(hash);
        }
    }

    if (delerror) {
        return DB_CORRUPT;
    }
    return DB_LOAD_OK;
}

DBErrors CWalletDB::ZapWalletTx(CWallet* pwallet, std::vector<CWalletTx>& vWtx)
{
    // build list of wallet TXs
    std::vector<uint256> vTxHash;
    DBErrors err = FindWalletTx(pwallet, vTxHash, vWtx);
    if (err != DB_LOAD_OK)
        return err;

    // erase each wallet TX
    BOOST_FOREACH (uint256& hash, vTxHash) {
        if (!EraseTx(hash))
            return DB_CORRUPT;
    }

    return DB_LOAD_OK;
}

void ThreadFlushWalletDB()
{
    // Make this thread recognisable as the wallet flushing thread
    RenameThread("dynamic-wallet");

    static bool fOneThread;
    if (fOneThread)
        return;
    fOneThread = true;
    if (!GetBoolArg("-flushwallet", DEFAULT_FLUSHWALLET))
        return;

    unsigned int nLastSeen = CWalletDB::GetUpdateCounter();
    unsigned int nLastFlushed = CWalletDB::GetUpdateCounter();
    int64_t nLastWalletUpdate = GetTime();
    while (true) {
        MilliSleep(500);

        if (nLastSeen != CWalletDB::GetUpdateCounter()) {
            nLastSeen = CWalletDB::GetUpdateCounter();
            nLastWalletUpdate = GetTime();
        }

        if (nLastFlushed != CWalletDB::GetUpdateCounter() && GetTime() - nLastWalletUpdate >= 2) {
            TRY_LOCK(bitdb.cs_db, lockDb);
            if (lockDb) {
                // Don't do this if any databases are in use
                int nRefCount = 0;
                std::map<std::string, int>::iterator mi = bitdb.mapFileUseCount.begin();
                while (mi != bitdb.mapFileUseCount.end()) {
                    nRefCount += (*mi).second;
                    mi++;
                }

                if (nRefCount == 0) {
                    boost::this_thread::interruption_point();
                    const std::string& strFile = pwalletMain->strWalletFile;
                    std::map<std::string, int>::iterator _mi = bitdb.mapFileUseCount.find(strFile);
                    if (_mi != bitdb.mapFileUseCount.end()) {
                        LogPrint("db", "Flushing %s\n", strFile);
                        nLastFlushed = CWalletDB::GetUpdateCounter();
                        int64_t nStart = GetTimeMillis();

                        // Flush wallet file so it's self contained
                        bitdb.CloseDb(strFile);
                        bitdb.CheckpointLSN(strFile);

                        bitdb.mapFileUseCount.erase(_mi++);
                        LogPrint("db", "Flushed %s %dms\n", strFile, GetTimeMillis() - nStart);
                    }
                }
            }
        }
    }
}

//
// Try to (very carefully!) recover wallet file if there is a problem.
//
bool CWalletDB::Recover(CDBEnv& dbenv, const std::string& filename, bool fOnlyKeys)
{
    // Recovery procedure:
    // move wallet file to wallet.timestamp.bak
    // Call Salvage with fAggressive=true to
    // get as much data as possible.
    // Rewrite salvaged data to fresh wallet file
    // Set -rescan so any missing transactions will be
    // found.
    int64_t now = GetTime();
    std::string newFilename = strprintf("wallet.%d.bak", now);

    int result = dbenv.dbenv->dbrename(NULL, filename.c_str(), NULL,
        newFilename.c_str(), DB_AUTO_COMMIT);
    if (result == 0)
        LogPrintf("Renamed %s to %s\n", filename, newFilename);
    else {
        LogPrintf("Failed to rename %s to %s\n", filename, newFilename);
        return false;
    }

    std::vector<CDBEnv::KeyValPair> salvagedData;
    bool fSuccess = dbenv.Salvage(newFilename, true, salvagedData);
    if (salvagedData.empty()) {
        LogPrintf("Salvage(aggressive) found no records in %s.\n", newFilename);
        return false;
    }
    LogPrintf("Salvage(aggressive) found %u records\n", salvagedData.size());

    std::unique_ptr<Db> pdbCopy(new Db(dbenv.dbenv.get(), 0));
    int ret = pdbCopy->open(NULL, // Txn pointer
        filename.c_str(),         // Filename
        "main",                   // Logical db name
        DB_BTREE,                 // Database type
        DB_CREATE,                // Flags
        0);
    if (ret > 0) {
        LogPrintf("Cannot create database file %s\n", filename);
        return false;
    }
    CWallet dummyWallet;
    CWalletScanState wss;

    DbTxn* ptxn = dbenv.TxnBegin();
    BOOST_FOREACH (CDBEnv::KeyValPair& row, salvagedData) {
        if (fOnlyKeys) {
            CDataStream ssKey(row.first, SER_DISK, CLIENT_VERSION);
            CDataStream ssValue(row.second, SER_DISK, CLIENT_VERSION);
            std::string strType, strErr;
            bool fReadOK;
            {
                // Required in LoadKeyMetadata():
                LOCK(dummyWallet.cs_wallet);
                fReadOK = ReadKeyValue(&dummyWallet, ssKey, ssValue,
                    wss, strType, strErr);
            }
            if (!IsKeyType(strType) && strType != "hdpubkey")
                continue;
            if (!fReadOK) {
                LogPrintf("WARNING: CWalletDB::Recover skipping %s: %s\n", strType, strErr);
                continue;
            }
        }
        Dbt datKey(&row.first[0], row.first.size());
        Dbt datValue(&row.second[0], row.second.size());
        int ret2 = pdbCopy->put(ptxn, &datKey, &datValue, DB_NOOVERWRITE);
        if (ret2 > 0)
            fSuccess = false;
    }
    ptxn->commit(0);
    pdbCopy->close(0);

    return fSuccess;
}

bool CWalletDB::Recover(CDBEnv& dbenv, const std::string& filename)
{
    return CWalletDB::Recover(dbenv, filename, false);
}

bool CWalletDB::WriteDestData(const std::string& address, const std::string& key, const std::string& value)
{
    nWalletDBUpdateCounter++;
    return Write(std::make_pair(std::string("destdata"), std::make_pair(address, key)), value);
}

bool CWalletDB::EraseDestData(const std::string& address, const std::string& key)
{
    nWalletDBUpdateCounter++;
    return Erase(std::make_pair(std::string("destdata"), std::make_pair(address, key)));
}

bool CWalletDB::WriteHDChain(const CHDChain& chain)
{
    nWalletDBUpdateCounter++;
    return Write(std::string("hdchain"), chain);
}

bool CWalletDB::WriteCryptedHDChain(const CHDChain& chain)
{
    nWalletDBUpdateCounter++;

    if (!Write(std::string("chdchain"), chain))
        return false;

    Erase(std::string("hdchain"));

    return true;
}

bool CWalletDB::WriteHDPubKey(const CHDPubKey& hdPubKey, const CKeyMetadata& keyMeta)
{
    nWalletDBUpdateCounter++;

    if (!Write(std::make_pair(std::string("keymeta"), hdPubKey.extPubKey.pubkey), keyMeta, false))
        return false;

    return Write(std::make_pair(std::string("hdpubkey"), hdPubKey.extPubKey.pubkey), hdPubKey, false);
}

void CWalletDB::IncrementUpdateCounter()
{
    nWalletDBUpdateCounter++;
}

unsigned int CWalletDB::GetUpdateCounter()
{
    return nWalletDBUpdateCounter;
}<|MERGE_RESOLUTION|>--- conflicted
+++ resolved
@@ -8,13 +8,9 @@
 #include "wallet/walletdb.h"
 
 #include "base58.h"
-<<<<<<< HEAD
 #include "bdap/domainentry.h"
 #include "dht/ed25519.h"
-#include "validation.h" // For CheckTransaction
-=======
 #include "consensus/validation.h"
->>>>>>> d9a50852
 #include "protocol.h"
 #include "serialize.h"
 #include "sync.h"
@@ -426,10 +422,7 @@
                 strErr = "Error reading wallet database: LoadKey failed";
                 return false;
             }
-<<<<<<< HEAD
-        }
-        else if (strType == "dhtkey")
-        {
+        } else if (strType == "dhtkey") {
             std::vector<unsigned char> vchPubKey;
             ssKey >> vchPubKey;
             std::vector<unsigned char> vchPrivKeySeed;
@@ -467,12 +460,7 @@
                 strErr = "Error reading wallet database: LoadDHTKey failed";
                 return false;
             }
-        }
-        else if (strType == "mkey")
-        {
-=======
         } else if (strType == "mkey") {
->>>>>>> d9a50852
             unsigned int nID;
             ssKey >> nID;
             CMasterKey kMasterKey;
