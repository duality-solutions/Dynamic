--- conflicted
+++ resolved
@@ -23,11 +23,8 @@
 
 class CAccount;
 class CAccountingEntry;
-<<<<<<< HEAD
 class CKeyEd25519;
-=======
 struct CBlockLocator;
->>>>>>> d9a50852
 class CKeyPool;
 class CMasterKey;
 class CScript;
@@ -96,14 +93,10 @@
     bool WriteTx(const CWalletTx& wtx);
     bool EraseTx(uint256 hash);
 
-<<<<<<< HEAD
-    bool WriteKey(const CPubKey& vchPubKey, const CPrivKey& vchPrivKey, const CKeyMetadata &keyMeta);
     bool WriteDHTKey(const CKeyEd25519& key, const std::vector<unsigned char>& vchPubKey, const CKeyMetadata& keyMeta);
-    bool WriteCryptedKey(const CPubKey& vchPubKey, const std::vector<unsigned char>& vchCryptedSecret, const CKeyMetadata &keyMeta);
-=======
+
     bool WriteKey(const CPubKey& vchPubKey, const CPrivKey& vchPrivKey, const CKeyMetadata& keyMeta);
     bool WriteCryptedKey(const CPubKey& vchPubKey, const std::vector<unsigned char>& vchCryptedSecret, const CKeyMetadata& keyMeta);
->>>>>>> d9a50852
     bool WriteMasterKey(unsigned int nID, const CMasterKey& kMasterKey);
 
     bool WriteCScript(const uint160& hash, const CScript& redeemScript);
